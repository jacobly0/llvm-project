//==-- CGFunctionInfo.h - Representation of function argument/return types -==//
//
// Part of the LLVM Project, under the Apache License v2.0 with LLVM Exceptions.
// See https://llvm.org/LICENSE.txt for license information.
// SPDX-License-Identifier: Apache-2.0 WITH LLVM-exception
//
//===----------------------------------------------------------------------===//
//
// Defines CGFunctionInfo and associated types used in representing the
// LLVM source types and ABI-coerced types for function arguments and
// return values.
//
//===----------------------------------------------------------------------===//

#ifndef LLVM_CLANG_CODEGEN_CGFUNCTIONINFO_H
#define LLVM_CLANG_CODEGEN_CGFUNCTIONINFO_H

#include "clang/AST/CanonicalType.h"
#include "clang/AST/CharUnits.h"
#include "clang/AST/Decl.h"
#include "clang/AST/Type.h"
#include "llvm/IR/DerivedTypes.h"
#include "llvm/ADT/FoldingSet.h"
#include "llvm/Support/TrailingObjects.h"
#include <cassert>

namespace clang {
namespace CodeGen {

/// ABIArgInfo - Helper class to encapsulate information about how a
/// specific C type should be passed to or returned from a function.
class ABIArgInfo {
public:
  enum Kind : uint8_t {
    /// Direct - Pass the argument directly using the normal converted LLVM
    /// type, or by coercing to another specified type stored in
    /// 'CoerceToType').  If an offset is specified (in UIntData), then the
    /// argument passed is offset by some number of bytes in the memory
    /// representation. A dummy argument is emitted before the real argument
    /// if the specified type stored in "PaddingType" is not zero.
    Direct,

    /// Extend - Valid only for integer argument types. Same as 'direct'
    /// but also emit a zero/sign extension attribute.
    Extend,

    /// Indirect - Pass the argument indirectly via a hidden pointer with the
    /// specified alignment (0 indicates default alignment) and address space.
    Indirect,

    /// IndirectAliased - Similar to Indirect, but the pointer may be to an
    /// object that is otherwise referenced.  The object is known to not be
    /// modified through any other references for the duration of the call, and
    /// the callee must not itself modify the object.  Because C allows
    /// parameter variables to be modified and guarantees that they have unique
    /// addresses, the callee must defensively copy the object into a local
    /// variable if it might be modified or its address might be compared.
    /// Since those are uncommon, in principle this convention allows programs
    /// to avoid copies in more situations.  However, it may introduce *extra*
    /// copies if the callee fails to prove that a copy is unnecessary and the
    /// caller naturally produces an unaliased object for the argument.
    IndirectAliased,

    /// Ignore - Ignore the argument (treat as void). Useful for void and
    /// empty structs.
    Ignore,

    /// Expand - Only valid for aggregate argument types. The structure should
    /// be expanded into consecutive arguments for its constituent fields.
    /// Currently expand is only allowed on structures whose fields
    /// are all scalar types or are themselves expandable types.
    Expand,

    /// CoerceAndExpand - Only valid for aggregate argument types. The
    /// structure should be expanded into consecutive arguments corresponding
    /// to the non-array elements of the type stored in CoerceToType.
    /// Array elements in the type are assumed to be padding and skipped.
    CoerceAndExpand,

    /// InAlloca - Pass the argument directly using the LLVM inalloca attribute.
    /// This is similar to indirect with byval, except it only applies to
    /// arguments stored in memory and forbids any implicit copies.  When
    /// applied to a return type, it means the value is returned indirectly via
    /// an implicit sret parameter stored in the argument struct.
    InAlloca,
    KindFirst = Direct,
    KindLast = InAlloca
  };

private:
  llvm::Type *TypeData; // canHaveCoerceToType()
  union {
    llvm::Type *PaddingType; // canHavePaddingType()
    llvm::Type *UnpaddedCoerceAndExpandType; // isCoerceAndExpand()
  };
  struct DirectAttrInfo {
    unsigned Offset;
    unsigned Align;
  };
  struct IndirectAttrInfo {
    unsigned Align;
    unsigned AddrSpace;
  };
  union {
    DirectAttrInfo DirectAttr;     // isDirect() || isExtend()
    IndirectAttrInfo IndirectAttr; // isIndirect()
    unsigned AllocaFieldIndex; // isInAlloca()
  };
  Kind TheKind;
  bool PaddingInReg : 1;
  bool InAllocaSRet : 1;    // isInAlloca()
  bool InAllocaIndirect : 1;// isInAlloca()
  bool IndirectByVal : 1;   // isIndirect()
  bool IndirectRealign : 1; // isIndirect()
  bool SRetAfterThis : 1;   // isIndirect()
  bool InReg : 1;           // isDirect() || isExtend() || isIndirect()
  bool CanBeFlattened: 1;   // isDirect()
  bool SignExt : 1;         // isExtend()

  bool canHavePaddingType() const {
    return isDirect() || isExtend() || isIndirect() || isIndirectAliased() ||
           isExpand();
  }
  void setPaddingType(llvm::Type *T) {
    assert(canHavePaddingType());
    PaddingType = T;
  }

  void setUnpaddedCoerceToType(llvm::Type *T) {
    assert(isCoerceAndExpand());
    UnpaddedCoerceAndExpandType = T;
  }

public:
  ABIArgInfo(Kind K = Direct)
      : TypeData(nullptr), PaddingType(nullptr), DirectAttr{0, 0}, TheKind(K),
        PaddingInReg(false), InAllocaSRet(false),
        InAllocaIndirect(false), IndirectByVal(false), IndirectRealign(false),
        SRetAfterThis(false), InReg(false), CanBeFlattened(false),
        SignExt(false) {}

  static ABIArgInfo getDirect(llvm::Type *T = nullptr, unsigned Offset = 0,
                              llvm::Type *Padding = nullptr,
                              bool CanBeFlattened = true, unsigned Align = 0) {
    auto AI = ABIArgInfo(Direct);
    AI.setCoerceToType(T);
    AI.setPaddingType(Padding);
    AI.setDirectOffset(Offset);
    AI.setDirectAlign(Align);
    AI.setCanBeFlattened(CanBeFlattened);
    return AI;
  }
  static ABIArgInfo getDirectInReg(llvm::Type *T = nullptr) {
    auto AI = getDirect(T);
    AI.setInReg(true);
    return AI;
  }

  static ABIArgInfo getSignExtend(QualType Ty, llvm::Type *T = nullptr) {
    assert(Ty->isIntegralOrEnumerationType() && "Unexpected QualType");
    auto AI = ABIArgInfo(Extend);
    AI.setCoerceToType(T);
    AI.setPaddingType(nullptr);
    AI.setDirectOffset(0);
    AI.setDirectAlign(0);
    AI.setSignExt(true);
    return AI;
  }

  static ABIArgInfo getZeroExtend(QualType Ty, llvm::Type *T = nullptr) {
    assert(Ty->isIntegralOrEnumerationType() && "Unexpected QualType");
    auto AI = ABIArgInfo(Extend);
    AI.setCoerceToType(T);
    AI.setPaddingType(nullptr);
    AI.setDirectOffset(0);
    AI.setDirectAlign(0);
    AI.setSignExt(false);
    return AI;
  }

  // ABIArgInfo will record the argument as being extended based on the sign
  // of its type.
  static ABIArgInfo getExtend(QualType Ty, llvm::Type *T = nullptr) {
    assert(Ty->isIntegralOrEnumerationType() && "Unexpected QualType");
    if (Ty->hasSignedIntegerRepresentation())
      return getSignExtend(Ty, T);
    return getZeroExtend(Ty, T);
  }

  static ABIArgInfo getExtendInReg(QualType Ty, llvm::Type *T = nullptr) {
    auto AI = getExtend(Ty, T);
    AI.setInReg(true);
    return AI;
  }
  static ABIArgInfo getIgnore() {
    return ABIArgInfo(Ignore);
  }
  static ABIArgInfo getIndirect(CharUnits Alignment, bool ByVal = true,
                                bool Realign = false,
                                llvm::Type *Padding = nullptr) {
    auto AI = ABIArgInfo(Indirect);
    AI.setIndirectAlign(Alignment);
    AI.setIndirectByVal(ByVal);
    AI.setIndirectRealign(Realign);
    AI.setSRetAfterThis(false);
    AI.setPaddingType(Padding);
    return AI;
  }

  /// Pass this in memory using the IR byref attribute.
  static ABIArgInfo getIndirectAliased(CharUnits Alignment, unsigned AddrSpace,
                                       bool Realign = false,
                                       llvm::Type *Padding = nullptr) {
    auto AI = ABIArgInfo(IndirectAliased);
    AI.setIndirectAlign(Alignment);
    AI.setIndirectRealign(Realign);
    AI.setPaddingType(Padding);
    AI.setIndirectAddrSpace(AddrSpace);
    return AI;
  }

  static ABIArgInfo getIndirectInReg(CharUnits Alignment, bool ByVal = true,
                                     bool Realign = false) {
    auto AI = getIndirect(Alignment, ByVal, Realign);
    AI.setInReg(true);
    return AI;
  }
  static ABIArgInfo getInAlloca(unsigned FieldIndex, bool Indirect = false) {
    auto AI = ABIArgInfo(InAlloca);
    AI.setInAllocaFieldIndex(FieldIndex);
    AI.setInAllocaIndirect(Indirect);
    return AI;
  }
  static ABIArgInfo getExpand() {
    auto AI = ABIArgInfo(Expand);
    AI.setPaddingType(nullptr);
    return AI;
  }
  static ABIArgInfo getExpandWithPadding(bool PaddingInReg,
                                         llvm::Type *Padding) {
    auto AI = getExpand();
    AI.setPaddingInReg(PaddingInReg);
    AI.setPaddingType(Padding);
    return AI;
  }

  /// \param unpaddedCoerceToType The coerce-to type with padding elements
  ///   removed, canonicalized to a single element if it would otherwise
  ///   have exactly one element.
  static ABIArgInfo getCoerceAndExpand(llvm::StructType *coerceToType,
                                       llvm::Type *unpaddedCoerceToType) {
#ifndef NDEBUG
    // Check that unpaddedCoerceToType has roughly the right shape.

    // Assert that we only have a struct type if there are multiple elements.
    auto unpaddedStruct = dyn_cast<llvm::StructType>(unpaddedCoerceToType);
    assert(!unpaddedStruct || unpaddedStruct->getNumElements() != 1);

    // Assert that all the non-padding elements have a corresponding element
    // in the unpadded type.
    unsigned unpaddedIndex = 0;
    for (auto eltType : coerceToType->elements()) {
      if (isPaddingForCoerceAndExpand(eltType)) continue;
      if (unpaddedStruct) {
        assert(unpaddedStruct->getElementType(unpaddedIndex) == eltType);
      } else {
        assert(unpaddedIndex == 0 && unpaddedCoerceToType == eltType);
      }
      unpaddedIndex++;
    }

    // Assert that there aren't extra elements in the unpadded type.
    if (unpaddedStruct) {
      assert(unpaddedStruct->getNumElements() == unpaddedIndex);
    } else {
      assert(unpaddedIndex == 1);
    }
#endif

    auto AI = ABIArgInfo(CoerceAndExpand);
    AI.setCoerceToType(coerceToType);
    AI.setUnpaddedCoerceToType(unpaddedCoerceToType);
    return AI;
  }

  static bool isPaddingForCoerceAndExpand(llvm::Type *eltType) {
    if (eltType->isArrayTy()) {
      assert(eltType->getArrayElementType()->isIntegerTy(8));
      return true;
    } else {
      return false;
    }
  }

  Kind getKind() const { return TheKind; }
  bool isDirect() const { return TheKind == Direct; }
  bool isInAlloca() const { return TheKind == InAlloca; }
  bool isExtend() const { return TheKind == Extend; }
  bool isIgnore() const { return TheKind == Ignore; }
  bool isIndirect() const { return TheKind == Indirect; }
  bool isIndirectAliased() const { return TheKind == IndirectAliased; }
  bool isExpand() const { return TheKind == Expand; }
  bool isCoerceAndExpand() const { return TheKind == CoerceAndExpand; }

  bool canHaveCoerceToType() const {
    return isDirect() || isExtend() || isCoerceAndExpand();
  }

  // Direct/Extend accessors
  unsigned getDirectOffset() const {
    assert((isDirect() || isExtend()) && "Not a direct or extend kind");
    return DirectAttr.Offset;
  }
  void setDirectOffset(unsigned Offset) {
    assert((isDirect() || isExtend()) && "Not a direct or extend kind");
    DirectAttr.Offset = Offset;
  }

  unsigned getDirectAlign() const {
    assert((isDirect() || isExtend()) && "Not a direct or extend kind");
    return DirectAttr.Align;
  }
  void setDirectAlign(unsigned Align) {
    assert((isDirect() || isExtend()) && "Not a direct or extend kind");
    DirectAttr.Align = Align;
  }

  bool isSignExt() const {
    assert(isExtend() && "Invalid kind!");
    return SignExt;
  }
  void setSignExt(bool SExt) {
    assert(isExtend() && "Invalid kind!");
    SignExt = SExt;
  }

  llvm::Type *getPaddingType() const {
    return (canHavePaddingType() ? PaddingType : nullptr);
  }

  bool getPaddingInReg() const {
    return PaddingInReg;
  }
  void setPaddingInReg(bool PIR) {
    PaddingInReg = PIR;
  }

  llvm::Type *getCoerceToType() const {
    assert(canHaveCoerceToType() && "Invalid kind!");
    return TypeData;
  }

  void setCoerceToType(llvm::Type *T) {
    assert(canHaveCoerceToType() && "Invalid kind!");
    TypeData = T;
  }

  llvm::StructType *getCoerceAndExpandType() const {
    assert(isCoerceAndExpand());
    return cast<llvm::StructType>(TypeData);
  }

  llvm::Type *getUnpaddedCoerceAndExpandType() const {
    assert(isCoerceAndExpand());
    return UnpaddedCoerceAndExpandType;
  }

  ArrayRef<llvm::Type *>getCoerceAndExpandTypeSequence() const {
    assert(isCoerceAndExpand());
    if (auto structTy =
          dyn_cast<llvm::StructType>(UnpaddedCoerceAndExpandType)) {
      return structTy->elements();
    } else {
      return llvm::makeArrayRef(&UnpaddedCoerceAndExpandType, 1);
    }
  }

  bool getInReg() const {
    assert((isDirect() || isExtend() || isIndirect()) && "Invalid kind!");
    return InReg;
  }

  void setInReg(bool IR) {
    assert((isDirect() || isExtend() || isIndirect()) && "Invalid kind!");
    InReg = IR;
  }

  // Indirect accessors
  CharUnits getIndirectAlign() const {
    assert((isIndirect() || isIndirectAliased()) && "Invalid kind!");
    return CharUnits::fromQuantity(IndirectAttr.Align);
  }
  void setIndirectAlign(CharUnits IA) {
    assert((isIndirect() || isIndirectAliased()) && "Invalid kind!");
    IndirectAttr.Align = IA.getQuantity();
  }

  bool getIndirectByVal() const {
    assert(isIndirect() && "Invalid kind!");
    return IndirectByVal;
  }
  void setIndirectByVal(bool IBV) {
    assert(isIndirect() && "Invalid kind!");
    IndirectByVal = IBV;
  }

  unsigned getIndirectAddrSpace() const {
    assert(isIndirectAliased() && "Invalid kind!");
    return IndirectAttr.AddrSpace;
  }

  void setIndirectAddrSpace(unsigned AddrSpace) {
    assert(isIndirectAliased() && "Invalid kind!");
    IndirectAttr.AddrSpace = AddrSpace;
  }

  bool getIndirectRealign() const {
    assert((isIndirect() || isIndirectAliased()) && "Invalid kind!");
    return IndirectRealign;
  }
  void setIndirectRealign(bool IR) {
    assert((isIndirect() || isIndirectAliased()) && "Invalid kind!");
    IndirectRealign = IR;
  }

  bool isSRetAfterThis() const {
    assert(isIndirect() && "Invalid kind!");
    return SRetAfterThis;
  }
  void setSRetAfterThis(bool AfterThis) {
    assert(isIndirect() && "Invalid kind!");
    SRetAfterThis = AfterThis;
  }

  unsigned getInAllocaFieldIndex() const {
    assert(isInAlloca() && "Invalid kind!");
    return AllocaFieldIndex;
  }
  void setInAllocaFieldIndex(unsigned FieldIndex) {
    assert(isInAlloca() && "Invalid kind!");
    AllocaFieldIndex = FieldIndex;
  }

  unsigned getInAllocaIndirect() const {
    assert(isInAlloca() && "Invalid kind!");
    return InAllocaIndirect;
  }
  void setInAllocaIndirect(bool Indirect) {
    assert(isInAlloca() && "Invalid kind!");
    InAllocaIndirect = Indirect;
  }

  /// Return true if this field of an inalloca struct should be returned
  /// to implement a struct return calling convention.
  bool getInAllocaSRet() const {
    assert(isInAlloca() && "Invalid kind!");
    return InAllocaSRet;
  }

  void setInAllocaSRet(bool SRet) {
    assert(isInAlloca() && "Invalid kind!");
    InAllocaSRet = SRet;
  }

  bool getCanBeFlattened() const {
    assert(isDirect() && "Invalid kind!");
    return CanBeFlattened;
  }

  void setCanBeFlattened(bool Flatten) {
    assert(isDirect() && "Invalid kind!");
    CanBeFlattened = Flatten;
  }

  void dump() const;
};

/// A class for recording the number of arguments that a function
/// signature requires.
class RequiredArgs {
  /// The number of required arguments, or ~0 if the signature does
  /// not permit optional arguments.
  unsigned NumRequired;
public:
  enum All_t { All };

  RequiredArgs(All_t _) : NumRequired(~0U) {}
  explicit RequiredArgs(unsigned n) : NumRequired(n) {
    assert(n != ~0U);
  }

  /// Compute the arguments required by the given formal prototype,
  /// given that there may be some additional, non-formal arguments
  /// in play.
  ///
  /// If FD is not null, this will consider pass_object_size params in FD.
  static RequiredArgs forPrototypePlus(const FunctionProtoType *prototype,
                                       unsigned additional) {
    if (!prototype->isVariadic()) return All;

    if (prototype->hasExtParameterInfos())
      additional += llvm::count_if(
          prototype->getExtParameterInfos(),
          [](const FunctionProtoType::ExtParameterInfo &ExtInfo) {
            return ExtInfo.hasPassObjectSize();
          });

    return RequiredArgs(prototype->getNumParams() + additional);
  }

  static RequiredArgs forPrototypePlus(CanQual<FunctionProtoType> prototype,
                                       unsigned additional) {
    return forPrototypePlus(prototype.getTypePtr(), additional);
  }

  static RequiredArgs forPrototype(const FunctionProtoType *prototype) {
    return forPrototypePlus(prototype, 0);
  }

  static RequiredArgs forPrototype(CanQual<FunctionProtoType> prototype) {
    return forPrototypePlus(prototype.getTypePtr(), 0);
  }

  bool allowsOptionalArgs() const { return NumRequired != ~0U; }
  unsigned getNumRequiredArgs() const {
    assert(allowsOptionalArgs());
    return NumRequired;
  }

  unsigned getOpaqueData() const { return NumRequired; }
  static RequiredArgs getFromOpaqueData(unsigned value) {
    if (value == ~0U) return All;
    return RequiredArgs(value);
  }
};

// Implementation detail of CGFunctionInfo, factored out so it can be named
// in the TrailingObjects base class of CGFunctionInfo.
struct CGFunctionInfoArgInfo {
  CanQualType type;
  ABIArgInfo info;
};

/// CGFunctionInfo - Class to encapsulate the information about a
/// function definition.
class CGFunctionInfo final
    : public llvm::FoldingSetNode,
      private llvm::TrailingObjects<CGFunctionInfo, CGFunctionInfoArgInfo,
                                    FunctionProtoType::ExtParameterInfo> {
  typedef CGFunctionInfoArgInfo ArgInfo;
  typedef FunctionProtoType::ExtParameterInfo ExtParameterInfo;

  /// The LLVM::CallingConv to use for this function (as specified by the
  /// user).
  unsigned CallingConvention : 8;

  /// The LLVM::CallingConv to actually use for this function, which may
  /// depend on the ABI.
  unsigned EffectiveCallingConvention : 8;

  /// The clang::CallingConv that this was originally created with.
  unsigned ASTCallingConvention : 6;

  /// Whether this is an instance method.
  unsigned InstanceMethod : 1;

  /// Whether this is a chain call.
  unsigned ChainCall : 1;

  /// Whether this function is a CMSE nonsecure call
  unsigned CmseNSCall : 1;

  /// Whether this function is noreturn.
  unsigned NoReturn : 1;

  /// Whether this function is returns-retained.
  unsigned ReturnsRetained : 1;

  /// Whether this function saved caller registers.
  unsigned NoCallerSavedRegs : 1;

  /// How many arguments to pass inreg.
  unsigned HasRegParm : 1;
  unsigned RegParm : 3;

  /// Whether this function has nocf_check attribute.
  unsigned NoCfCheck : 1;

<<<<<<< HEAD
  /// Whether this function has tiflags attribute.
  unsigned TIFlags : 1;
=======
  /// Log 2 of the maximum vector width.
  unsigned MaxVectorWidth : 4;
>>>>>>> 7c63cc19

  RequiredArgs Required;

  /// The struct representing all arguments passed in memory.  Only used when
  /// passing non-trivial types with inalloca.  Not part of the profile.
  llvm::StructType *ArgStruct;
  unsigned ArgStructAlign : 31;
  unsigned HasExtParameterInfos : 1;

  unsigned NumArgs;

  ArgInfo *getArgsBuffer() {
    return getTrailingObjects<ArgInfo>();
  }
  const ArgInfo *getArgsBuffer() const {
    return getTrailingObjects<ArgInfo>();
  }

  ExtParameterInfo *getExtParameterInfosBuffer() {
    return getTrailingObjects<ExtParameterInfo>();
  }
  const ExtParameterInfo *getExtParameterInfosBuffer() const{
    return getTrailingObjects<ExtParameterInfo>();
  }

  CGFunctionInfo() : Required(RequiredArgs::All) {}

public:
  static CGFunctionInfo *create(unsigned llvmCC,
                                bool instanceMethod,
                                bool chainCall,
                                const FunctionType::ExtInfo &extInfo,
                                ArrayRef<ExtParameterInfo> paramInfos,
                                CanQualType resultType,
                                ArrayRef<CanQualType> argTypes,
                                RequiredArgs required);
  void operator delete(void *p) { ::operator delete(p); }

  // Friending class TrailingObjects is apparently not good enough for MSVC,
  // so these have to be public.
  friend class TrailingObjects;
  size_t numTrailingObjects(OverloadToken<ArgInfo>) const {
    return NumArgs + 1;
  }
  size_t numTrailingObjects(OverloadToken<ExtParameterInfo>) const {
    return (HasExtParameterInfos ? NumArgs : 0);
  }

  typedef const ArgInfo *const_arg_iterator;
  typedef ArgInfo *arg_iterator;

  MutableArrayRef<ArgInfo> arguments() {
    return MutableArrayRef<ArgInfo>(arg_begin(), NumArgs);
  }
  ArrayRef<ArgInfo> arguments() const {
    return ArrayRef<ArgInfo>(arg_begin(), NumArgs);
  }

  const_arg_iterator arg_begin() const { return getArgsBuffer() + 1; }
  const_arg_iterator arg_end() const { return getArgsBuffer() + 1 + NumArgs; }
  arg_iterator arg_begin() { return getArgsBuffer() + 1; }
  arg_iterator arg_end() { return getArgsBuffer() + 1 + NumArgs; }

  unsigned  arg_size() const { return NumArgs; }

  bool isVariadic() const { return Required.allowsOptionalArgs(); }
  RequiredArgs getRequiredArgs() const { return Required; }
  unsigned getNumRequiredArgs() const {
    return isVariadic() ? getRequiredArgs().getNumRequiredArgs() : arg_size();
  }

  bool isInstanceMethod() const { return InstanceMethod; }

  bool isChainCall() const { return ChainCall; }

  bool isCmseNSCall() const { return CmseNSCall; }

  bool isNoReturn() const { return NoReturn; }

  /// In ARC, whether this function retains its return value.  This
  /// is not always reliable for call sites.
  bool isReturnsRetained() const { return ReturnsRetained; }

  /// Whether this function no longer saves caller registers.
  bool isNoCallerSavedRegs() const { return NoCallerSavedRegs; }

  /// Whether this function has nocf_check attribute.
  bool isNoCfCheck() const { return NoCfCheck; }

  /// Whether this function has tiflags attribute.
  bool isTIFlags() const { return TIFlags; }

  /// getASTCallingConvention() - Return the AST-specified calling
  /// convention.
  CallingConv getASTCallingConvention() const {
    return CallingConv(ASTCallingConvention);
  }

  /// getCallingConvention - Return the user specified calling
  /// convention, which has been translated into an LLVM CC.
  unsigned getCallingConvention() const { return CallingConvention; }

  /// getEffectiveCallingConvention - Return the actual calling convention to
  /// use, which may depend on the ABI.
  unsigned getEffectiveCallingConvention() const {
    return EffectiveCallingConvention;
  }
  void setEffectiveCallingConvention(unsigned Value) {
    EffectiveCallingConvention = Value;
  }

  bool getHasRegParm() const { return HasRegParm; }
  unsigned getRegParm() const { return RegParm; }

  FunctionType::ExtInfo getExtInfo() const {
    return FunctionType::ExtInfo(isNoReturn(), getHasRegParm(), getRegParm(),
                                 getASTCallingConvention(), isReturnsRetained(),
                                 isNoCallerSavedRegs(), isNoCfCheck(),
                                 isCmseNSCall(), isTIFlags());
  }

  CanQualType getReturnType() const { return getArgsBuffer()[0].type; }

  ABIArgInfo &getReturnInfo() { return getArgsBuffer()[0].info; }
  const ABIArgInfo &getReturnInfo() const { return getArgsBuffer()[0].info; }

  ArrayRef<ExtParameterInfo> getExtParameterInfos() const {
    if (!HasExtParameterInfos) return {};
    return llvm::makeArrayRef(getExtParameterInfosBuffer(), NumArgs);
  }
  ExtParameterInfo getExtParameterInfo(unsigned argIndex) const {
    assert(argIndex <= NumArgs);
    if (!HasExtParameterInfos) return ExtParameterInfo();
    return getExtParameterInfos()[argIndex];
  }

  /// Return true if this function uses inalloca arguments.
  bool usesInAlloca() const { return ArgStruct; }

  /// Get the struct type used to represent all the arguments in memory.
  llvm::StructType *getArgStruct() const { return ArgStruct; }
  CharUnits getArgStructAlignment() const {
    return CharUnits::fromQuantity(ArgStructAlign);
  }
  void setArgStruct(llvm::StructType *Ty, CharUnits Align) {
    ArgStruct = Ty;
    ArgStructAlign = Align.getQuantity();
  }

  /// Return the maximum vector width in the arguments.
  unsigned getMaxVectorWidth() const {
    return MaxVectorWidth ? 1U << (MaxVectorWidth - 1) : 0;
  }

  /// Set the maximum vector width in the arguments.
  void setMaxVectorWidth(unsigned Width) {
    assert(llvm::isPowerOf2_32(Width) && "Expected power of 2 vector");
    MaxVectorWidth = llvm::countTrailingZeros(Width) + 1;
  }

  void Profile(llvm::FoldingSetNodeID &ID) {
    ID.AddInteger(getASTCallingConvention());
    ID.AddBoolean(InstanceMethod);
    ID.AddBoolean(ChainCall);
    ID.AddBoolean(NoReturn);
    ID.AddBoolean(ReturnsRetained);
    ID.AddBoolean(NoCallerSavedRegs);
    ID.AddBoolean(HasRegParm);
    ID.AddInteger(RegParm);
    ID.AddBoolean(NoCfCheck);
    ID.AddBoolean(CmseNSCall);
    ID.AddBoolean(TIFlags);
    ID.AddInteger(Required.getOpaqueData());
    ID.AddBoolean(HasExtParameterInfos);
    if (HasExtParameterInfos) {
      for (auto paramInfo : getExtParameterInfos())
        ID.AddInteger(paramInfo.getOpaqueValue());
    }
    getReturnType().Profile(ID);
    for (const auto &I : arguments())
      I.type.Profile(ID);
  }
  static void Profile(llvm::FoldingSetNodeID &ID,
                      bool InstanceMethod,
                      bool ChainCall,
                      const FunctionType::ExtInfo &info,
                      ArrayRef<ExtParameterInfo> paramInfos,
                      RequiredArgs required,
                      CanQualType resultType,
                      ArrayRef<CanQualType> argTypes) {
    ID.AddInteger(info.getCC());
    ID.AddBoolean(InstanceMethod);
    ID.AddBoolean(ChainCall);
    ID.AddBoolean(info.getNoReturn());
    ID.AddBoolean(info.getProducesResult());
    ID.AddBoolean(info.getNoCallerSavedRegs());
    ID.AddBoolean(info.getHasRegParm());
    ID.AddInteger(info.getRegParm());
    ID.AddBoolean(info.getNoCfCheck());
    ID.AddBoolean(info.getCmseNSCall());
    ID.AddBoolean(info.getTIFlags());
    ID.AddInteger(required.getOpaqueData());
    ID.AddBoolean(!paramInfos.empty());
    if (!paramInfos.empty()) {
      for (auto paramInfo : paramInfos)
        ID.AddInteger(paramInfo.getOpaqueValue());
    }
    resultType.Profile(ID);
    for (ArrayRef<CanQualType>::iterator
           i = argTypes.begin(), e = argTypes.end(); i != e; ++i) {
      i->Profile(ID);
    }
  }
};

}  // end namespace CodeGen
}  // end namespace clang

#endif<|MERGE_RESOLUTION|>--- conflicted
+++ resolved
@@ -586,13 +586,11 @@
   /// Whether this function has nocf_check attribute.
   unsigned NoCfCheck : 1;
 
-<<<<<<< HEAD
   /// Whether this function has tiflags attribute.
   unsigned TIFlags : 1;
-=======
+
   /// Log 2 of the maximum vector width.
   unsigned MaxVectorWidth : 4;
->>>>>>> 7c63cc19
 
   RequiredArgs Required;
 

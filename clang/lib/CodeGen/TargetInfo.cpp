//===---- TargetInfo.cpp - Encapsulate target details -----------*- C++ -*-===//
//
// Part of the LLVM Project, under the Apache License v2.0 with LLVM Exceptions.
// See https://llvm.org/LICENSE.txt for license information.
// SPDX-License-Identifier: Apache-2.0 WITH LLVM-exception
//
//===----------------------------------------------------------------------===//
//
// These classes wrap the information about a call or function
// definition used to handle ABI compliancy.
//
//===----------------------------------------------------------------------===//

#include "TargetInfo.h"
#include "ABIInfo.h"
#include "CGBlocks.h"
#include "CGCXXABI.h"
#include "CGValue.h"
#include "CodeGenFunction.h"
#include "clang/AST/Attr.h"
#include "clang/AST/RecordLayout.h"
#include "clang/Basic/Builtins.h"
#include "clang/Basic/CodeGenOptions.h"
#include "clang/Basic/DiagnosticFrontend.h"
#include "clang/CodeGen/CGFunctionInfo.h"
#include "clang/CodeGen/SwiftCallingConv.h"
#include "llvm/ADT/SmallBitVector.h"
#include "llvm/ADT/StringExtras.h"
#include "llvm/ADT/StringSwitch.h"
#include "llvm/ADT/Triple.h"
#include "llvm/ADT/Twine.h"
#include "llvm/IR/DataLayout.h"
#include "llvm/IR/IntrinsicsNVPTX.h"
#include "llvm/IR/IntrinsicsS390.h"
#include "llvm/IR/Type.h"
#include "llvm/Support/MathExtras.h"
#include "llvm/Support/raw_ostream.h"
#include <algorithm> // std::sort

using namespace clang;
using namespace CodeGen;

// Helper for coercing an aggregate argument or return value into an integer
// array of the same size (including padding) and alignment.  This alternate
// coercion happens only for the RenderScript ABI and can be removed after
// runtimes that rely on it are no longer supported.
//
// RenderScript assumes that the size of the argument / return value in the IR
// is the same as the size of the corresponding qualified type. This helper
// coerces the aggregate type into an array of the same size (including
// padding).  This coercion is used in lieu of expansion of struct members or
// other canonical coercions that return a coerced-type of larger size.
//
// Ty          - The argument / return value type
// Context     - The associated ASTContext
// LLVMContext - The associated LLVMContext
static ABIArgInfo coerceToIntArray(QualType Ty,
                                   ASTContext &Context,
                                   llvm::LLVMContext &LLVMContext) {
  // Alignment and Size are measured in bits.
  const uint64_t Size = Context.getTypeSize(Ty);
  const uint64_t Alignment = Context.getTypeAlign(Ty);
  llvm::Type *IntType = llvm::Type::getIntNTy(LLVMContext, Alignment);
  const uint64_t NumElements = (Size + Alignment - 1) / Alignment;
  return ABIArgInfo::getDirect(llvm::ArrayType::get(IntType, NumElements));
}

static void AssignToArrayRange(CodeGen::CGBuilderTy &Builder,
                               llvm::Value *Array,
                               llvm::Value *Value,
                               unsigned FirstIndex,
                               unsigned LastIndex) {
  // Alternatively, we could emit this as a loop in the source.
  for (unsigned I = FirstIndex; I <= LastIndex; ++I) {
    llvm::Value *Cell =
        Builder.CreateConstInBoundsGEP1_32(Builder.getInt8Ty(), Array, I);
    Builder.CreateAlignedStore(Value, Cell, CharUnits::One());
  }
}

static bool isAggregateTypeForABI(QualType T) {
  return !CodeGenFunction::hasScalarEvaluationKind(T) ||
         T->isMemberFunctionPointerType();
}

ABIArgInfo ABIInfo::getNaturalAlignIndirect(QualType Ty, bool ByVal,
                                            bool Realign,
                                            llvm::Type *Padding) const {
  return ABIArgInfo::getIndirect(getContext().getTypeAlignInChars(Ty), ByVal,
                                 Realign, Padding);
}

ABIArgInfo
ABIInfo::getNaturalAlignIndirectInReg(QualType Ty, bool Realign) const {
  return ABIArgInfo::getIndirectInReg(getContext().getTypeAlignInChars(Ty),
                                      /*ByVal*/ false, Realign);
}

Address ABIInfo::EmitMSVAArg(CodeGenFunction &CGF, Address VAListAddr,
                             QualType Ty) const {
  return Address::invalid();
}

static llvm::Type *getVAListElementType(CodeGenFunction &CGF) {
  return CGF.ConvertTypeForMem(
      CGF.getContext().getBuiltinVaListType()->getPointeeType());
}

bool ABIInfo::isPromotableIntegerTypeForABI(QualType Ty) const {
  if (Ty->isPromotableIntegerType())
    return true;

  if (const auto *EIT = Ty->getAs<BitIntType>())
    if (EIT->getNumBits() < getContext().getTypeSize(getContext().IntTy))
      return true;

  return false;
}

ABIInfo::~ABIInfo() {}

/// Does the given lowering require more than the given number of
/// registers when expanded?
///
/// This is intended to be the basis of a reasonable basic implementation
/// of should{Pass,Return}IndirectlyForSwift.
///
/// For most targets, a limit of four total registers is reasonable; this
/// limits the amount of code required in order to move around the value
/// in case it wasn't produced immediately prior to the call by the caller
/// (or wasn't produced in exactly the right registers) or isn't used
/// immediately within the callee.  But some targets may need to further
/// limit the register count due to an inability to support that many
/// return registers.
static bool occupiesMoreThan(CodeGenTypes &cgt,
                             ArrayRef<llvm::Type*> scalarTypes,
                             unsigned maxAllRegisters) {
  unsigned intCount = 0, fpCount = 0;
  for (llvm::Type *type : scalarTypes) {
    if (type->isPointerTy()) {
      intCount++;
    } else if (auto intTy = dyn_cast<llvm::IntegerType>(type)) {
      auto ptrWidth = cgt.getTarget().getPointerWidth(0);
      intCount += (intTy->getBitWidth() + ptrWidth - 1) / ptrWidth;
    } else {
      assert(type->isVectorTy() || type->isFloatingPointTy());
      fpCount++;
    }
  }

  return (intCount + fpCount > maxAllRegisters);
}

bool SwiftABIInfo::isLegalVectorTypeForSwift(CharUnits vectorSize,
                                             llvm::Type *eltTy,
                                             unsigned numElts) const {
  // The default implementation of this assumes that the target guarantees
  // 128-bit SIMD support but nothing more.
  return (vectorSize.getQuantity() > 8 && vectorSize.getQuantity() <= 16);
}

static CGCXXABI::RecordArgABI getRecordArgABI(const RecordType *RT,
                                              CGCXXABI &CXXABI) {
  const CXXRecordDecl *RD = dyn_cast<CXXRecordDecl>(RT->getDecl());
  if (!RD) {
    if (!RT->getDecl()->canPassInRegisters())
      return CGCXXABI::RAA_Indirect;
    return CGCXXABI::RAA_Default;
  }
  return CXXABI.getRecordArgABI(RD);
}

static CGCXXABI::RecordArgABI getRecordArgABI(QualType T,
                                              CGCXXABI &CXXABI) {
  const RecordType *RT = T->getAs<RecordType>();
  if (!RT)
    return CGCXXABI::RAA_Default;
  return getRecordArgABI(RT, CXXABI);
}

static bool classifyReturnType(const CGCXXABI &CXXABI, CGFunctionInfo &FI,
                               const ABIInfo &Info) {
  QualType Ty = FI.getReturnType();

  if (const auto *RT = Ty->getAs<RecordType>())
    if (!isa<CXXRecordDecl>(RT->getDecl()) &&
        !RT->getDecl()->canPassInRegisters()) {
      FI.getReturnInfo() = Info.getNaturalAlignIndirect(Ty);
      return true;
    }

  return CXXABI.classifyReturnType(FI);
}

/// Pass transparent unions as if they were the type of the first element. Sema
/// should ensure that all elements of the union have the same "machine type".
static QualType useFirstFieldIfTransparentUnion(QualType Ty) {
  if (const RecordType *UT = Ty->getAsUnionType()) {
    const RecordDecl *UD = UT->getDecl();
    if (UD->hasAttr<TransparentUnionAttr>()) {
      assert(!UD->field_empty() && "sema created an empty transparent union");
      return UD->field_begin()->getType();
    }
  }
  return Ty;
}

CGCXXABI &ABIInfo::getCXXABI() const {
  return CGT.getCXXABI();
}

ASTContext &ABIInfo::getContext() const {
  return CGT.getContext();
}

llvm::LLVMContext &ABIInfo::getVMContext() const {
  return CGT.getLLVMContext();
}

const llvm::DataLayout &ABIInfo::getDataLayout() const {
  return CGT.getDataLayout();
}

const TargetInfo &ABIInfo::getTarget() const {
  return CGT.getTarget();
}

const CodeGenOptions &ABIInfo::getCodeGenOpts() const {
  return CGT.getCodeGenOpts();
}

bool ABIInfo::isAndroid() const { return getTarget().getTriple().isAndroid(); }

bool ABIInfo::isHomogeneousAggregateBaseType(QualType Ty) const {
  return false;
}

bool ABIInfo::isHomogeneousAggregateSmallEnough(const Type *Base,
                                                uint64_t Members) const {
  return false;
}

LLVM_DUMP_METHOD void ABIArgInfo::dump() const {
  raw_ostream &OS = llvm::errs();
  OS << "(ABIArgInfo Kind=";
  switch (TheKind) {
  case Direct:
    OS << "Direct Type=";
    if (llvm::Type *Ty = getCoerceToType())
      Ty->print(OS);
    else
      OS << "null";
    break;
  case Extend:
    OS << "Extend";
    break;
  case Ignore:
    OS << "Ignore";
    break;
  case InAlloca:
    OS << "InAlloca Offset=" << getInAllocaFieldIndex();
    break;
  case Indirect:
    OS << "Indirect Align=" << getIndirectAlign().getQuantity()
       << " ByVal=" << getIndirectByVal()
       << " Realign=" << getIndirectRealign();
    break;
  case IndirectAliased:
    OS << "Indirect Align=" << getIndirectAlign().getQuantity()
       << " AadrSpace=" << getIndirectAddrSpace()
       << " Realign=" << getIndirectRealign();
    break;
  case Expand:
    OS << "Expand";
    break;
  case CoerceAndExpand:
    OS << "CoerceAndExpand Type=";
    getCoerceAndExpandType()->print(OS);
    break;
  }
  OS << ")\n";
}

// Dynamically round a pointer up to a multiple of the given alignment.
static llvm::Value *emitRoundPointerUpToAlignment(CodeGenFunction &CGF,
                                                  llvm::Value *Ptr,
                                                  CharUnits Align) {
  llvm::Value *PtrAsInt = Ptr;
  // OverflowArgArea = (OverflowArgArea + Align - 1) & -Align;
  PtrAsInt = CGF.Builder.CreatePtrToInt(PtrAsInt, CGF.IntPtrTy);
  PtrAsInt = CGF.Builder.CreateAdd(PtrAsInt,
        llvm::ConstantInt::get(CGF.IntPtrTy, Align.getQuantity() - 1));
  PtrAsInt = CGF.Builder.CreateAnd(PtrAsInt,
           llvm::ConstantInt::get(CGF.IntPtrTy, -Align.getQuantity()));
  PtrAsInt = CGF.Builder.CreateIntToPtr(PtrAsInt,
                                        Ptr->getType(),
                                        Ptr->getName() + ".aligned");
  return PtrAsInt;
}

/// Emit va_arg for a platform using the common void* representation,
/// where arguments are simply emitted in an array of slots on the stack.
///
/// This version implements the core direct-value passing rules.
///
/// \param SlotSize - The size of a stack slot.
///   Each argument will be allocated to a multiple of this number of
///   slots.
/// \param SlotAlign - The alignment of a stack slot.
///   Each slot will be aligned to this value.
/// \param AllowHigherAlign - The slot alignment is not a cap;
///   an argument type with an alignment greater than the slot size
///   will be emitted on a higher-alignment address, potentially
///   leaving one or more empty slots behind as padding.  If this
///   is false, the returned address might be less-aligned than
///   DirectAlign.
static Address emitVoidPtrDirectVAArg(CodeGenFunction &CGF, Address VAListAddr,
                                      llvm::Type *DirectTy,
                                      CharUnits DirectSize,
                                      CharUnits DirectAlign, CharUnits SlotSize,
                                      CharUnits SlotAlign,
                                      bool AllowHigherAlign) {
  // Cast the element type to i8* if necessary.  Some platforms define
  // va_list as a struct containing an i8* instead of just an i8*.
  if (VAListAddr.getElementType() != CGF.Int8PtrTy)
    VAListAddr = CGF.Builder.CreateElementBitCast(VAListAddr, CGF.Int8PtrTy);

  llvm::Value *Ptr = CGF.Builder.CreateLoad(VAListAddr, "argp.cur");

  // If the CC aligns values higher than the slot size, do so if needed.
  Address Addr = Address::invalid();
  if (AllowHigherAlign && DirectAlign > SlotAlign) {
    Addr = Address(emitRoundPointerUpToAlignment(CGF, Ptr, DirectAlign),
                   CGF.Int8Ty, DirectAlign);
  } else {
<<<<<<< HEAD
    Addr = Address(Ptr, SlotAlign);
=======
    Addr = Address(Ptr, CGF.Int8Ty, SlotSize);
>>>>>>> 7c63cc19
  }

  // Advance the pointer past the argument, then store that back.
  CharUnits FullDirectSize = DirectSize.alignTo(SlotSize);
  Address NextPtr =
      CGF.Builder.CreateConstInBoundsByteGEP(Addr, FullDirectSize, "argp.next");
  CGF.Builder.CreateStore(NextPtr.getPointer(), VAListAddr);

  // If the argument is smaller than a slot, and this is a big-endian
  // target, the argument will be right-adjusted in its slot.
  if (DirectSize < SlotSize && CGF.CGM.getDataLayout().isBigEndian() &&
      !DirectTy->isStructTy()) {
    Addr = CGF.Builder.CreateConstInBoundsByteGEP(Addr, SlotSize - DirectSize);
  }

  Addr = CGF.Builder.CreateElementBitCast(Addr, DirectTy);
  return Addr;
}

/// Emit va_arg for a platform using the common void* representation,
/// where arguments are simply emitted in an array of slots on the stack.
///
/// \param IsIndirect - Values of this type are passed indirectly.
/// \param ValueInfo - The size and alignment of this type, generally
///   computed with getContext().getTypeInfoInChars(ValueTy).
/// \param SlotSize - The size of a stack slot.
///   Each argument will be allocated to a multiple of this number of slots.
/// \param SlotAlign - The alignment of a stack slot.
///   Each slot will be aligned to this value.
/// \param AllowHigherAlign - The slot alignment is not a cap;
///   an argument type with an alignment greater than the slot size
///   will be emitted on a higher-alignment address, potentially
///   leaving one or more empty slots behind as padding.
static Address emitVoidPtrVAArg(CodeGenFunction &CGF, Address VAListAddr,
                                QualType ValueTy, bool IsIndirect,
                                TypeInfoChars ValueInfo, CharUnits SlotSize,
                                CharUnits SlotAlign, bool AllowHigherAlign) {
  // The size and alignment of the value that was passed directly.
  CharUnits DirectSize, DirectAlign;
  if (IsIndirect) {
    DirectSize = CGF.getPointerSize();
    DirectAlign = CGF.getPointerAlign();
  } else {
    DirectSize = ValueInfo.Width;
    DirectAlign = ValueInfo.Align;
  }

  // Cast the address we've calculated to the right type.
  llvm::Type *DirectTy = CGF.ConvertTypeForMem(ValueTy), *ElementTy = DirectTy;
  if (IsIndirect)
    DirectTy = DirectTy->getPointerTo(0);

  Address Addr =
      emitVoidPtrDirectVAArg(CGF, VAListAddr, DirectTy, DirectSize, DirectAlign,
<<<<<<< HEAD
                             SlotSize, SlotAlign, AllowHigherAlign);
=======
                             SlotSizeAndAlign, AllowHigherAlign);
>>>>>>> 7c63cc19

  if (IsIndirect) {
    Addr = Address(CGF.Builder.CreateLoad(Addr), ElementTy, ValueInfo.Align);
  }

  return Addr;
<<<<<<< HEAD
}

static Address emitVoidPtrVAArg(CodeGenFunction &CGF, Address VAListAddr,
                                QualType ValueTy, bool IsIndirect,
                                TypeInfoChars ValueInfo,
                                CharUnits SlotSizeAndAlign,
                                bool AllowHigherAlign) {
  return emitVoidPtrVAArg(CGF, VAListAddr, ValueTy, IsIndirect, ValueInfo,
                          SlotSizeAndAlign, SlotSizeAndAlign, AllowHigherAlign);
=======
>>>>>>> 7c63cc19
}

static Address complexTempStructure(CodeGenFunction &CGF, Address VAListAddr,
                                    QualType Ty, CharUnits SlotSize,
                                    CharUnits EltSize, const ComplexType *CTy) {
  Address Addr = emitVoidPtrDirectVAArg(CGF, VAListAddr, CGF.Int8Ty,
                                        SlotSize * 2, SlotSize, SlotSize,
                                        SlotSize, /*AllowHigher*/ true);

  Address RealAddr = Addr;
  Address ImagAddr = RealAddr;
  if (CGF.CGM.getDataLayout().isBigEndian()) {
    RealAddr =
        CGF.Builder.CreateConstInBoundsByteGEP(RealAddr, SlotSize - EltSize);
    ImagAddr = CGF.Builder.CreateConstInBoundsByteGEP(ImagAddr,
                                                      2 * SlotSize - EltSize);
  } else {
    ImagAddr = CGF.Builder.CreateConstInBoundsByteGEP(RealAddr, SlotSize);
  }

  llvm::Type *EltTy = CGF.ConvertTypeForMem(CTy->getElementType());
  RealAddr = CGF.Builder.CreateElementBitCast(RealAddr, EltTy);
  ImagAddr = CGF.Builder.CreateElementBitCast(ImagAddr, EltTy);
  llvm::Value *Real = CGF.Builder.CreateLoad(RealAddr, ".vareal");
  llvm::Value *Imag = CGF.Builder.CreateLoad(ImagAddr, ".vaimag");

  Address Temp = CGF.CreateMemTemp(Ty, "vacplx");
  CGF.EmitStoreOfComplex({Real, Imag}, CGF.MakeAddrLValue(Temp, Ty),
                         /*init*/ true);
  return Temp;
}

static Address emitMergePHI(CodeGenFunction &CGF,
                            Address Addr1, llvm::BasicBlock *Block1,
                            Address Addr2, llvm::BasicBlock *Block2,
                            const llvm::Twine &Name = "") {
  assert(Addr1.getType() == Addr2.getType());
  llvm::PHINode *PHI = CGF.Builder.CreatePHI(Addr1.getType(), 2, Name);
  PHI->addIncoming(Addr1.getPointer(), Block1);
  PHI->addIncoming(Addr2.getPointer(), Block2);
  CharUnits Align = std::min(Addr1.getAlignment(), Addr2.getAlignment());
  return Address(PHI, Addr1.getElementType(), Align);
}

TargetCodeGenInfo::~TargetCodeGenInfo() = default;

// If someone can figure out a general rule for this, that would be great.
// It's probably just doomed to be platform-dependent, though.
unsigned TargetCodeGenInfo::getSizeOfUnwindException() const {
  // Verified for:
  //   x86-64     FreeBSD, Linux, Darwin
  //   x86-32     FreeBSD, Linux, Darwin
  //   PowerPC    Linux, Darwin
  //   ARM        Darwin (*not* EABI)
  //   AArch64    Linux
  return 32;
}

bool TargetCodeGenInfo::isNoProtoCallVariadic(const CallArgList &args,
                                     const FunctionNoProtoType *fnType) const {
  // The following conventions are known to require this to be false:
  //   x86_stdcall
  //   MIPS
  // For everything else, we just prefer false unless we opt out.
  return false;
}

void
TargetCodeGenInfo::getDependentLibraryOption(llvm::StringRef Lib,
                                             llvm::SmallString<24> &Opt) const {
  // This assumes the user is passing a library name like "rt" instead of a
  // filename like "librt.a/so", and that they don't care whether it's static or
  // dynamic.
  Opt = "-l";
  Opt += Lib;
}

unsigned TargetCodeGenInfo::getOpenCLKernelCallingConv() const {
  // OpenCL kernels are called via an explicit runtime API with arguments
  // set with clSetKernelArg(), not as normal sub-functions.
  // Return SPIR_KERNEL by default as the kernel calling convention to
  // ensure the fingerprint is fixed such way that each OpenCL argument
  // gets one matching argument in the produced kernel function argument
  // list to enable feasible implementation of clSetKernelArg() with
  // aggregates etc. In case we would use the default C calling conv here,
  // clSetKernelArg() might break depending on the target-specific
  // conventions; different targets might split structs passed as values
  // to multiple function arguments etc.
  return llvm::CallingConv::SPIR_KERNEL;
}

llvm::Constant *TargetCodeGenInfo::getNullPointer(const CodeGen::CodeGenModule &CGM,
    llvm::PointerType *T, QualType QT) const {
  return llvm::ConstantPointerNull::get(T);
}

LangAS TargetCodeGenInfo::getGlobalVarAddressSpace(CodeGenModule &CGM,
                                                   const VarDecl *D) const {
  assert(!CGM.getLangOpts().OpenCL &&
         !(CGM.getLangOpts().CUDA && CGM.getLangOpts().CUDAIsDevice) &&
         "Address space agnostic languages only");
  return D ? D->getType().getAddressSpace() : LangAS::Default;
}

llvm::Value *TargetCodeGenInfo::performAddrSpaceCast(
    CodeGen::CodeGenFunction &CGF, llvm::Value *Src, LangAS SrcAddr,
    LangAS DestAddr, llvm::Type *DestTy, bool isNonNull) const {
  // Since target may map different address spaces in AST to the same address
  // space, an address space conversion may end up as a bitcast.
  if (auto *C = dyn_cast<llvm::Constant>(Src))
    return performAddrSpaceCast(CGF.CGM, C, SrcAddr, DestAddr, DestTy);
  // Try to preserve the source's name to make IR more readable.
  return CGF.Builder.CreatePointerBitCastOrAddrSpaceCast(
      Src, DestTy, Src->hasName() ? Src->getName() + ".ascast" : "");
}

llvm::Constant *
TargetCodeGenInfo::performAddrSpaceCast(CodeGenModule &CGM, llvm::Constant *Src,
                                        LangAS SrcAddr, LangAS DestAddr,
                                        llvm::Type *DestTy) const {
  // Since target may map different address spaces in AST to the same address
  // space, an address space conversion may end up as a bitcast.
  return llvm::ConstantExpr::getPointerCast(Src, DestTy);
}

llvm::SyncScope::ID
TargetCodeGenInfo::getLLVMSyncScopeID(const LangOptions &LangOpts,
                                      SyncScope Scope,
                                      llvm::AtomicOrdering Ordering,
                                      llvm::LLVMContext &Ctx) const {
  return Ctx.getOrInsertSyncScopeID(""); /* default sync scope */
}

static bool isEmptyRecord(ASTContext &Context, QualType T, bool AllowArrays);

/// isEmptyField - Return true iff a the field is "empty", that is it
/// is an unnamed bit-field or an (array of) empty record(s).
static bool isEmptyField(ASTContext &Context, const FieldDecl *FD,
                         bool AllowArrays) {
  if (FD->isUnnamedBitfield())
    return true;

  QualType FT = FD->getType();

  // Constant arrays of empty records count as empty, strip them off.
  // Constant arrays of zero length always count as empty.
  bool WasArray = false;
  if (AllowArrays)
    while (const ConstantArrayType *AT = Context.getAsConstantArrayType(FT)) {
      if (AT->getSize() == 0)
        return true;
      FT = AT->getElementType();
      // The [[no_unique_address]] special case below does not apply to
      // arrays of C++ empty records, so we need to remember this fact.
      WasArray = true;
    }

  const RecordType *RT = FT->getAs<RecordType>();
  if (!RT)
    return false;

  // C++ record fields are never empty, at least in the Itanium ABI.
  //
  // FIXME: We should use a predicate for whether this behavior is true in the
  // current ABI.
  //
  // The exception to the above rule are fields marked with the
  // [[no_unique_address]] attribute (since C++20).  Those do count as empty
  // according to the Itanium ABI.  The exception applies only to records,
  // not arrays of records, so we must also check whether we stripped off an
  // array type above.
  if (isa<CXXRecordDecl>(RT->getDecl()) &&
      (WasArray || !FD->hasAttr<NoUniqueAddressAttr>()))
    return false;

  return isEmptyRecord(Context, FT, AllowArrays);
}

/// isEmptyRecord - Return true iff a structure contains only empty
/// fields. Note that a structure with a flexible array member is not
/// considered empty.
static bool isEmptyRecord(ASTContext &Context, QualType T, bool AllowArrays) {
  const RecordType *RT = T->getAs<RecordType>();
  if (!RT)
    return false;
  const RecordDecl *RD = RT->getDecl();
  if (RD->hasFlexibleArrayMember())
    return false;

  // If this is a C++ record, check the bases first.
  if (const CXXRecordDecl *CXXRD = dyn_cast<CXXRecordDecl>(RD))
    for (const auto &I : CXXRD->bases())
      if (!isEmptyRecord(Context, I.getType(), true))
        return false;

  for (const auto *I : RD->fields())
    if (!isEmptyField(Context, I, AllowArrays))
      return false;
  return true;
}

/// isSingleElementStruct - Determine if a structure is a "single
/// element struct", i.e. it has exactly one non-empty field or
/// exactly one field which is itself a single element
/// struct. Structures with flexible array members are never
/// considered single element structs.
///
/// \return The field declaration for the single non-empty field, if
/// it exists.
static const Type *isSingleElementStruct(QualType T, ASTContext &Context) {
  const RecordType *RT = T->getAs<RecordType>();
  if (!RT)
    return nullptr;

  const RecordDecl *RD = RT->getDecl();
  if (RD->hasFlexibleArrayMember())
    return nullptr;

  const Type *Found = nullptr;

  // If this is a C++ record, check the bases first.
  if (const CXXRecordDecl *CXXRD = dyn_cast<CXXRecordDecl>(RD)) {
    for (const auto &I : CXXRD->bases()) {
      // Ignore empty records.
      if (isEmptyRecord(Context, I.getType(), true))
        continue;

      // If we already found an element then this isn't a single-element struct.
      if (Found)
        return nullptr;

      // If this is non-empty and not a single element struct, the composite
      // cannot be a single element struct.
      Found = isSingleElementStruct(I.getType(), Context);
      if (!Found)
        return nullptr;
    }
  }

  // Check for single element.
  for (const auto *FD : RD->fields()) {
    QualType FT = FD->getType();

    // Ignore empty fields.
    if (isEmptyField(Context, FD, true))
      continue;

    // If we already found an element then this isn't a single-element
    // struct.
    if (Found)
      return nullptr;

    // Treat single element arrays as the element.
    while (const ConstantArrayType *AT = Context.getAsConstantArrayType(FT)) {
      if (AT->getSize().getZExtValue() != 1)
        break;
      FT = AT->getElementType();
    }

    if (!isAggregateTypeForABI(FT)) {
      Found = FT.getTypePtr();
    } else {
      Found = isSingleElementStruct(FT, Context);
      if (!Found)
        return nullptr;
    }
  }

  // We don't consider a struct a single-element struct if it has
  // padding beyond the element type.
  if (Found && Context.getTypeSize(Found) != Context.getTypeSize(T))
    return nullptr;

  return Found;
}

namespace {
Address EmitVAArgInstr(CodeGenFunction &CGF, Address VAListAddr, QualType Ty,
                       const ABIArgInfo &AI) {
  // This default implementation defers to the llvm backend's va_arg
  // instruction. It can handle only passing arguments directly
  // (typically only handled in the backend for primitive types), or
  // aggregates passed indirectly by pointer (NOTE: if the "byval"
  // flag has ABI impact in the callee, this implementation cannot
  // work.)

  // Only a few cases are covered here at the moment -- those needed
  // by the default abi.
  llvm::Value *Val;

  if (AI.isIndirect()) {
    assert(!AI.getPaddingType() &&
           "Unexpected PaddingType seen in arginfo in generic VAArg emitter!");
    assert(
        !AI.getIndirectRealign() &&
        "Unexpected IndirectRealign seen in arginfo in generic VAArg emitter!");

    auto TyInfo = CGF.getContext().getTypeInfoInChars(Ty);
    CharUnits TyAlignForABI = TyInfo.Align;

    llvm::Type *ElementTy = CGF.ConvertTypeForMem(Ty);
    llvm::Type *BaseTy = llvm::PointerType::getUnqual(ElementTy);
    llvm::Value *Addr =
        CGF.Builder.CreateVAArg(VAListAddr.getPointer(), BaseTy);
    return Address(Addr, ElementTy, TyAlignForABI);
  } else {
    assert((AI.isDirect() || AI.isExtend()) &&
           "Unexpected ArgInfo Kind in generic VAArg emitter!");

    assert(!AI.getInReg() &&
           "Unexpected InReg seen in arginfo in generic VAArg emitter!");
    assert(!AI.getPaddingType() &&
           "Unexpected PaddingType seen in arginfo in generic VAArg emitter!");
    assert(!AI.getDirectOffset() &&
           "Unexpected DirectOffset seen in arginfo in generic VAArg emitter!");
    assert(!AI.getCoerceToType() &&
           "Unexpected CoerceToType seen in arginfo in generic VAArg emitter!");

    Address Temp = CGF.CreateMemTemp(Ty, "varet");
    Val = CGF.Builder.CreateVAArg(VAListAddr.getPointer(),
                                  CGF.ConvertTypeForMem(Ty));
    CGF.Builder.CreateStore(Val, Temp);
    return Temp;
  }
}

/// DefaultABIInfo - The default implementation for ABI specific
/// details. This implementation provides information which results in
/// self-consistent and sensible LLVM IR generation, but does not
/// conform to any particular ABI.
class DefaultABIInfo : public ABIInfo {
public:
  DefaultABIInfo(CodeGen::CodeGenTypes &CGT) : ABIInfo(CGT) {}

  ABIArgInfo classifyReturnType(QualType RetTy) const;
  ABIArgInfo classifyArgumentType(QualType RetTy) const;

  void computeInfo(CGFunctionInfo &FI) const override {
    if (!getCXXABI().classifyReturnType(FI))
      FI.getReturnInfo() = classifyReturnType(FI.getReturnType());
    for (auto &I : FI.arguments())
      I.info = classifyArgumentType(I.type);
  }

  Address EmitVAArg(CodeGenFunction &CGF, Address VAListAddr,
                    QualType Ty) const override {
    return EmitVAArgInstr(CGF, VAListAddr, Ty, classifyArgumentType(Ty));
  }
};

class DefaultTargetCodeGenInfo : public TargetCodeGenInfo {
public:
  DefaultTargetCodeGenInfo(CodeGen::CodeGenTypes &CGT)
      : TargetCodeGenInfo(std::make_unique<DefaultABIInfo>(CGT)) {}
};

ABIArgInfo DefaultABIInfo::classifyArgumentType(QualType Ty) const {
  Ty = useFirstFieldIfTransparentUnion(Ty);

  if (isAggregateTypeForABI(Ty)) {
    // Records with non-trivial destructors/copy-constructors should not be
    // passed by value.
    if (CGCXXABI::RecordArgABI RAA = getRecordArgABI(Ty, getCXXABI()))
      return getNaturalAlignIndirect(Ty, RAA == CGCXXABI::RAA_DirectInMemory);

    return getNaturalAlignIndirect(Ty);
  }

  // Treat an enum type as its underlying type.
  if (const EnumType *EnumTy = Ty->getAs<EnumType>())
    Ty = EnumTy->getDecl()->getIntegerType();

  ASTContext &Context = getContext();
  if (const auto *EIT = Ty->getAs<BitIntType>())
    if (EIT->getNumBits() >
        Context.getTypeSize(Context.getTargetInfo().hasInt128Type()
                                ? Context.Int128Ty
                                : Context.LongLongTy))
      return getNaturalAlignIndirect(Ty);

  return (isPromotableIntegerTypeForABI(Ty) ? ABIArgInfo::getExtend(Ty)
                                            : ABIArgInfo::getDirect());
}

ABIArgInfo DefaultABIInfo::classifyReturnType(QualType RetTy) const {
  if (RetTy->isVoidType())
    return ABIArgInfo::getIgnore();

  if (isAggregateTypeForABI(RetTy))
    return getNaturalAlignIndirect(RetTy);

  // Treat an enum type as its underlying type.
  if (const EnumType *EnumTy = RetTy->getAs<EnumType>())
    RetTy = EnumTy->getDecl()->getIntegerType();

  if (const auto *EIT = RetTy->getAs<BitIntType>())
    if (EIT->getNumBits() >
        getContext().getTypeSize(getContext().getTargetInfo().hasInt128Type()
                                     ? getContext().Int128Ty
                                     : getContext().LongLongTy))
      return getNaturalAlignIndirect(RetTy);

  return (isPromotableIntegerTypeForABI(RetTy) ? ABIArgInfo::getExtend(RetTy)
                                               : ABIArgInfo::getDirect());
}

//===----------------------------------------------------------------------===//
// WebAssembly ABI Implementation
//
// This is a very simple ABI that relies a lot on DefaultABIInfo.
//===----------------------------------------------------------------------===//

class WebAssemblyABIInfo final : public SwiftABIInfo {
public:
  enum ABIKind {
    MVP = 0,
    ExperimentalMV = 1,
  };

private:
  DefaultABIInfo defaultInfo;
  ABIKind Kind;

public:
  explicit WebAssemblyABIInfo(CodeGen::CodeGenTypes &CGT, ABIKind Kind)
      : SwiftABIInfo(CGT), defaultInfo(CGT), Kind(Kind) {}

private:
  ABIArgInfo classifyReturnType(QualType RetTy) const;
  ABIArgInfo classifyArgumentType(QualType Ty) const;

  // DefaultABIInfo's classifyReturnType and classifyArgumentType are
  // non-virtual, but computeInfo and EmitVAArg are virtual, so we
  // overload them.
  void computeInfo(CGFunctionInfo &FI) const override {
    if (!getCXXABI().classifyReturnType(FI))
      FI.getReturnInfo() = classifyReturnType(FI.getReturnType());
    for (auto &Arg : FI.arguments())
      Arg.info = classifyArgumentType(Arg.type);
  }

  Address EmitVAArg(CodeGenFunction &CGF, Address VAListAddr,
                    QualType Ty) const override;

  bool shouldPassIndirectlyForSwift(ArrayRef<llvm::Type*> scalars,
                                    bool asReturnValue) const override {
    return occupiesMoreThan(CGT, scalars, /*total*/ 4);
  }

  bool isSwiftErrorInRegister() const override {
    return false;
  }
};

class WebAssemblyTargetCodeGenInfo final : public TargetCodeGenInfo {
public:
  explicit WebAssemblyTargetCodeGenInfo(CodeGen::CodeGenTypes &CGT,
                                        WebAssemblyABIInfo::ABIKind K)
      : TargetCodeGenInfo(std::make_unique<WebAssemblyABIInfo>(CGT, K)) {}

  void setTargetAttributes(const Decl *D, llvm::GlobalValue *GV,
                           CodeGen::CodeGenModule &CGM) const override {
    TargetCodeGenInfo::setTargetAttributes(D, GV, CGM);
    if (const auto *FD = dyn_cast_or_null<FunctionDecl>(D)) {
      if (const auto *Attr = FD->getAttr<WebAssemblyImportModuleAttr>()) {
        llvm::Function *Fn = cast<llvm::Function>(GV);
        llvm::AttrBuilder B(GV->getContext());
        B.addAttribute("wasm-import-module", Attr->getImportModule());
        Fn->addFnAttrs(B);
      }
      if (const auto *Attr = FD->getAttr<WebAssemblyImportNameAttr>()) {
        llvm::Function *Fn = cast<llvm::Function>(GV);
        llvm::AttrBuilder B(GV->getContext());
        B.addAttribute("wasm-import-name", Attr->getImportName());
        Fn->addFnAttrs(B);
      }
      if (const auto *Attr = FD->getAttr<WebAssemblyExportNameAttr>()) {
        llvm::Function *Fn = cast<llvm::Function>(GV);
        llvm::AttrBuilder B(GV->getContext());
        B.addAttribute("wasm-export-name", Attr->getExportName());
        Fn->addFnAttrs(B);
      }
    }

    if (auto *FD = dyn_cast_or_null<FunctionDecl>(D)) {
      llvm::Function *Fn = cast<llvm::Function>(GV);
      if (!FD->doesThisDeclarationHaveABody() && !FD->hasPrototype())
        Fn->addFnAttr("no-prototype");
    }
  }
};

/// Classify argument of given type \p Ty.
ABIArgInfo WebAssemblyABIInfo::classifyArgumentType(QualType Ty) const {
  Ty = useFirstFieldIfTransparentUnion(Ty);

  if (isAggregateTypeForABI(Ty)) {
    // Records with non-trivial destructors/copy-constructors should not be
    // passed by value.
    if (auto RAA = getRecordArgABI(Ty, getCXXABI()))
      return getNaturalAlignIndirect(Ty, RAA == CGCXXABI::RAA_DirectInMemory);
    // Ignore empty structs/unions.
    if (isEmptyRecord(getContext(), Ty, true))
      return ABIArgInfo::getIgnore();
    // Lower single-element structs to just pass a regular value. TODO: We
    // could do reasonable-size multiple-element structs too, using getExpand(),
    // though watch out for things like bitfields.
    if (const Type *SeltTy = isSingleElementStruct(Ty, getContext()))
      return ABIArgInfo::getDirect(CGT.ConvertType(QualType(SeltTy, 0)));
    // For the experimental multivalue ABI, fully expand all other aggregates
    if (Kind == ABIKind::ExperimentalMV) {
      const RecordType *RT = Ty->getAs<RecordType>();
      assert(RT);
      bool HasBitField = false;
      for (auto *Field : RT->getDecl()->fields()) {
        if (Field->isBitField()) {
          HasBitField = true;
          break;
        }
      }
      if (!HasBitField)
        return ABIArgInfo::getExpand();
    }
  }

  // Otherwise just do the default thing.
  return defaultInfo.classifyArgumentType(Ty);
}

ABIArgInfo WebAssemblyABIInfo::classifyReturnType(QualType RetTy) const {
  if (isAggregateTypeForABI(RetTy)) {
    // Records with non-trivial destructors/copy-constructors should not be
    // returned by value.
    if (!getRecordArgABI(RetTy, getCXXABI())) {
      // Ignore empty structs/unions.
      if (isEmptyRecord(getContext(), RetTy, true))
        return ABIArgInfo::getIgnore();
      // Lower single-element structs to just return a regular value. TODO: We
      // could do reasonable-size multiple-element structs too, using
      // ABIArgInfo::getDirect().
      if (const Type *SeltTy = isSingleElementStruct(RetTy, getContext()))
        return ABIArgInfo::getDirect(CGT.ConvertType(QualType(SeltTy, 0)));
      // For the experimental multivalue ABI, return all other aggregates
      if (Kind == ABIKind::ExperimentalMV)
        return ABIArgInfo::getDirect();
    }
  }

  // Otherwise just do the default thing.
  return defaultInfo.classifyReturnType(RetTy);
}

Address WebAssemblyABIInfo::EmitVAArg(CodeGenFunction &CGF, Address VAListAddr,
                                      QualType Ty) const {
  bool IsIndirect = isAggregateTypeForABI(Ty) &&
                    !isEmptyRecord(getContext(), Ty, true) &&
                    !isSingleElementStruct(Ty, getContext());
  return emitVoidPtrVAArg(CGF, VAListAddr, Ty, IsIndirect,
                          getContext().getTypeInfoInChars(Ty),
                          CharUnits::fromQuantity(4),
                          /*AllowHigherAlign=*/true);
}

//===----------------------------------------------------------------------===//
// le32/PNaCl bitcode ABI Implementation
//
// This is a simplified version of the x86_32 ABI.  Arguments and return values
// are always passed on the stack.
//===----------------------------------------------------------------------===//

class PNaClABIInfo : public ABIInfo {
 public:
  PNaClABIInfo(CodeGen::CodeGenTypes &CGT) : ABIInfo(CGT) {}

  ABIArgInfo classifyReturnType(QualType RetTy) const;
  ABIArgInfo classifyArgumentType(QualType RetTy) const;

  void computeInfo(CGFunctionInfo &FI) const override;
  Address EmitVAArg(CodeGenFunction &CGF,
                    Address VAListAddr, QualType Ty) const override;
};

class PNaClTargetCodeGenInfo : public TargetCodeGenInfo {
 public:
   PNaClTargetCodeGenInfo(CodeGen::CodeGenTypes &CGT)
       : TargetCodeGenInfo(std::make_unique<PNaClABIInfo>(CGT)) {}
};

void PNaClABIInfo::computeInfo(CGFunctionInfo &FI) const {
  if (!getCXXABI().classifyReturnType(FI))
    FI.getReturnInfo() = classifyReturnType(FI.getReturnType());

  for (auto &I : FI.arguments())
    I.info = classifyArgumentType(I.type);
}

Address PNaClABIInfo::EmitVAArg(CodeGenFunction &CGF, Address VAListAddr,
                                QualType Ty) const {
  // The PNaCL ABI is a bit odd, in that varargs don't use normal
  // function classification. Structs get passed directly for varargs
  // functions, through a rewriting transform in
  // pnacl-llvm/lib/Transforms/NaCl/ExpandVarArgs.cpp, which allows
  // this target to actually support a va_arg instructions with an
  // aggregate type, unlike other targets.
  return EmitVAArgInstr(CGF, VAListAddr, Ty, ABIArgInfo::getDirect());
}

/// Classify argument of given type \p Ty.
ABIArgInfo PNaClABIInfo::classifyArgumentType(QualType Ty) const {
  if (isAggregateTypeForABI(Ty)) {
    if (CGCXXABI::RecordArgABI RAA = getRecordArgABI(Ty, getCXXABI()))
      return getNaturalAlignIndirect(Ty, RAA == CGCXXABI::RAA_DirectInMemory);
    return getNaturalAlignIndirect(Ty);
  } else if (const EnumType *EnumTy = Ty->getAs<EnumType>()) {
    // Treat an enum type as its underlying type.
    Ty = EnumTy->getDecl()->getIntegerType();
  } else if (Ty->isFloatingType()) {
    // Floating-point types don't go inreg.
    return ABIArgInfo::getDirect();
  } else if (const auto *EIT = Ty->getAs<BitIntType>()) {
    // Treat bit-precise integers as integers if <= 64, otherwise pass
    // indirectly.
    if (EIT->getNumBits() > 64)
      return getNaturalAlignIndirect(Ty);
    return ABIArgInfo::getDirect();
  }

  return (isPromotableIntegerTypeForABI(Ty) ? ABIArgInfo::getExtend(Ty)
                                            : ABIArgInfo::getDirect());
}

ABIArgInfo PNaClABIInfo::classifyReturnType(QualType RetTy) const {
  if (RetTy->isVoidType())
    return ABIArgInfo::getIgnore();

  // In the PNaCl ABI we always return records/structures on the stack.
  if (isAggregateTypeForABI(RetTy))
    return getNaturalAlignIndirect(RetTy);

  // Treat bit-precise integers as integers if <= 64, otherwise pass indirectly.
  if (const auto *EIT = RetTy->getAs<BitIntType>()) {
    if (EIT->getNumBits() > 64)
      return getNaturalAlignIndirect(RetTy);
    return ABIArgInfo::getDirect();
  }

  // Treat an enum type as its underlying type.
  if (const EnumType *EnumTy = RetTy->getAs<EnumType>())
    RetTy = EnumTy->getDecl()->getIntegerType();

  return (isPromotableIntegerTypeForABI(RetTy) ? ABIArgInfo::getExtend(RetTy)
                                               : ABIArgInfo::getDirect());
}

/// IsX86_MMXType - Return true if this is an MMX type.
bool IsX86_MMXType(llvm::Type *IRType) {
  // Return true if the type is an MMX type <2 x i32>, <4 x i16>, or <8 x i8>.
  return IRType->isVectorTy() && IRType->getPrimitiveSizeInBits() == 64 &&
    cast<llvm::VectorType>(IRType)->getElementType()->isIntegerTy() &&
    IRType->getScalarSizeInBits() != 64;
}

static llvm::Type* X86AdjustInlineAsmType(CodeGen::CodeGenFunction &CGF,
                                          StringRef Constraint,
                                          llvm::Type* Ty) {
  bool IsMMXCons = llvm::StringSwitch<bool>(Constraint)
                     .Cases("y", "&y", "^Ym", true)
                     .Default(false);
  if (IsMMXCons && Ty->isVectorTy()) {
    if (cast<llvm::VectorType>(Ty)->getPrimitiveSizeInBits().getFixedSize() !=
        64) {
      // Invalid MMX constraint
      return nullptr;
    }

    return llvm::Type::getX86_MMXTy(CGF.getLLVMContext());
  }

  // No operation needed
  return Ty;
}

/// Returns true if this type can be passed in SSE registers with the
/// X86_VectorCall calling convention. Shared between x86_32 and x86_64.
static bool isX86VectorTypeForVectorCall(ASTContext &Context, QualType Ty) {
  if (const BuiltinType *BT = Ty->getAs<BuiltinType>()) {
    if (BT->isFloatingPoint() && BT->getKind() != BuiltinType::Half) {
      if (BT->getKind() == BuiltinType::LongDouble) {
        if (&Context.getTargetInfo().getLongDoubleFormat() ==
            &llvm::APFloat::x87DoubleExtended())
          return false;
      }
      return true;
    }
  } else if (const VectorType *VT = Ty->getAs<VectorType>()) {
    // vectorcall can pass XMM, YMM, and ZMM vectors. We don't pass SSE1 MMX
    // registers specially.
    unsigned VecSize = Context.getTypeSize(VT);
    if (VecSize == 128 || VecSize == 256 || VecSize == 512)
      return true;
  }
  return false;
}

/// Returns true if this aggregate is small enough to be passed in SSE registers
/// in the X86_VectorCall calling convention. Shared between x86_32 and x86_64.
static bool isX86VectorCallAggregateSmallEnough(uint64_t NumMembers) {
  return NumMembers <= 4;
}

/// Returns a Homogeneous Vector Aggregate ABIArgInfo, used in X86.
static ABIArgInfo getDirectX86Hva(llvm::Type* T = nullptr) {
  auto AI = ABIArgInfo::getDirect(T);
  AI.setInReg(true);
  AI.setCanBeFlattened(false);
  return AI;
}

//===----------------------------------------------------------------------===//
// X86-32 ABI Implementation
//===----------------------------------------------------------------------===//

/// Similar to llvm::CCState, but for Clang.
struct CCState {
  CCState(CGFunctionInfo &FI)
      : IsPreassigned(FI.arg_size()), CC(FI.getCallingConvention()) {}

  llvm::SmallBitVector IsPreassigned;
  unsigned CC = CallingConv::CC_C;
  unsigned FreeRegs = 0;
  unsigned FreeSSERegs = 0;
};

/// X86_32ABIInfo - The X86-32 ABI information.
class X86_32ABIInfo : public SwiftABIInfo {
  enum Class {
    Integer,
    Float
  };

  static const unsigned MinABIStackAlignInBytes = 4;

  bool IsDarwinVectorABI;
  bool IsRetSmallStructInRegABI;
  bool IsWin32StructABI;
  bool IsSoftFloatABI;
  bool IsMCUABI;
  bool IsLinuxABI;
  unsigned DefaultNumRegisterParameters;

  static bool isRegisterSize(unsigned Size) {
    return (Size == 8 || Size == 16 || Size == 32 || Size == 64);
  }

  bool isHomogeneousAggregateBaseType(QualType Ty) const override {
    // FIXME: Assumes vectorcall is in use.
    return isX86VectorTypeForVectorCall(getContext(), Ty);
  }

  bool isHomogeneousAggregateSmallEnough(const Type *Ty,
                                         uint64_t NumMembers) const override {
    // FIXME: Assumes vectorcall is in use.
    return isX86VectorCallAggregateSmallEnough(NumMembers);
  }

  bool shouldReturnTypeInRegister(QualType Ty, ASTContext &Context) const;

  /// getIndirectResult - Give a source type \arg Ty, return a suitable result
  /// such that the argument will be passed in memory.
  ABIArgInfo getIndirectResult(QualType Ty, bool ByVal, CCState &State) const;

  ABIArgInfo getIndirectReturnResult(QualType Ty, CCState &State) const;

  /// Return the alignment to use for the given type on the stack.
  unsigned getTypeStackAlignInBytes(QualType Ty, unsigned Align) const;

  Class classify(QualType Ty) const;
  ABIArgInfo classifyReturnType(QualType RetTy, CCState &State) const;
  ABIArgInfo classifyArgumentType(QualType RetTy, CCState &State) const;

  /// Updates the number of available free registers, returns
  /// true if any registers were allocated.
  bool updateFreeRegs(QualType Ty, CCState &State) const;

  bool shouldAggregateUseDirect(QualType Ty, CCState &State, bool &InReg,
                                bool &NeedsPadding) const;
  bool shouldPrimitiveUseInReg(QualType Ty, CCState &State) const;

  bool canExpandIndirectArgument(QualType Ty) const;

  /// Rewrite the function info so that all memory arguments use
  /// inalloca.
  void rewriteWithInAlloca(CGFunctionInfo &FI) const;

  void addFieldToArgStruct(SmallVector<llvm::Type *, 6> &FrameFields,
                           CharUnits &StackOffset, ABIArgInfo &Info,
                           QualType Type) const;
  void runVectorCallFirstPass(CGFunctionInfo &FI, CCState &State) const;

public:

  void computeInfo(CGFunctionInfo &FI) const override;
  Address EmitVAArg(CodeGenFunction &CGF, Address VAListAddr,
                    QualType Ty) const override;

  X86_32ABIInfo(CodeGen::CodeGenTypes &CGT, bool DarwinVectorABI,
                bool RetSmallStructInRegABI, bool Win32StructABI,
                unsigned NumRegisterParameters, bool SoftFloatABI)
    : SwiftABIInfo(CGT), IsDarwinVectorABI(DarwinVectorABI),
      IsRetSmallStructInRegABI(RetSmallStructInRegABI),
      IsWin32StructABI(Win32StructABI), IsSoftFloatABI(SoftFloatABI),
      IsMCUABI(CGT.getTarget().getTriple().isOSIAMCU()),
      IsLinuxABI(CGT.getTarget().getTriple().isOSLinux() ||
                 CGT.getTarget().getTriple().isOSCygMing()),
      DefaultNumRegisterParameters(NumRegisterParameters) {}

  bool shouldPassIndirectlyForSwift(ArrayRef<llvm::Type*> scalars,
                                    bool asReturnValue) const override {
    // LLVM's x86-32 lowering currently only assigns up to three
    // integer registers and three fp registers.  Oddly, it'll use up to
    // four vector registers for vectors, but those can overlap with the
    // scalar registers.
    return occupiesMoreThan(CGT, scalars, /*total*/ 3);
  }

  bool isSwiftErrorInRegister() const override {
    // x86-32 lowering does not support passing swifterror in a register.
    return false;
  }
};

class X86_32TargetCodeGenInfo : public TargetCodeGenInfo {
public:
  X86_32TargetCodeGenInfo(CodeGen::CodeGenTypes &CGT, bool DarwinVectorABI,
                          bool RetSmallStructInRegABI, bool Win32StructABI,
                          unsigned NumRegisterParameters, bool SoftFloatABI)
      : TargetCodeGenInfo(std::make_unique<X86_32ABIInfo>(
            CGT, DarwinVectorABI, RetSmallStructInRegABI, Win32StructABI,
            NumRegisterParameters, SoftFloatABI)) {}

  static bool isStructReturnInRegABI(
      const llvm::Triple &Triple, const CodeGenOptions &Opts);

  void setTargetAttributes(const Decl *D, llvm::GlobalValue *GV,
                           CodeGen::CodeGenModule &CGM) const override;

  int getDwarfEHStackPointer(CodeGen::CodeGenModule &CGM) const override {
    // Darwin uses different dwarf register numbers for EH.
    if (CGM.getTarget().getTriple().isOSDarwin()) return 5;
    return 4;
  }

  bool initDwarfEHRegSizeTable(CodeGen::CodeGenFunction &CGF,
                               llvm::Value *Address) const override;

  llvm::Type* adjustInlineAsmType(CodeGen::CodeGenFunction &CGF,
                                  StringRef Constraint,
                                  llvm::Type* Ty) const override {
    return X86AdjustInlineAsmType(CGF, Constraint, Ty);
  }

  void addReturnRegisterOutputs(CodeGenFunction &CGF, LValue ReturnValue,
                                std::string &Constraints,
                                std::vector<llvm::Type *> &ResultRegTypes,
                                std::vector<llvm::Type *> &ResultTruncRegTypes,
                                std::vector<LValue> &ResultRegDests,
                                std::string &AsmString,
                                unsigned NumOutputs) const override;

  llvm::Constant *
  getUBSanFunctionSignature(CodeGen::CodeGenModule &CGM) const override {
    unsigned Sig = (0xeb << 0) |  // jmp rel8
                   (0x06 << 8) |  //           .+0x08
                   ('v' << 16) |
                   ('2' << 24);
    return llvm::ConstantInt::get(CGM.Int32Ty, Sig);
  }

  StringRef getARCRetainAutoreleasedReturnValueMarker() const override {
    return "movl\t%ebp, %ebp"
           "\t\t// marker for objc_retainAutoreleaseReturnValue";
  }
};

}

/// Rewrite input constraint references after adding some output constraints.
/// In the case where there is one output and one input and we add one output,
/// we need to replace all operand references greater than or equal to 1:
///     mov $0, $1
///     mov eax, $1
/// The result will be:
///     mov $0, $2
///     mov eax, $2
static void rewriteInputConstraintReferences(unsigned FirstIn,
                                             unsigned NumNewOuts,
                                             std::string &AsmString) {
  std::string Buf;
  llvm::raw_string_ostream OS(Buf);
  size_t Pos = 0;
  while (Pos < AsmString.size()) {
    size_t DollarStart = AsmString.find('$', Pos);
    if (DollarStart == std::string::npos)
      DollarStart = AsmString.size();
    size_t DollarEnd = AsmString.find_first_not_of('$', DollarStart);
    if (DollarEnd == std::string::npos)
      DollarEnd = AsmString.size();
    OS << StringRef(&AsmString[Pos], DollarEnd - Pos);
    Pos = DollarEnd;
    size_t NumDollars = DollarEnd - DollarStart;
    if (NumDollars % 2 != 0 && Pos < AsmString.size()) {
      // We have an operand reference.
      size_t DigitStart = Pos;
      if (AsmString[DigitStart] == '{') {
        OS << '{';
        ++DigitStart;
      }
      size_t DigitEnd = AsmString.find_first_not_of("0123456789", DigitStart);
      if (DigitEnd == std::string::npos)
        DigitEnd = AsmString.size();
      StringRef OperandStr(&AsmString[DigitStart], DigitEnd - DigitStart);
      unsigned OperandIndex;
      if (!OperandStr.getAsInteger(10, OperandIndex)) {
        if (OperandIndex >= FirstIn)
          OperandIndex += NumNewOuts;
        OS << OperandIndex;
      } else {
        OS << OperandStr;
      }
      Pos = DigitEnd;
    }
  }
  AsmString = std::move(OS.str());
}

/// Add output constraints for EAX:EDX because they are return registers.
void X86_32TargetCodeGenInfo::addReturnRegisterOutputs(
    CodeGenFunction &CGF, LValue ReturnSlot, std::string &Constraints,
    std::vector<llvm::Type *> &ResultRegTypes,
    std::vector<llvm::Type *> &ResultTruncRegTypes,
    std::vector<LValue> &ResultRegDests, std::string &AsmString,
    unsigned NumOutputs) const {
  uint64_t RetWidth = CGF.getContext().getTypeSize(ReturnSlot.getType());

  // Use the EAX constraint if the width is 32 or smaller and EAX:EDX if it is
  // larger.
  if (!Constraints.empty())
    Constraints += ',';
  if (RetWidth <= 32) {
    Constraints += "={eax}";
    ResultRegTypes.push_back(CGF.Int32Ty);
  } else {
    // Use the 'A' constraint for EAX:EDX.
    Constraints += "=A";
    ResultRegTypes.push_back(CGF.Int64Ty);
  }

  // Truncate EAX or EAX:EDX to an integer of the appropriate size.
  llvm::Type *CoerceTy = llvm::IntegerType::get(CGF.getLLVMContext(), RetWidth);
  ResultTruncRegTypes.push_back(CoerceTy);

  // Coerce the integer by bitcasting the return slot pointer.
  ReturnSlot.setAddress(
      CGF.Builder.CreateElementBitCast(ReturnSlot.getAddress(CGF), CoerceTy));
  ResultRegDests.push_back(ReturnSlot);

  rewriteInputConstraintReferences(NumOutputs, 1, AsmString);
}

/// shouldReturnTypeInRegister - Determine if the given type should be
/// returned in a register (for the Darwin and MCU ABI).
bool X86_32ABIInfo::shouldReturnTypeInRegister(QualType Ty,
                                               ASTContext &Context) const {
  uint64_t Size = Context.getTypeSize(Ty);

  // For i386, type must be register sized.
  // For the MCU ABI, it only needs to be <= 8-byte
  if ((IsMCUABI && Size > 64) || (!IsMCUABI && !isRegisterSize(Size)))
   return false;

  if (Ty->isVectorType()) {
    // 64- and 128- bit vectors inside structures are not returned in
    // registers.
    if (Size == 64 || Size == 128)
      return false;

    return true;
  }

  // If this is a builtin, pointer, enum, complex type, member pointer, or
  // member function pointer it is ok.
  if (Ty->getAs<BuiltinType>() || Ty->hasPointerRepresentation() ||
      Ty->isAnyComplexType() || Ty->isEnumeralType() ||
      Ty->isBlockPointerType() || Ty->isMemberPointerType())
    return true;

  // Arrays are treated like records.
  if (const ConstantArrayType *AT = Context.getAsConstantArrayType(Ty))
    return shouldReturnTypeInRegister(AT->getElementType(), Context);

  // Otherwise, it must be a record type.
  const RecordType *RT = Ty->getAs<RecordType>();
  if (!RT) return false;

  // FIXME: Traverse bases here too.

  // Structure types are passed in register if all fields would be
  // passed in a register.
  for (const auto *FD : RT->getDecl()->fields()) {
    // Empty fields are ignored.
    if (isEmptyField(Context, FD, true))
      continue;

    // Check fields recursively.
    if (!shouldReturnTypeInRegister(FD->getType(), Context))
      return false;
  }
  return true;
}

static bool is32Or64BitBasicType(QualType Ty, ASTContext &Context) {
  // Treat complex types as the element type.
  if (const ComplexType *CTy = Ty->getAs<ComplexType>())
    Ty = CTy->getElementType();

  // Check for a type which we know has a simple scalar argument-passing
  // convention without any padding.  (We're specifically looking for 32
  // and 64-bit integer and integer-equivalents, float, and double.)
  if (!Ty->getAs<BuiltinType>() && !Ty->hasPointerRepresentation() &&
      !Ty->isEnumeralType() && !Ty->isBlockPointerType())
    return false;

  uint64_t Size = Context.getTypeSize(Ty);
  return Size == 32 || Size == 64;
}

static bool addFieldSizes(ASTContext &Context, const RecordDecl *RD,
                          uint64_t &Size) {
  for (const auto *FD : RD->fields()) {
    // Scalar arguments on the stack get 4 byte alignment on x86. If the
    // argument is smaller than 32-bits, expanding the struct will create
    // alignment padding.
    if (!is32Or64BitBasicType(FD->getType(), Context))
      return false;

    // FIXME: Reject bit-fields wholesale; there are two problems, we don't know
    // how to expand them yet, and the predicate for telling if a bitfield still
    // counts as "basic" is more complicated than what we were doing previously.
    if (FD->isBitField())
      return false;

    Size += Context.getTypeSize(FD->getType());
  }
  return true;
}

static bool addBaseAndFieldSizes(ASTContext &Context, const CXXRecordDecl *RD,
                                 uint64_t &Size) {
  // Don't do this if there are any non-empty bases.
  for (const CXXBaseSpecifier &Base : RD->bases()) {
    if (!addBaseAndFieldSizes(Context, Base.getType()->getAsCXXRecordDecl(),
                              Size))
      return false;
  }
  if (!addFieldSizes(Context, RD, Size))
    return false;
  return true;
}

/// Test whether an argument type which is to be passed indirectly (on the
/// stack) would have the equivalent layout if it was expanded into separate
/// arguments. If so, we prefer to do the latter to avoid inhibiting
/// optimizations.
bool X86_32ABIInfo::canExpandIndirectArgument(QualType Ty) const {
  // We can only expand structure types.
  const RecordType *RT = Ty->getAs<RecordType>();
  if (!RT)
    return false;
  const RecordDecl *RD = RT->getDecl();
  uint64_t Size = 0;
  if (const CXXRecordDecl *CXXRD = dyn_cast<CXXRecordDecl>(RD)) {
    if (!IsWin32StructABI) {
      // On non-Windows, we have to conservatively match our old bitcode
      // prototypes in order to be ABI-compatible at the bitcode level.
      if (!CXXRD->isCLike())
        return false;
    } else {
      // Don't do this for dynamic classes.
      if (CXXRD->isDynamicClass())
        return false;
    }
    if (!addBaseAndFieldSizes(getContext(), CXXRD, Size))
      return false;
  } else {
    if (!addFieldSizes(getContext(), RD, Size))
      return false;
  }

  // We can do this if there was no alignment padding.
  return Size == getContext().getTypeSize(Ty);
}

ABIArgInfo X86_32ABIInfo::getIndirectReturnResult(QualType RetTy, CCState &State) const {
  // If the return value is indirect, then the hidden argument is consuming one
  // integer register.
  if (State.FreeRegs) {
    --State.FreeRegs;
    if (!IsMCUABI)
      return getNaturalAlignIndirectInReg(RetTy);
  }
  return getNaturalAlignIndirect(RetTy, /*ByVal=*/false);
}

ABIArgInfo X86_32ABIInfo::classifyReturnType(QualType RetTy,
                                             CCState &State) const {
  if (RetTy->isVoidType())
    return ABIArgInfo::getIgnore();

  const Type *Base = nullptr;
  uint64_t NumElts = 0;
  if ((State.CC == llvm::CallingConv::X86_VectorCall ||
       State.CC == llvm::CallingConv::X86_RegCall) &&
      isHomogeneousAggregate(RetTy, Base, NumElts)) {
    // The LLVM struct type for such an aggregate should lower properly.
    return ABIArgInfo::getDirect();
  }

  if (const VectorType *VT = RetTy->getAs<VectorType>()) {
    // On Darwin, some vectors are returned in registers.
    if (IsDarwinVectorABI) {
      uint64_t Size = getContext().getTypeSize(RetTy);

      // 128-bit vectors are a special case; they are returned in
      // registers and we need to make sure to pick a type the LLVM
      // backend will like.
      if (Size == 128)
        return ABIArgInfo::getDirect(llvm::FixedVectorType::get(
            llvm::Type::getInt64Ty(getVMContext()), 2));

      // Always return in register if it fits in a general purpose
      // register, or if it is 64 bits and has a single element.
      if ((Size == 8 || Size == 16 || Size == 32) ||
          (Size == 64 && VT->getNumElements() == 1))
        return ABIArgInfo::getDirect(llvm::IntegerType::get(getVMContext(),
                                                            Size));

      return getIndirectReturnResult(RetTy, State);
    }

    return ABIArgInfo::getDirect();
  }

  if (isAggregateTypeForABI(RetTy)) {
    if (const RecordType *RT = RetTy->getAs<RecordType>()) {
      // Structures with flexible arrays are always indirect.
      if (RT->getDecl()->hasFlexibleArrayMember())
        return getIndirectReturnResult(RetTy, State);
    }

    // If specified, structs and unions are always indirect.
    if (!IsRetSmallStructInRegABI && !RetTy->isAnyComplexType())
      return getIndirectReturnResult(RetTy, State);

    // Ignore empty structs/unions.
    if (isEmptyRecord(getContext(), RetTy, true))
      return ABIArgInfo::getIgnore();

    // Return complex of _Float16 as <2 x half> so the backend will use xmm0.
    if (const ComplexType *CT = RetTy->getAs<ComplexType>()) {
      QualType ET = getContext().getCanonicalType(CT->getElementType());
      if (ET->isFloat16Type())
        return ABIArgInfo::getDirect(llvm::FixedVectorType::get(
            llvm::Type::getHalfTy(getVMContext()), 2));
    }

    // Small structures which are register sized are generally returned
    // in a register.
    if (shouldReturnTypeInRegister(RetTy, getContext())) {
      uint64_t Size = getContext().getTypeSize(RetTy);

      // As a special-case, if the struct is a "single-element" struct, and
      // the field is of type "float" or "double", return it in a
      // floating-point register. (MSVC does not apply this special case.)
      // We apply a similar transformation for pointer types to improve the
      // quality of the generated IR.
      if (const Type *SeltTy = isSingleElementStruct(RetTy, getContext()))
        if ((!IsWin32StructABI && SeltTy->isRealFloatingType())
            || SeltTy->hasPointerRepresentation())
          return ABIArgInfo::getDirect(CGT.ConvertType(QualType(SeltTy, 0)));

      // FIXME: We should be able to narrow this integer in cases with dead
      // padding.
      return ABIArgInfo::getDirect(llvm::IntegerType::get(getVMContext(),Size));
    }

    return getIndirectReturnResult(RetTy, State);
  }

  // Treat an enum type as its underlying type.
  if (const EnumType *EnumTy = RetTy->getAs<EnumType>())
    RetTy = EnumTy->getDecl()->getIntegerType();

  if (const auto *EIT = RetTy->getAs<BitIntType>())
    if (EIT->getNumBits() > 64)
      return getIndirectReturnResult(RetTy, State);

  return (isPromotableIntegerTypeForABI(RetTy) ? ABIArgInfo::getExtend(RetTy)
                                               : ABIArgInfo::getDirect());
}

static bool isSIMDVectorType(ASTContext &Context, QualType Ty) {
  return Ty->getAs<VectorType>() && Context.getTypeSize(Ty) == 128;
}

static bool isRecordWithSIMDVectorType(ASTContext &Context, QualType Ty) {
  const RecordType *RT = Ty->getAs<RecordType>();
  if (!RT)
    return false;
  const RecordDecl *RD = RT->getDecl();

  // If this is a C++ record, check the bases first.
  if (const CXXRecordDecl *CXXRD = dyn_cast<CXXRecordDecl>(RD))
    for (const auto &I : CXXRD->bases())
      if (!isRecordWithSIMDVectorType(Context, I.getType()))
        return false;

  for (const auto *i : RD->fields()) {
    QualType FT = i->getType();

    if (isSIMDVectorType(Context, FT))
      return true;

    if (isRecordWithSIMDVectorType(Context, FT))
      return true;
  }

  return false;
}

unsigned X86_32ABIInfo::getTypeStackAlignInBytes(QualType Ty,
                                                 unsigned Align) const {
  // Otherwise, if the alignment is less than or equal to the minimum ABI
  // alignment, just use the default; the backend will handle this.
  if (Align <= MinABIStackAlignInBytes)
    return 0; // Use default alignment.

  if (IsLinuxABI) {
    // Exclude other System V OS (e.g Darwin, PS4 and FreeBSD) since we don't
    // want to spend any effort dealing with the ramifications of ABI breaks.
    //
    // If the vector type is __m128/__m256/__m512, return the default alignment.
    if (Ty->isVectorType() && (Align == 16 || Align == 32 || Align == 64))
      return Align;
  }
  // On non-Darwin, the stack type alignment is always 4.
  if (!IsDarwinVectorABI) {
    // Set explicit alignment, since we may need to realign the top.
    return MinABIStackAlignInBytes;
  }

  // Otherwise, if the type contains an SSE vector type, the alignment is 16.
  if (Align >= 16 && (isSIMDVectorType(getContext(), Ty) ||
                      isRecordWithSIMDVectorType(getContext(), Ty)))
    return 16;

  return MinABIStackAlignInBytes;
}

ABIArgInfo X86_32ABIInfo::getIndirectResult(QualType Ty, bool ByVal,
                                            CCState &State) const {
  if (!ByVal) {
    if (State.FreeRegs) {
      --State.FreeRegs; // Non-byval indirects just use one pointer.
      if (!IsMCUABI)
        return getNaturalAlignIndirectInReg(Ty);
    }
    return getNaturalAlignIndirect(Ty, false);
  }

  // Compute the byval alignment.
  unsigned TypeAlign = getContext().getTypeAlign(Ty) / 8;
  unsigned StackAlign = getTypeStackAlignInBytes(Ty, TypeAlign);
  if (StackAlign == 0)
    return ABIArgInfo::getIndirect(CharUnits::fromQuantity(4), /*ByVal=*/true);

  // If the stack alignment is less than the type alignment, realign the
  // argument.
  bool Realign = TypeAlign > StackAlign;
  return ABIArgInfo::getIndirect(CharUnits::fromQuantity(StackAlign),
                                 /*ByVal=*/true, Realign);
}

X86_32ABIInfo::Class X86_32ABIInfo::classify(QualType Ty) const {
  const Type *T = isSingleElementStruct(Ty, getContext());
  if (!T)
    T = Ty.getTypePtr();

  if (const BuiltinType *BT = T->getAs<BuiltinType>()) {
    BuiltinType::Kind K = BT->getKind();
    if (K == BuiltinType::Float || K == BuiltinType::Double)
      return Float;
  }
  return Integer;
}

bool X86_32ABIInfo::updateFreeRegs(QualType Ty, CCState &State) const {
  if (!IsSoftFloatABI) {
    Class C = classify(Ty);
    if (C == Float)
      return false;
  }

  unsigned Size = getContext().getTypeSize(Ty);
  unsigned SizeInRegs = (Size + 31) / 32;

  if (SizeInRegs == 0)
    return false;

  if (!IsMCUABI) {
    if (SizeInRegs > State.FreeRegs) {
      State.FreeRegs = 0;
      return false;
    }
  } else {
    // The MCU psABI allows passing parameters in-reg even if there are
    // earlier parameters that are passed on the stack. Also,
    // it does not allow passing >8-byte structs in-register,
    // even if there are 3 free registers available.
    if (SizeInRegs > State.FreeRegs || SizeInRegs > 2)
      return false;
  }

  State.FreeRegs -= SizeInRegs;
  return true;
}

bool X86_32ABIInfo::shouldAggregateUseDirect(QualType Ty, CCState &State,
                                             bool &InReg,
                                             bool &NeedsPadding) const {
  // On Windows, aggregates other than HFAs are never passed in registers, and
  // they do not consume register slots. Homogenous floating-point aggregates
  // (HFAs) have already been dealt with at this point.
  if (IsWin32StructABI && isAggregateTypeForABI(Ty))
    return false;

  NeedsPadding = false;
  InReg = !IsMCUABI;

  if (!updateFreeRegs(Ty, State))
    return false;

  if (IsMCUABI)
    return true;

  if (State.CC == llvm::CallingConv::X86_FastCall ||
      State.CC == llvm::CallingConv::X86_VectorCall ||
      State.CC == llvm::CallingConv::X86_RegCall) {
    if (getContext().getTypeSize(Ty) <= 32 && State.FreeRegs)
      NeedsPadding = true;

    return false;
  }

  return true;
}

bool X86_32ABIInfo::shouldPrimitiveUseInReg(QualType Ty, CCState &State) const {
  if (!updateFreeRegs(Ty, State))
    return false;

  if (IsMCUABI)
    return false;

  if (State.CC == llvm::CallingConv::X86_FastCall ||
      State.CC == llvm::CallingConv::X86_VectorCall ||
      State.CC == llvm::CallingConv::X86_RegCall) {
    if (getContext().getTypeSize(Ty) > 32)
      return false;

    return (Ty->isIntegralOrEnumerationType() || Ty->isPointerType() ||
        Ty->isReferenceType());
  }

  return true;
}

void X86_32ABIInfo::runVectorCallFirstPass(CGFunctionInfo &FI, CCState &State) const {
  // Vectorcall x86 works subtly different than in x64, so the format is
  // a bit different than the x64 version.  First, all vector types (not HVAs)
  // are assigned, with the first 6 ending up in the [XYZ]MM0-5 registers.
  // This differs from the x64 implementation, where the first 6 by INDEX get
  // registers.
  // In the second pass over the arguments, HVAs are passed in the remaining
  // vector registers if possible, or indirectly by address. The address will be
  // passed in ECX/EDX if available. Any other arguments are passed according to
  // the usual fastcall rules.
  MutableArrayRef<CGFunctionInfoArgInfo> Args = FI.arguments();
  for (int I = 0, E = Args.size(); I < E; ++I) {
    const Type *Base = nullptr;
    uint64_t NumElts = 0;
    const QualType &Ty = Args[I].type;
    if ((Ty->isVectorType() || Ty->isBuiltinType()) &&
        isHomogeneousAggregate(Ty, Base, NumElts)) {
      if (State.FreeSSERegs >= NumElts) {
        State.FreeSSERegs -= NumElts;
        Args[I].info = ABIArgInfo::getDirectInReg();
        State.IsPreassigned.set(I);
      }
    }
  }
}

ABIArgInfo X86_32ABIInfo::classifyArgumentType(QualType Ty,
                                               CCState &State) const {
  // FIXME: Set alignment on indirect arguments.
  bool IsFastCall = State.CC == llvm::CallingConv::X86_FastCall;
  bool IsRegCall = State.CC == llvm::CallingConv::X86_RegCall;
  bool IsVectorCall = State.CC == llvm::CallingConv::X86_VectorCall;

  Ty = useFirstFieldIfTransparentUnion(Ty);
  TypeInfo TI = getContext().getTypeInfo(Ty);

  // Check with the C++ ABI first.
  const RecordType *RT = Ty->getAs<RecordType>();
  if (RT) {
    CGCXXABI::RecordArgABI RAA = getRecordArgABI(RT, getCXXABI());
    if (RAA == CGCXXABI::RAA_Indirect) {
      return getIndirectResult(Ty, false, State);
    } else if (RAA == CGCXXABI::RAA_DirectInMemory) {
      // The field index doesn't matter, we'll fix it up later.
      return ABIArgInfo::getInAlloca(/*FieldIndex=*/0);
    }
  }

  // Regcall uses the concept of a homogenous vector aggregate, similar
  // to other targets.
  const Type *Base = nullptr;
  uint64_t NumElts = 0;
  if ((IsRegCall || IsVectorCall) &&
      isHomogeneousAggregate(Ty, Base, NumElts)) {
    if (State.FreeSSERegs >= NumElts) {
      State.FreeSSERegs -= NumElts;

      // Vectorcall passes HVAs directly and does not flatten them, but regcall
      // does.
      if (IsVectorCall)
        return getDirectX86Hva();

      if (Ty->isBuiltinType() || Ty->isVectorType())
        return ABIArgInfo::getDirect();
      return ABIArgInfo::getExpand();
    }
    return getIndirectResult(Ty, /*ByVal=*/false, State);
  }

  if (isAggregateTypeForABI(Ty)) {
    // Structures with flexible arrays are always indirect.
    // FIXME: This should not be byval!
    if (RT && RT->getDecl()->hasFlexibleArrayMember())
      return getIndirectResult(Ty, true, State);

    // Ignore empty structs/unions on non-Windows.
    if (!IsWin32StructABI && isEmptyRecord(getContext(), Ty, true))
      return ABIArgInfo::getIgnore();

    llvm::LLVMContext &LLVMContext = getVMContext();
    llvm::IntegerType *Int32 = llvm::Type::getInt32Ty(LLVMContext);
    bool NeedsPadding = false;
    bool InReg;
    if (shouldAggregateUseDirect(Ty, State, InReg, NeedsPadding)) {
      unsigned SizeInRegs = (TI.Width + 31) / 32;
      SmallVector<llvm::Type*, 3> Elements(SizeInRegs, Int32);
      llvm::Type *Result = llvm::StructType::get(LLVMContext, Elements);
      if (InReg)
        return ABIArgInfo::getDirectInReg(Result);
      else
        return ABIArgInfo::getDirect(Result);
    }
    llvm::IntegerType *PaddingType = NeedsPadding ? Int32 : nullptr;

    // Pass over-aligned aggregates on Windows indirectly. This behavior was
    // added in MSVC 2015.
    if (IsWin32StructABI && TI.isAlignRequired() && TI.Align > 32)
      return getIndirectResult(Ty, /*ByVal=*/false, State);

    // Expand small (<= 128-bit) record types when we know that the stack layout
    // of those arguments will match the struct. This is important because the
    // LLVM backend isn't smart enough to remove byval, which inhibits many
    // optimizations.
    // Don't do this for the MCU if there are still free integer registers
    // (see X86_64 ABI for full explanation).
    if (TI.Width <= 4 * 32 && (!IsMCUABI || State.FreeRegs == 0) &&
        canExpandIndirectArgument(Ty))
      return ABIArgInfo::getExpandWithPadding(
          IsFastCall || IsVectorCall || IsRegCall, PaddingType);

    return getIndirectResult(Ty, true, State);
  }

  if (const VectorType *VT = Ty->getAs<VectorType>()) {
    // On Windows, vectors are passed directly if registers are available, or
    // indirectly if not. This avoids the need to align argument memory. Pass
    // user-defined vector types larger than 512 bits indirectly for simplicity.
    if (IsWin32StructABI) {
      if (TI.Width <= 512 && State.FreeSSERegs > 0) {
        --State.FreeSSERegs;
        return ABIArgInfo::getDirectInReg();
      }
      return getIndirectResult(Ty, /*ByVal=*/false, State);
    }

    // On Darwin, some vectors are passed in memory, we handle this by passing
    // it as an i8/i16/i32/i64.
    if (IsDarwinVectorABI) {
      if ((TI.Width == 8 || TI.Width == 16 || TI.Width == 32) ||
          (TI.Width == 64 && VT->getNumElements() == 1))
        return ABIArgInfo::getDirect(
            llvm::IntegerType::get(getVMContext(), TI.Width));
    }

    if (IsX86_MMXType(CGT.ConvertType(Ty)))
      return ABIArgInfo::getDirect(llvm::IntegerType::get(getVMContext(), 64));

    return ABIArgInfo::getDirect();
  }


  if (const EnumType *EnumTy = Ty->getAs<EnumType>())
    Ty = EnumTy->getDecl()->getIntegerType();

  bool InReg = shouldPrimitiveUseInReg(Ty, State);

  if (isPromotableIntegerTypeForABI(Ty)) {
    if (InReg)
      return ABIArgInfo::getExtendInReg(Ty);
    return ABIArgInfo::getExtend(Ty);
  }

  if (const auto *EIT = Ty->getAs<BitIntType>()) {
    if (EIT->getNumBits() <= 64) {
      if (InReg)
        return ABIArgInfo::getDirectInReg();
      return ABIArgInfo::getDirect();
    }
    return getIndirectResult(Ty, /*ByVal=*/false, State);
  }

  if (InReg)
    return ABIArgInfo::getDirectInReg();
  return ABIArgInfo::getDirect();
}

void X86_32ABIInfo::computeInfo(CGFunctionInfo &FI) const {
  CCState State(FI);
  if (IsMCUABI)
    State.FreeRegs = 3;
  else if (State.CC == llvm::CallingConv::X86_FastCall) {
    State.FreeRegs = 2;
    State.FreeSSERegs = 3;
  } else if (State.CC == llvm::CallingConv::X86_VectorCall) {
    State.FreeRegs = 2;
    State.FreeSSERegs = 6;
  } else if (FI.getHasRegParm())
    State.FreeRegs = FI.getRegParm();
  else if (State.CC == llvm::CallingConv::X86_RegCall) {
    State.FreeRegs = 5;
    State.FreeSSERegs = 8;
  } else if (IsWin32StructABI) {
    // Since MSVC 2015, the first three SSE vectors have been passed in
    // registers. The rest are passed indirectly.
    State.FreeRegs = DefaultNumRegisterParameters;
    State.FreeSSERegs = 3;
  } else
    State.FreeRegs = DefaultNumRegisterParameters;

  if (!::classifyReturnType(getCXXABI(), FI, *this)) {
    FI.getReturnInfo() = classifyReturnType(FI.getReturnType(), State);
  } else if (FI.getReturnInfo().isIndirect()) {
    // The C++ ABI is not aware of register usage, so we have to check if the
    // return value was sret and put it in a register ourselves if appropriate.
    if (State.FreeRegs) {
      --State.FreeRegs;  // The sret parameter consumes a register.
      if (!IsMCUABI)
        FI.getReturnInfo().setInReg(true);
    }
  }

  // The chain argument effectively gives us another free register.
  if (FI.isChainCall())
    ++State.FreeRegs;

  // For vectorcall, do a first pass over the arguments, assigning FP and vector
  // arguments to XMM registers as available.
  if (State.CC == llvm::CallingConv::X86_VectorCall)
    runVectorCallFirstPass(FI, State);

  bool UsedInAlloca = false;
  MutableArrayRef<CGFunctionInfoArgInfo> Args = FI.arguments();
  for (int I = 0, E = Args.size(); I < E; ++I) {
    // Skip arguments that have already been assigned.
    if (State.IsPreassigned.test(I))
      continue;

    Args[I].info = classifyArgumentType(Args[I].type, State);
    UsedInAlloca |= (Args[I].info.getKind() == ABIArgInfo::InAlloca);
  }

  // If we needed to use inalloca for any argument, do a second pass and rewrite
  // all the memory arguments to use inalloca.
  if (UsedInAlloca)
    rewriteWithInAlloca(FI);
}

void
X86_32ABIInfo::addFieldToArgStruct(SmallVector<llvm::Type *, 6> &FrameFields,
                                   CharUnits &StackOffset, ABIArgInfo &Info,
                                   QualType Type) const {
  // Arguments are always 4-byte-aligned.
  CharUnits WordSize = CharUnits::fromQuantity(4);
  assert(StackOffset.isMultipleOf(WordSize) && "unaligned inalloca struct");

  // sret pointers and indirect things will require an extra pointer
  // indirection, unless they are byval. Most things are byval, and will not
  // require this indirection.
  bool IsIndirect = false;
  if (Info.isIndirect() && !Info.getIndirectByVal())
    IsIndirect = true;
  Info = ABIArgInfo::getInAlloca(FrameFields.size(), IsIndirect);
  llvm::Type *LLTy = CGT.ConvertTypeForMem(Type);
  if (IsIndirect)
    LLTy = LLTy->getPointerTo(0);
  FrameFields.push_back(LLTy);
  StackOffset += IsIndirect ? WordSize : getContext().getTypeSizeInChars(Type);

  // Insert padding bytes to respect alignment.
  CharUnits FieldEnd = StackOffset;
  StackOffset = FieldEnd.alignTo(WordSize);
  if (StackOffset != FieldEnd) {
    CharUnits NumBytes = StackOffset - FieldEnd;
    llvm::Type *Ty = llvm::Type::getInt8Ty(getVMContext());
    Ty = llvm::ArrayType::get(Ty, NumBytes.getQuantity());
    FrameFields.push_back(Ty);
  }
}

static bool isArgInAlloca(const ABIArgInfo &Info) {
  // Leave ignored and inreg arguments alone.
  switch (Info.getKind()) {
  case ABIArgInfo::InAlloca:
    return true;
  case ABIArgInfo::Ignore:
  case ABIArgInfo::IndirectAliased:
    return false;
  case ABIArgInfo::Indirect:
  case ABIArgInfo::Direct:
  case ABIArgInfo::Extend:
    return !Info.getInReg();
  case ABIArgInfo::Expand:
  case ABIArgInfo::CoerceAndExpand:
    // These are aggregate types which are never passed in registers when
    // inalloca is involved.
    return true;
  }
  llvm_unreachable("invalid enum");
}

void X86_32ABIInfo::rewriteWithInAlloca(CGFunctionInfo &FI) const {
  assert(IsWin32StructABI && "inalloca only supported on win32");

  // Build a packed struct type for all of the arguments in memory.
  SmallVector<llvm::Type *, 6> FrameFields;

  // The stack alignment is always 4.
  CharUnits StackAlign = CharUnits::fromQuantity(4);

  CharUnits StackOffset;
  CGFunctionInfo::arg_iterator I = FI.arg_begin(), E = FI.arg_end();

  // Put 'this' into the struct before 'sret', if necessary.
  bool IsThisCall =
      FI.getCallingConvention() == llvm::CallingConv::X86_ThisCall;
  ABIArgInfo &Ret = FI.getReturnInfo();
  if (Ret.isIndirect() && Ret.isSRetAfterThis() && !IsThisCall &&
      isArgInAlloca(I->info)) {
    addFieldToArgStruct(FrameFields, StackOffset, I->info, I->type);
    ++I;
  }

  // Put the sret parameter into the inalloca struct if it's in memory.
  if (Ret.isIndirect() && !Ret.getInReg()) {
    addFieldToArgStruct(FrameFields, StackOffset, Ret, FI.getReturnType());
    // On Windows, the hidden sret parameter is always returned in eax.
    Ret.setInAllocaSRet(IsWin32StructABI);
  }

  // Skip the 'this' parameter in ecx.
  if (IsThisCall)
    ++I;

  // Put arguments passed in memory into the struct.
  for (; I != E; ++I) {
    if (isArgInAlloca(I->info))
      addFieldToArgStruct(FrameFields, StackOffset, I->info, I->type);
  }

  FI.setArgStruct(llvm::StructType::get(getVMContext(), FrameFields,
                                        /*isPacked=*/true),
                  StackAlign);
}

Address X86_32ABIInfo::EmitVAArg(CodeGenFunction &CGF,
                                 Address VAListAddr, QualType Ty) const {

  auto TypeInfo = getContext().getTypeInfoInChars(Ty);

  // x86-32 changes the alignment of certain arguments on the stack.
  //
  // Just messing with TypeInfo like this works because we never pass
  // anything indirectly.
  TypeInfo.Align = CharUnits::fromQuantity(
                getTypeStackAlignInBytes(Ty, TypeInfo.Align.getQuantity()));

  return emitVoidPtrVAArg(CGF, VAListAddr, Ty, /*Indirect*/ false,
                          TypeInfo, CharUnits::fromQuantity(4),
                          /*AllowHigherAlign*/ true);
}

bool X86_32TargetCodeGenInfo::isStructReturnInRegABI(
    const llvm::Triple &Triple, const CodeGenOptions &Opts) {
  assert(Triple.getArch() == llvm::Triple::x86);

  switch (Opts.getStructReturnConvention()) {
  case CodeGenOptions::SRCK_Default:
    break;
  case CodeGenOptions::SRCK_OnStack:  // -fpcc-struct-return
    return false;
  case CodeGenOptions::SRCK_InRegs:  // -freg-struct-return
    return true;
  }

  if (Triple.isOSDarwin() || Triple.isOSIAMCU())
    return true;

  switch (Triple.getOS()) {
  case llvm::Triple::DragonFly:
  case llvm::Triple::FreeBSD:
  case llvm::Triple::OpenBSD:
  case llvm::Triple::Win32:
    return true;
  default:
    return false;
  }
}

static void addX86InterruptAttrs(const FunctionDecl *FD, llvm::GlobalValue *GV,
                                 CodeGen::CodeGenModule &CGM) {
  if (!FD->hasAttr<AnyX86InterruptAttr>())
    return;

  llvm::Function *Fn = cast<llvm::Function>(GV);
  Fn->setCallingConv(llvm::CallingConv::X86_INTR);
  if (FD->getNumParams() == 0)
    return;

  auto PtrTy = cast<PointerType>(FD->getParamDecl(0)->getType());
  llvm::Type *ByValTy = CGM.getTypes().ConvertType(PtrTy->getPointeeType());
  llvm::Attribute NewAttr = llvm::Attribute::getWithByValType(
    Fn->getContext(), ByValTy);
  Fn->addParamAttr(0, NewAttr);
}

void X86_32TargetCodeGenInfo::setTargetAttributes(
    const Decl *D, llvm::GlobalValue *GV, CodeGen::CodeGenModule &CGM) const {
  if (GV->isDeclaration())
    return;
  if (const FunctionDecl *FD = dyn_cast_or_null<FunctionDecl>(D)) {
    if (FD->hasAttr<X86ForceAlignArgPointerAttr>()) {
      llvm::Function *Fn = cast<llvm::Function>(GV);
      Fn->addFnAttr("stackrealign");
    }

    addX86InterruptAttrs(FD, GV, CGM);
  }
}

bool X86_32TargetCodeGenInfo::initDwarfEHRegSizeTable(
                                               CodeGen::CodeGenFunction &CGF,
                                               llvm::Value *Address) const {
  CodeGen::CGBuilderTy &Builder = CGF.Builder;

  llvm::Value *Four8 = llvm::ConstantInt::get(CGF.Int8Ty, 4);

  // 0-7 are the eight integer registers;  the order is different
  //   on Darwin (for EH), but the range is the same.
  // 8 is %eip.
  AssignToArrayRange(Builder, Address, Four8, 0, 8);

  if (CGF.CGM.getTarget().getTriple().isOSDarwin()) {
    // 12-16 are st(0..4).  Not sure why we stop at 4.
    // These have size 16, which is sizeof(long double) on
    // platforms with 8-byte alignment for that type.
    llvm::Value *Sixteen8 = llvm::ConstantInt::get(CGF.Int8Ty, 16);
    AssignToArrayRange(Builder, Address, Sixteen8, 12, 16);

  } else {
    // 9 is %eflags, which doesn't get a size on Darwin for some
    // reason.
    Builder.CreateAlignedStore(
        Four8, Builder.CreateConstInBoundsGEP1_32(CGF.Int8Ty, Address, 9),
                               CharUnits::One());

    // 11-16 are st(0..5).  Not sure why we stop at 5.
    // These have size 12, which is sizeof(long double) on
    // platforms with 4-byte alignment for that type.
    llvm::Value *Twelve8 = llvm::ConstantInt::get(CGF.Int8Ty, 12);
    AssignToArrayRange(Builder, Address, Twelve8, 11, 16);
  }

  return false;
}

//===----------------------------------------------------------------------===//
// X86-64 ABI Implementation
//===----------------------------------------------------------------------===//


namespace {
/// The AVX ABI level for X86 targets.
enum class X86AVXABILevel {
  None,
  AVX,
  AVX512
};

/// \p returns the size in bits of the largest (native) vector for \p AVXLevel.
static unsigned getNativeVectorSizeForAVXABI(X86AVXABILevel AVXLevel) {
  switch (AVXLevel) {
  case X86AVXABILevel::AVX512:
    return 512;
  case X86AVXABILevel::AVX:
    return 256;
  case X86AVXABILevel::None:
    return 128;
  }
  llvm_unreachable("Unknown AVXLevel");
}

/// X86_64ABIInfo - The X86_64 ABI information.
class X86_64ABIInfo : public SwiftABIInfo {
  enum Class {
    Integer = 0,
    SSE,
    SSEUp,
    X87,
    X87Up,
    ComplexX87,
    NoClass,
    Memory
  };

  /// merge - Implement the X86_64 ABI merging algorithm.
  ///
  /// Merge an accumulating classification \arg Accum with a field
  /// classification \arg Field.
  ///
  /// \param Accum - The accumulating classification. This should
  /// always be either NoClass or the result of a previous merge
  /// call. In addition, this should never be Memory (the caller
  /// should just return Memory for the aggregate).
  static Class merge(Class Accum, Class Field);

  /// postMerge - Implement the X86_64 ABI post merging algorithm.
  ///
  /// Post merger cleanup, reduces a malformed Hi and Lo pair to
  /// final MEMORY or SSE classes when necessary.
  ///
  /// \param AggregateSize - The size of the current aggregate in
  /// the classification process.
  ///
  /// \param Lo - The classification for the parts of the type
  /// residing in the low word of the containing object.
  ///
  /// \param Hi - The classification for the parts of the type
  /// residing in the higher words of the containing object.
  ///
  void postMerge(unsigned AggregateSize, Class &Lo, Class &Hi) const;

  /// classify - Determine the x86_64 register classes in which the
  /// given type T should be passed.
  ///
  /// \param Lo - The classification for the parts of the type
  /// residing in the low word of the containing object.
  ///
  /// \param Hi - The classification for the parts of the type
  /// residing in the high word of the containing object.
  ///
  /// \param OffsetBase - The bit offset of this type in the
  /// containing object.  Some parameters are classified different
  /// depending on whether they straddle an eightbyte boundary.
  ///
  /// \param isNamedArg - Whether the argument in question is a "named"
  /// argument, as used in AMD64-ABI 3.5.7.
  ///
  /// \param IsRegCall - Whether the calling conversion is regcall.
  ///
  /// If a word is unused its result will be NoClass; if a type should
  /// be passed in Memory then at least the classification of \arg Lo
  /// will be Memory.
  ///
  /// The \arg Lo class will be NoClass iff the argument is ignored.
  ///
  /// If the \arg Lo class is ComplexX87, then the \arg Hi class will
  /// also be ComplexX87.
  void classify(QualType T, uint64_t OffsetBase, Class &Lo, Class &Hi,
                bool isNamedArg, bool IsRegCall = false) const;

  llvm::Type *GetByteVectorType(QualType Ty) const;
  llvm::Type *GetSSETypeAtOffset(llvm::Type *IRType,
                                 unsigned IROffset, QualType SourceTy,
                                 unsigned SourceOffset) const;
  llvm::Type *GetINTEGERTypeAtOffset(llvm::Type *IRType,
                                     unsigned IROffset, QualType SourceTy,
                                     unsigned SourceOffset) const;

  /// getIndirectResult - Give a source type \arg Ty, return a suitable result
  /// such that the argument will be returned in memory.
  ABIArgInfo getIndirectReturnResult(QualType Ty) const;

  /// getIndirectResult - Give a source type \arg Ty, return a suitable result
  /// such that the argument will be passed in memory.
  ///
  /// \param freeIntRegs - The number of free integer registers remaining
  /// available.
  ABIArgInfo getIndirectResult(QualType Ty, unsigned freeIntRegs) const;

  ABIArgInfo classifyReturnType(QualType RetTy) const;

  ABIArgInfo classifyArgumentType(QualType Ty, unsigned freeIntRegs,
                                  unsigned &neededInt, unsigned &neededSSE,
                                  bool isNamedArg,
                                  bool IsRegCall = false) const;

  ABIArgInfo classifyRegCallStructType(QualType Ty, unsigned &NeededInt,
                                       unsigned &NeededSSE,
                                       unsigned &MaxVectorWidth) const;

  ABIArgInfo classifyRegCallStructTypeImpl(QualType Ty, unsigned &NeededInt,
                                           unsigned &NeededSSE,
                                           unsigned &MaxVectorWidth) const;

  bool IsIllegalVectorType(QualType Ty) const;

  /// The 0.98 ABI revision clarified a lot of ambiguities,
  /// unfortunately in ways that were not always consistent with
  /// certain previous compilers.  In particular, platforms which
  /// required strict binary compatibility with older versions of GCC
  /// may need to exempt themselves.
  bool honorsRevision0_98() const {
    return !getTarget().getTriple().isOSDarwin();
  }

  /// GCC classifies <1 x long long> as SSE but some platform ABIs choose to
  /// classify it as INTEGER (for compatibility with older clang compilers).
  bool classifyIntegerMMXAsSSE() const {
    // Clang <= 3.8 did not do this.
    if (getContext().getLangOpts().getClangABICompat() <=
        LangOptions::ClangABI::Ver3_8)
      return false;

    const llvm::Triple &Triple = getTarget().getTriple();
    if (Triple.isOSDarwin() || Triple.isPS())
      return false;
    if (Triple.isOSFreeBSD() && Triple.getOSMajorVersion() >= 10)
      return false;
    return true;
  }

  // GCC classifies vectors of __int128 as memory.
  bool passInt128VectorsInMem() const {
    // Clang <= 9.0 did not do this.
    if (getContext().getLangOpts().getClangABICompat() <=
        LangOptions::ClangABI::Ver9)
      return false;

    const llvm::Triple &T = getTarget().getTriple();
    return T.isOSLinux() || T.isOSNetBSD();
  }

  X86AVXABILevel AVXLevel;
  // Some ABIs (e.g. X32 ABI and Native Client OS) use 32 bit pointers on
  // 64-bit hardware.
  bool Has64BitPointers;

public:
  X86_64ABIInfo(CodeGen::CodeGenTypes &CGT, X86AVXABILevel AVXLevel) :
      SwiftABIInfo(CGT), AVXLevel(AVXLevel),
      Has64BitPointers(CGT.getDataLayout().getPointerSize(0) == 8) {
  }

  bool isPassedUsingAVXType(QualType type) const {
    unsigned neededInt, neededSSE;
    // The freeIntRegs argument doesn't matter here.
    ABIArgInfo info = classifyArgumentType(type, 0, neededInt, neededSSE,
                                           /*isNamedArg*/true);
    if (info.isDirect()) {
      llvm::Type *ty = info.getCoerceToType();
      if (llvm::VectorType *vectorTy = dyn_cast_or_null<llvm::VectorType>(ty))
        return vectorTy->getPrimitiveSizeInBits().getFixedSize() > 128;
    }
    return false;
  }

  void computeInfo(CGFunctionInfo &FI) const override;

  Address EmitVAArg(CodeGenFunction &CGF, Address VAListAddr,
                    QualType Ty) const override;
  Address EmitMSVAArg(CodeGenFunction &CGF, Address VAListAddr,
                      QualType Ty) const override;

  bool has64BitPointers() const {
    return Has64BitPointers;
  }

  bool shouldPassIndirectlyForSwift(ArrayRef<llvm::Type*> scalars,
                                    bool asReturnValue) const override {
    return occupiesMoreThan(CGT, scalars, /*total*/ 4);
  }
  bool isSwiftErrorInRegister() const override {
    return true;
  }
};

/// WinX86_64ABIInfo - The Windows X86_64 ABI information.
class WinX86_64ABIInfo : public SwiftABIInfo {
public:
  WinX86_64ABIInfo(CodeGen::CodeGenTypes &CGT, X86AVXABILevel AVXLevel)
      : SwiftABIInfo(CGT), AVXLevel(AVXLevel),
        IsMingw64(getTarget().getTriple().isWindowsGNUEnvironment()) {}

  void computeInfo(CGFunctionInfo &FI) const override;

  Address EmitVAArg(CodeGenFunction &CGF, Address VAListAddr,
                    QualType Ty) const override;

  bool isHomogeneousAggregateBaseType(QualType Ty) const override {
    // FIXME: Assumes vectorcall is in use.
    return isX86VectorTypeForVectorCall(getContext(), Ty);
  }

  bool isHomogeneousAggregateSmallEnough(const Type *Ty,
                                         uint64_t NumMembers) const override {
    // FIXME: Assumes vectorcall is in use.
    return isX86VectorCallAggregateSmallEnough(NumMembers);
  }

  bool shouldPassIndirectlyForSwift(ArrayRef<llvm::Type *> scalars,
                                    bool asReturnValue) const override {
    return occupiesMoreThan(CGT, scalars, /*total*/ 4);
  }

  bool isSwiftErrorInRegister() const override {
    return true;
  }

private:
  ABIArgInfo classify(QualType Ty, unsigned &FreeSSERegs, bool IsReturnType,
                      bool IsVectorCall, bool IsRegCall) const;
  ABIArgInfo reclassifyHvaArgForVectorCall(QualType Ty, unsigned &FreeSSERegs,
                                           const ABIArgInfo &current) const;

  X86AVXABILevel AVXLevel;

  bool IsMingw64;
};

class X86_64TargetCodeGenInfo : public TargetCodeGenInfo {
public:
  X86_64TargetCodeGenInfo(CodeGen::CodeGenTypes &CGT, X86AVXABILevel AVXLevel)
      : TargetCodeGenInfo(std::make_unique<X86_64ABIInfo>(CGT, AVXLevel)) {}

  const X86_64ABIInfo &getABIInfo() const {
    return static_cast<const X86_64ABIInfo&>(TargetCodeGenInfo::getABIInfo());
  }

  /// Disable tail call on x86-64. The epilogue code before the tail jump blocks
  /// autoreleaseRV/retainRV and autoreleaseRV/unsafeClaimRV optimizations.
  bool markARCOptimizedReturnCallsAsNoTail() const override { return true; }

  int getDwarfEHStackPointer(CodeGen::CodeGenModule &CGM) const override {
    return 7;
  }

  bool initDwarfEHRegSizeTable(CodeGen::CodeGenFunction &CGF,
                               llvm::Value *Address) const override {
    llvm::Value *Eight8 = llvm::ConstantInt::get(CGF.Int8Ty, 8);

    // 0-15 are the 16 integer registers.
    // 16 is %rip.
    AssignToArrayRange(CGF.Builder, Address, Eight8, 0, 16);
    return false;
  }

  llvm::Type* adjustInlineAsmType(CodeGen::CodeGenFunction &CGF,
                                  StringRef Constraint,
                                  llvm::Type* Ty) const override {
    return X86AdjustInlineAsmType(CGF, Constraint, Ty);
  }

  bool isNoProtoCallVariadic(const CallArgList &args,
                             const FunctionNoProtoType *fnType) const override {
    // The default CC on x86-64 sets %al to the number of SSA
    // registers used, and GCC sets this when calling an unprototyped
    // function, so we override the default behavior.  However, don't do
    // that when AVX types are involved: the ABI explicitly states it is
    // undefined, and it doesn't work in practice because of how the ABI
    // defines varargs anyway.
    if (fnType->getCallConv() == CC_C) {
      bool HasAVXType = false;
      for (CallArgList::const_iterator
             it = args.begin(), ie = args.end(); it != ie; ++it) {
        if (getABIInfo().isPassedUsingAVXType(it->Ty)) {
          HasAVXType = true;
          break;
        }
      }

      if (!HasAVXType)
        return true;
    }

    return TargetCodeGenInfo::isNoProtoCallVariadic(args, fnType);
  }

  llvm::Constant *
  getUBSanFunctionSignature(CodeGen::CodeGenModule &CGM) const override {
    unsigned Sig = (0xeb << 0) | // jmp rel8
                   (0x06 << 8) | //           .+0x08
                   ('v' << 16) |
                   ('2' << 24);
    return llvm::ConstantInt::get(CGM.Int32Ty, Sig);
  }

  void setTargetAttributes(const Decl *D, llvm::GlobalValue *GV,
                           CodeGen::CodeGenModule &CGM) const override {
    if (GV->isDeclaration())
      return;
    if (const FunctionDecl *FD = dyn_cast_or_null<FunctionDecl>(D)) {
      if (FD->hasAttr<X86ForceAlignArgPointerAttr>()) {
        llvm::Function *Fn = cast<llvm::Function>(GV);
        Fn->addFnAttr("stackrealign");
      }

      addX86InterruptAttrs(FD, GV, CGM);
    }
  }

  void checkFunctionCallABI(CodeGenModule &CGM, SourceLocation CallLoc,
                            const FunctionDecl *Caller,
                            const FunctionDecl *Callee,
                            const CallArgList &Args) const override;
};

static void initFeatureMaps(const ASTContext &Ctx,
                            llvm::StringMap<bool> &CallerMap,
                            const FunctionDecl *Caller,
                            llvm::StringMap<bool> &CalleeMap,
                            const FunctionDecl *Callee) {
  if (CalleeMap.empty() && CallerMap.empty()) {
    // The caller is potentially nullptr in the case where the call isn't in a
    // function.  In this case, the getFunctionFeatureMap ensures we just get
    // the TU level setting (since it cannot be modified by 'target'..
    Ctx.getFunctionFeatureMap(CallerMap, Caller);
    Ctx.getFunctionFeatureMap(CalleeMap, Callee);
  }
}

static bool checkAVXParamFeature(DiagnosticsEngine &Diag,
                                 SourceLocation CallLoc,
                                 const llvm::StringMap<bool> &CallerMap,
                                 const llvm::StringMap<bool> &CalleeMap,
                                 QualType Ty, StringRef Feature,
                                 bool IsArgument) {
  bool CallerHasFeat = CallerMap.lookup(Feature);
  bool CalleeHasFeat = CalleeMap.lookup(Feature);
  if (!CallerHasFeat && !CalleeHasFeat)
    return Diag.Report(CallLoc, diag::warn_avx_calling_convention)
           << IsArgument << Ty << Feature;

  // Mixing calling conventions here is very clearly an error.
  if (!CallerHasFeat || !CalleeHasFeat)
    return Diag.Report(CallLoc, diag::err_avx_calling_convention)
           << IsArgument << Ty << Feature;

  // Else, both caller and callee have the required feature, so there is no need
  // to diagnose.
  return false;
}

static bool checkAVXParam(DiagnosticsEngine &Diag, ASTContext &Ctx,
                          SourceLocation CallLoc,
                          const llvm::StringMap<bool> &CallerMap,
                          const llvm::StringMap<bool> &CalleeMap, QualType Ty,
                          bool IsArgument) {
  uint64_t Size = Ctx.getTypeSize(Ty);
  if (Size > 256)
    return checkAVXParamFeature(Diag, CallLoc, CallerMap, CalleeMap, Ty,
                                "avx512f", IsArgument);

  if (Size > 128)
    return checkAVXParamFeature(Diag, CallLoc, CallerMap, CalleeMap, Ty, "avx",
                                IsArgument);

  return false;
}

void X86_64TargetCodeGenInfo::checkFunctionCallABI(
    CodeGenModule &CGM, SourceLocation CallLoc, const FunctionDecl *Caller,
    const FunctionDecl *Callee, const CallArgList &Args) const {
  llvm::StringMap<bool> CallerMap;
  llvm::StringMap<bool> CalleeMap;
  unsigned ArgIndex = 0;

  // We need to loop through the actual call arguments rather than the the
  // function's parameters, in case this variadic.
  for (const CallArg &Arg : Args) {
    // The "avx" feature changes how vectors >128 in size are passed. "avx512f"
    // additionally changes how vectors >256 in size are passed. Like GCC, we
    // warn when a function is called with an argument where this will change.
    // Unlike GCC, we also error when it is an obvious ABI mismatch, that is,
    // the caller and callee features are mismatched.
    // Unfortunately, we cannot do this diagnostic in SEMA, since the callee can
    // change its ABI with attribute-target after this call.
    if (Arg.getType()->isVectorType() &&
        CGM.getContext().getTypeSize(Arg.getType()) > 128) {
      initFeatureMaps(CGM.getContext(), CallerMap, Caller, CalleeMap, Callee);
      QualType Ty = Arg.getType();
      // The CallArg seems to have desugared the type already, so for clearer
      // diagnostics, replace it with the type in the FunctionDecl if possible.
      if (ArgIndex < Callee->getNumParams())
        Ty = Callee->getParamDecl(ArgIndex)->getType();

      if (checkAVXParam(CGM.getDiags(), CGM.getContext(), CallLoc, CallerMap,
                        CalleeMap, Ty, /*IsArgument*/ true))
        return;
    }
    ++ArgIndex;
  }

  // Check return always, as we don't have a good way of knowing in codegen
  // whether this value is used, tail-called, etc.
  if (Callee->getReturnType()->isVectorType() &&
      CGM.getContext().getTypeSize(Callee->getReturnType()) > 128) {
    initFeatureMaps(CGM.getContext(), CallerMap, Caller, CalleeMap, Callee);
    checkAVXParam(CGM.getDiags(), CGM.getContext(), CallLoc, CallerMap,
                  CalleeMap, Callee->getReturnType(),
                  /*IsArgument*/ false);
  }
}

static std::string qualifyWindowsLibrary(llvm::StringRef Lib) {
  // If the argument does not end in .lib, automatically add the suffix.
  // If the argument contains a space, enclose it in quotes.
  // This matches the behavior of MSVC.
  bool Quote = Lib.contains(' ');
  std::string ArgStr = Quote ? "\"" : "";
  ArgStr += Lib;
  if (!Lib.endswith_insensitive(".lib") && !Lib.endswith_insensitive(".a"))
    ArgStr += ".lib";
  ArgStr += Quote ? "\"" : "";
  return ArgStr;
}

class WinX86_32TargetCodeGenInfo : public X86_32TargetCodeGenInfo {
public:
  WinX86_32TargetCodeGenInfo(CodeGen::CodeGenTypes &CGT,
        bool DarwinVectorABI, bool RetSmallStructInRegABI, bool Win32StructABI,
        unsigned NumRegisterParameters)
    : X86_32TargetCodeGenInfo(CGT, DarwinVectorABI, RetSmallStructInRegABI,
        Win32StructABI, NumRegisterParameters, false) {}

  void setTargetAttributes(const Decl *D, llvm::GlobalValue *GV,
                           CodeGen::CodeGenModule &CGM) const override;

  void getDependentLibraryOption(llvm::StringRef Lib,
                                 llvm::SmallString<24> &Opt) const override {
    Opt = "/DEFAULTLIB:";
    Opt += qualifyWindowsLibrary(Lib);
  }

  void getDetectMismatchOption(llvm::StringRef Name,
                               llvm::StringRef Value,
                               llvm::SmallString<32> &Opt) const override {
    Opt = "/FAILIFMISMATCH:\"" + Name.str() + "=" + Value.str() + "\"";
  }
};

static void addStackProbeTargetAttributes(const Decl *D, llvm::GlobalValue *GV,
                                          CodeGen::CodeGenModule &CGM) {
  if (llvm::Function *Fn = dyn_cast_or_null<llvm::Function>(GV)) {

    if (CGM.getCodeGenOpts().StackProbeSize != 4096)
      Fn->addFnAttr("stack-probe-size",
                    llvm::utostr(CGM.getCodeGenOpts().StackProbeSize));
    if (CGM.getCodeGenOpts().NoStackArgProbe)
      Fn->addFnAttr("no-stack-arg-probe");
  }
}

void WinX86_32TargetCodeGenInfo::setTargetAttributes(
    const Decl *D, llvm::GlobalValue *GV, CodeGen::CodeGenModule &CGM) const {
  X86_32TargetCodeGenInfo::setTargetAttributes(D, GV, CGM);
  if (GV->isDeclaration())
    return;
  addStackProbeTargetAttributes(D, GV, CGM);
}

class WinX86_64TargetCodeGenInfo : public TargetCodeGenInfo {
public:
  WinX86_64TargetCodeGenInfo(CodeGen::CodeGenTypes &CGT,
                             X86AVXABILevel AVXLevel)
      : TargetCodeGenInfo(std::make_unique<WinX86_64ABIInfo>(CGT, AVXLevel)) {}

  void setTargetAttributes(const Decl *D, llvm::GlobalValue *GV,
                           CodeGen::CodeGenModule &CGM) const override;

  int getDwarfEHStackPointer(CodeGen::CodeGenModule &CGM) const override {
    return 7;
  }

  bool initDwarfEHRegSizeTable(CodeGen::CodeGenFunction &CGF,
                               llvm::Value *Address) const override {
    llvm::Value *Eight8 = llvm::ConstantInt::get(CGF.Int8Ty, 8);

    // 0-15 are the 16 integer registers.
    // 16 is %rip.
    AssignToArrayRange(CGF.Builder, Address, Eight8, 0, 16);
    return false;
  }

  void getDependentLibraryOption(llvm::StringRef Lib,
                                 llvm::SmallString<24> &Opt) const override {
    Opt = "/DEFAULTLIB:";
    Opt += qualifyWindowsLibrary(Lib);
  }

  void getDetectMismatchOption(llvm::StringRef Name,
                               llvm::StringRef Value,
                               llvm::SmallString<32> &Opt) const override {
    Opt = "/FAILIFMISMATCH:\"" + Name.str() + "=" + Value.str() + "\"";
  }
};

void WinX86_64TargetCodeGenInfo::setTargetAttributes(
    const Decl *D, llvm::GlobalValue *GV, CodeGen::CodeGenModule &CGM) const {
  TargetCodeGenInfo::setTargetAttributes(D, GV, CGM);
  if (GV->isDeclaration())
    return;
  if (const FunctionDecl *FD = dyn_cast_or_null<FunctionDecl>(D)) {
    if (FD->hasAttr<X86ForceAlignArgPointerAttr>()) {
      llvm::Function *Fn = cast<llvm::Function>(GV);
      Fn->addFnAttr("stackrealign");
    }

    addX86InterruptAttrs(FD, GV, CGM);
  }

  addStackProbeTargetAttributes(D, GV, CGM);
}
}

void X86_64ABIInfo::postMerge(unsigned AggregateSize, Class &Lo,
                              Class &Hi) const {
  // AMD64-ABI 3.2.3p2: Rule 5. Then a post merger cleanup is done:
  //
  // (a) If one of the classes is Memory, the whole argument is passed in
  //     memory.
  //
  // (b) If X87UP is not preceded by X87, the whole argument is passed in
  //     memory.
  //
  // (c) If the size of the aggregate exceeds two eightbytes and the first
  //     eightbyte isn't SSE or any other eightbyte isn't SSEUP, the whole
  //     argument is passed in memory. NOTE: This is necessary to keep the
  //     ABI working for processors that don't support the __m256 type.
  //
  // (d) If SSEUP is not preceded by SSE or SSEUP, it is converted to SSE.
  //
  // Some of these are enforced by the merging logic.  Others can arise
  // only with unions; for example:
  //   union { _Complex double; unsigned; }
  //
  // Note that clauses (b) and (c) were added in 0.98.
  //
  if (Hi == Memory)
    Lo = Memory;
  if (Hi == X87Up && Lo != X87 && honorsRevision0_98())
    Lo = Memory;
  if (AggregateSize > 128 && (Lo != SSE || Hi != SSEUp))
    Lo = Memory;
  if (Hi == SSEUp && Lo != SSE)
    Hi = SSE;
}

X86_64ABIInfo::Class X86_64ABIInfo::merge(Class Accum, Class Field) {
  // AMD64-ABI 3.2.3p2: Rule 4. Each field of an object is
  // classified recursively so that always two fields are
  // considered. The resulting class is calculated according to
  // the classes of the fields in the eightbyte:
  //
  // (a) If both classes are equal, this is the resulting class.
  //
  // (b) If one of the classes is NO_CLASS, the resulting class is
  // the other class.
  //
  // (c) If one of the classes is MEMORY, the result is the MEMORY
  // class.
  //
  // (d) If one of the classes is INTEGER, the result is the
  // INTEGER.
  //
  // (e) If one of the classes is X87, X87UP, COMPLEX_X87 class,
  // MEMORY is used as class.
  //
  // (f) Otherwise class SSE is used.

  // Accum should never be memory (we should have returned) or
  // ComplexX87 (because this cannot be passed in a structure).
  assert((Accum != Memory && Accum != ComplexX87) &&
         "Invalid accumulated classification during merge.");
  if (Accum == Field || Field == NoClass)
    return Accum;
  if (Field == Memory)
    return Memory;
  if (Accum == NoClass)
    return Field;
  if (Accum == Integer || Field == Integer)
    return Integer;
  if (Field == X87 || Field == X87Up || Field == ComplexX87 ||
      Accum == X87 || Accum == X87Up)
    return Memory;
  return SSE;
}

void X86_64ABIInfo::classify(QualType Ty, uint64_t OffsetBase, Class &Lo,
                             Class &Hi, bool isNamedArg, bool IsRegCall) const {
  // FIXME: This code can be simplified by introducing a simple value class for
  // Class pairs with appropriate constructor methods for the various
  // situations.

  // FIXME: Some of the split computations are wrong; unaligned vectors
  // shouldn't be passed in registers for example, so there is no chance they
  // can straddle an eightbyte. Verify & simplify.

  Lo = Hi = NoClass;

  Class &Current = OffsetBase < 64 ? Lo : Hi;
  Current = Memory;

  if (const BuiltinType *BT = Ty->getAs<BuiltinType>()) {
    BuiltinType::Kind k = BT->getKind();

    if (k == BuiltinType::Void) {
      Current = NoClass;
    } else if (k == BuiltinType::Int128 || k == BuiltinType::UInt128) {
      Lo = Integer;
      Hi = Integer;
    } else if (k >= BuiltinType::Bool && k <= BuiltinType::LongLong) {
      Current = Integer;
    } else if (k == BuiltinType::Float || k == BuiltinType::Double ||
               k == BuiltinType::Float16) {
      Current = SSE;
    } else if (k == BuiltinType::LongDouble) {
      const llvm::fltSemantics *LDF = &getTarget().getLongDoubleFormat();
      if (LDF == &llvm::APFloat::IEEEquad()) {
        Lo = SSE;
        Hi = SSEUp;
      } else if (LDF == &llvm::APFloat::x87DoubleExtended()) {
        Lo = X87;
        Hi = X87Up;
      } else if (LDF == &llvm::APFloat::IEEEdouble()) {
        Current = SSE;
      } else
        llvm_unreachable("unexpected long double representation!");
    }
    // FIXME: _Decimal32 and _Decimal64 are SSE.
    // FIXME: _float128 and _Decimal128 are (SSE, SSEUp).
    return;
  }

  if (const EnumType *ET = Ty->getAs<EnumType>()) {
    // Classify the underlying integer type.
    classify(ET->getDecl()->getIntegerType(), OffsetBase, Lo, Hi, isNamedArg);
    return;
  }

  if (Ty->hasPointerRepresentation()) {
    Current = Integer;
    return;
  }

  if (Ty->isMemberPointerType()) {
    if (Ty->isMemberFunctionPointerType()) {
      if (Has64BitPointers) {
        // If Has64BitPointers, this is an {i64, i64}, so classify both
        // Lo and Hi now.
        Lo = Hi = Integer;
      } else {
        // Otherwise, with 32-bit pointers, this is an {i32, i32}. If that
        // straddles an eightbyte boundary, Hi should be classified as well.
        uint64_t EB_FuncPtr = (OffsetBase) / 64;
        uint64_t EB_ThisAdj = (OffsetBase + 64 - 1) / 64;
        if (EB_FuncPtr != EB_ThisAdj) {
          Lo = Hi = Integer;
        } else {
          Current = Integer;
        }
      }
    } else {
      Current = Integer;
    }
    return;
  }

  if (const VectorType *VT = Ty->getAs<VectorType>()) {
    uint64_t Size = getContext().getTypeSize(VT);
    if (Size == 1 || Size == 8 || Size == 16 || Size == 32) {
      // gcc passes the following as integer:
      // 4 bytes - <4 x char>, <2 x short>, <1 x int>, <1 x float>
      // 2 bytes - <2 x char>, <1 x short>
      // 1 byte  - <1 x char>
      Current = Integer;

      // If this type crosses an eightbyte boundary, it should be
      // split.
      uint64_t EB_Lo = (OffsetBase) / 64;
      uint64_t EB_Hi = (OffsetBase + Size - 1) / 64;
      if (EB_Lo != EB_Hi)
        Hi = Lo;
    } else if (Size == 64) {
      QualType ElementType = VT->getElementType();

      // gcc passes <1 x double> in memory. :(
      if (ElementType->isSpecificBuiltinType(BuiltinType::Double))
        return;

      // gcc passes <1 x long long> as SSE but clang used to unconditionally
      // pass them as integer.  For platforms where clang is the de facto
      // platform compiler, we must continue to use integer.
      if (!classifyIntegerMMXAsSSE() &&
          (ElementType->isSpecificBuiltinType(BuiltinType::LongLong) ||
           ElementType->isSpecificBuiltinType(BuiltinType::ULongLong) ||
           ElementType->isSpecificBuiltinType(BuiltinType::Long) ||
           ElementType->isSpecificBuiltinType(BuiltinType::ULong)))
        Current = Integer;
      else
        Current = SSE;

      // If this type crosses an eightbyte boundary, it should be
      // split.
      if (OffsetBase && OffsetBase != 64)
        Hi = Lo;
    } else if (Size == 128 ||
               (isNamedArg && Size <= getNativeVectorSizeForAVXABI(AVXLevel))) {
      QualType ElementType = VT->getElementType();

      // gcc passes 256 and 512 bit <X x __int128> vectors in memory. :(
      if (passInt128VectorsInMem() && Size != 128 &&
          (ElementType->isSpecificBuiltinType(BuiltinType::Int128) ||
           ElementType->isSpecificBuiltinType(BuiltinType::UInt128)))
        return;

      // Arguments of 256-bits are split into four eightbyte chunks. The
      // least significant one belongs to class SSE and all the others to class
      // SSEUP. The original Lo and Hi design considers that types can't be
      // greater than 128-bits, so a 64-bit split in Hi and Lo makes sense.
      // This design isn't correct for 256-bits, but since there're no cases
      // where the upper parts would need to be inspected, avoid adding
      // complexity and just consider Hi to match the 64-256 part.
      //
      // Note that per 3.5.7 of AMD64-ABI, 256-bit args are only passed in
      // registers if they are "named", i.e. not part of the "..." of a
      // variadic function.
      //
      // Similarly, per 3.2.3. of the AVX512 draft, 512-bits ("named") args are
      // split into eight eightbyte chunks, one SSE and seven SSEUP.
      Lo = SSE;
      Hi = SSEUp;
    }
    return;
  }

  if (const ComplexType *CT = Ty->getAs<ComplexType>()) {
    QualType ET = getContext().getCanonicalType(CT->getElementType());

    uint64_t Size = getContext().getTypeSize(Ty);
    if (ET->isIntegralOrEnumerationType()) {
      if (Size <= 64)
        Current = Integer;
      else if (Size <= 128)
        Lo = Hi = Integer;
    } else if (ET->isFloat16Type() || ET == getContext().FloatTy) {
      Current = SSE;
    } else if (ET == getContext().DoubleTy) {
      Lo = Hi = SSE;
    } else if (ET == getContext().LongDoubleTy) {
      const llvm::fltSemantics *LDF = &getTarget().getLongDoubleFormat();
      if (LDF == &llvm::APFloat::IEEEquad())
        Current = Memory;
      else if (LDF == &llvm::APFloat::x87DoubleExtended())
        Current = ComplexX87;
      else if (LDF == &llvm::APFloat::IEEEdouble())
        Lo = Hi = SSE;
      else
        llvm_unreachable("unexpected long double representation!");
    }

    // If this complex type crosses an eightbyte boundary then it
    // should be split.
    uint64_t EB_Real = (OffsetBase) / 64;
    uint64_t EB_Imag = (OffsetBase + getContext().getTypeSize(ET)) / 64;
    if (Hi == NoClass && EB_Real != EB_Imag)
      Hi = Lo;

    return;
  }

  if (const auto *EITy = Ty->getAs<BitIntType>()) {
    if (EITy->getNumBits() <= 64)
      Current = Integer;
    else if (EITy->getNumBits() <= 128)
      Lo = Hi = Integer;
    // Larger values need to get passed in memory.
    return;
  }

  if (const ConstantArrayType *AT = getContext().getAsConstantArrayType(Ty)) {
    // Arrays are treated like structures.

    uint64_t Size = getContext().getTypeSize(Ty);

    // AMD64-ABI 3.2.3p2: Rule 1. If the size of an object is larger
    // than eight eightbytes, ..., it has class MEMORY.
    // regcall ABI doesn't have limitation to an object. The only limitation
    // is the free registers, which will be checked in computeInfo.
    if (!IsRegCall && Size > 512)
      return;

    // AMD64-ABI 3.2.3p2: Rule 1. If ..., or it contains unaligned
    // fields, it has class MEMORY.
    //
    // Only need to check alignment of array base.
    if (OffsetBase % getContext().getTypeAlign(AT->getElementType()))
      return;

    // Otherwise implement simplified merge. We could be smarter about
    // this, but it isn't worth it and would be harder to verify.
    Current = NoClass;
    uint64_t EltSize = getContext().getTypeSize(AT->getElementType());
    uint64_t ArraySize = AT->getSize().getZExtValue();

    // The only case a 256-bit wide vector could be used is when the array
    // contains a single 256-bit element. Since Lo and Hi logic isn't extended
    // to work for sizes wider than 128, early check and fallback to memory.
    //
    if (Size > 128 &&
        (Size != EltSize || Size > getNativeVectorSizeForAVXABI(AVXLevel)))
      return;

    for (uint64_t i=0, Offset=OffsetBase; i<ArraySize; ++i, Offset += EltSize) {
      Class FieldLo, FieldHi;
      classify(AT->getElementType(), Offset, FieldLo, FieldHi, isNamedArg);
      Lo = merge(Lo, FieldLo);
      Hi = merge(Hi, FieldHi);
      if (Lo == Memory || Hi == Memory)
        break;
    }

    postMerge(Size, Lo, Hi);
    assert((Hi != SSEUp || Lo == SSE) && "Invalid SSEUp array classification.");
    return;
  }

  if (const RecordType *RT = Ty->getAs<RecordType>()) {
    uint64_t Size = getContext().getTypeSize(Ty);

    // AMD64-ABI 3.2.3p2: Rule 1. If the size of an object is larger
    // than eight eightbytes, ..., it has class MEMORY.
    if (Size > 512)
      return;

    // AMD64-ABI 3.2.3p2: Rule 2. If a C++ object has either a non-trivial
    // copy constructor or a non-trivial destructor, it is passed by invisible
    // reference.
    if (getRecordArgABI(RT, getCXXABI()))
      return;

    const RecordDecl *RD = RT->getDecl();

    // Assume variable sized types are passed in memory.
    if (RD->hasFlexibleArrayMember())
      return;

    const ASTRecordLayout &Layout = getContext().getASTRecordLayout(RD);

    // Reset Lo class, this will be recomputed.
    Current = NoClass;

    // If this is a C++ record, classify the bases first.
    if (const CXXRecordDecl *CXXRD = dyn_cast<CXXRecordDecl>(RD)) {
      for (const auto &I : CXXRD->bases()) {
        assert(!I.isVirtual() && !I.getType()->isDependentType() &&
               "Unexpected base class!");
        const auto *Base =
            cast<CXXRecordDecl>(I.getType()->castAs<RecordType>()->getDecl());

        // Classify this field.
        //
        // AMD64-ABI 3.2.3p2: Rule 3. If the size of the aggregate exceeds a
        // single eightbyte, each is classified separately. Each eightbyte gets
        // initialized to class NO_CLASS.
        Class FieldLo, FieldHi;
        uint64_t Offset =
          OffsetBase + getContext().toBits(Layout.getBaseClassOffset(Base));
        classify(I.getType(), Offset, FieldLo, FieldHi, isNamedArg);
        Lo = merge(Lo, FieldLo);
        Hi = merge(Hi, FieldHi);
        if (Lo == Memory || Hi == Memory) {
          postMerge(Size, Lo, Hi);
          return;
        }
      }
    }

    // Classify the fields one at a time, merging the results.
    unsigned idx = 0;
    bool UseClang11Compat = getContext().getLangOpts().getClangABICompat() <=
                                LangOptions::ClangABI::Ver11 ||
                            getContext().getTargetInfo().getTriple().isPS();
    bool IsUnion = RT->isUnionType() && !UseClang11Compat;

    for (RecordDecl::field_iterator i = RD->field_begin(), e = RD->field_end();
           i != e; ++i, ++idx) {
      uint64_t Offset = OffsetBase + Layout.getFieldOffset(idx);
      bool BitField = i->isBitField();

      // Ignore padding bit-fields.
      if (BitField && i->isUnnamedBitfield())
        continue;

      // AMD64-ABI 3.2.3p2: Rule 1. If the size of an object is larger than
      // eight eightbytes, or it contains unaligned fields, it has class MEMORY.
      //
      // The only case a 256-bit or a 512-bit wide vector could be used is when
      // the struct contains a single 256-bit or 512-bit element. Early check
      // and fallback to memory.
      //
      // FIXME: Extended the Lo and Hi logic properly to work for size wider
      // than 128.
      if (Size > 128 &&
          ((!IsUnion && Size != getContext().getTypeSize(i->getType())) ||
           Size > getNativeVectorSizeForAVXABI(AVXLevel))) {
        Lo = Memory;
        postMerge(Size, Lo, Hi);
        return;
      }
      // Note, skip this test for bit-fields, see below.
      if (!BitField && Offset % getContext().getTypeAlign(i->getType())) {
        Lo = Memory;
        postMerge(Size, Lo, Hi);
        return;
      }

      // Classify this field.
      //
      // AMD64-ABI 3.2.3p2: Rule 3. If the size of the aggregate
      // exceeds a single eightbyte, each is classified
      // separately. Each eightbyte gets initialized to class
      // NO_CLASS.
      Class FieldLo, FieldHi;

      // Bit-fields require special handling, they do not force the
      // structure to be passed in memory even if unaligned, and
      // therefore they can straddle an eightbyte.
      if (BitField) {
        assert(!i->isUnnamedBitfield());
        uint64_t Offset = OffsetBase + Layout.getFieldOffset(idx);
        uint64_t Size = i->getBitWidthValue(getContext());

        uint64_t EB_Lo = Offset / 64;
        uint64_t EB_Hi = (Offset + Size - 1) / 64;

        if (EB_Lo) {
          assert(EB_Hi == EB_Lo && "Invalid classification, type > 16 bytes.");
          FieldLo = NoClass;
          FieldHi = Integer;
        } else {
          FieldLo = Integer;
          FieldHi = EB_Hi ? Integer : NoClass;
        }
      } else
        classify(i->getType(), Offset, FieldLo, FieldHi, isNamedArg);
      Lo = merge(Lo, FieldLo);
      Hi = merge(Hi, FieldHi);
      if (Lo == Memory || Hi == Memory)
        break;
    }

    postMerge(Size, Lo, Hi);
  }
}

ABIArgInfo X86_64ABIInfo::getIndirectReturnResult(QualType Ty) const {
  // If this is a scalar LLVM value then assume LLVM will pass it in the right
  // place naturally.
  if (!isAggregateTypeForABI(Ty)) {
    // Treat an enum type as its underlying type.
    if (const EnumType *EnumTy = Ty->getAs<EnumType>())
      Ty = EnumTy->getDecl()->getIntegerType();

    if (Ty->isBitIntType())
      return getNaturalAlignIndirect(Ty);

    return (isPromotableIntegerTypeForABI(Ty) ? ABIArgInfo::getExtend(Ty)
                                              : ABIArgInfo::getDirect());
  }

  return getNaturalAlignIndirect(Ty);
}

bool X86_64ABIInfo::IsIllegalVectorType(QualType Ty) const {
  if (const VectorType *VecTy = Ty->getAs<VectorType>()) {
    uint64_t Size = getContext().getTypeSize(VecTy);
    unsigned LargestVector = getNativeVectorSizeForAVXABI(AVXLevel);
    if (Size <= 64 || Size > LargestVector)
      return true;
    QualType EltTy = VecTy->getElementType();
    if (passInt128VectorsInMem() &&
        (EltTy->isSpecificBuiltinType(BuiltinType::Int128) ||
         EltTy->isSpecificBuiltinType(BuiltinType::UInt128)))
      return true;
  }

  return false;
}

ABIArgInfo X86_64ABIInfo::getIndirectResult(QualType Ty,
                                            unsigned freeIntRegs) const {
  // If this is a scalar LLVM value then assume LLVM will pass it in the right
  // place naturally.
  //
  // This assumption is optimistic, as there could be free registers available
  // when we need to pass this argument in memory, and LLVM could try to pass
  // the argument in the free register. This does not seem to happen currently,
  // but this code would be much safer if we could mark the argument with
  // 'onstack'. See PR12193.
  if (!isAggregateTypeForABI(Ty) && !IsIllegalVectorType(Ty) &&
      !Ty->isBitIntType()) {
    // Treat an enum type as its underlying type.
    if (const EnumType *EnumTy = Ty->getAs<EnumType>())
      Ty = EnumTy->getDecl()->getIntegerType();

    return (isPromotableIntegerTypeForABI(Ty) ? ABIArgInfo::getExtend(Ty)
                                              : ABIArgInfo::getDirect());
  }

  if (CGCXXABI::RecordArgABI RAA = getRecordArgABI(Ty, getCXXABI()))
    return getNaturalAlignIndirect(Ty, RAA == CGCXXABI::RAA_DirectInMemory);

  // Compute the byval alignment. We specify the alignment of the byval in all
  // cases so that the mid-level optimizer knows the alignment of the byval.
  unsigned Align = std::max(getContext().getTypeAlign(Ty) / 8, 8U);

  // Attempt to avoid passing indirect results using byval when possible. This
  // is important for good codegen.
  //
  // We do this by coercing the value into a scalar type which the backend can
  // handle naturally (i.e., without using byval).
  //
  // For simplicity, we currently only do this when we have exhausted all of the
  // free integer registers. Doing this when there are free integer registers
  // would require more care, as we would have to ensure that the coerced value
  // did not claim the unused register. That would require either reording the
  // arguments to the function (so that any subsequent inreg values came first),
  // or only doing this optimization when there were no following arguments that
  // might be inreg.
  //
  // We currently expect it to be rare (particularly in well written code) for
  // arguments to be passed on the stack when there are still free integer
  // registers available (this would typically imply large structs being passed
  // by value), so this seems like a fair tradeoff for now.
  //
  // We can revisit this if the backend grows support for 'onstack' parameter
  // attributes. See PR12193.
  if (freeIntRegs == 0) {
    uint64_t Size = getContext().getTypeSize(Ty);

    // If this type fits in an eightbyte, coerce it into the matching integral
    // type, which will end up on the stack (with alignment 8).
    if (Align == 8 && Size <= 64)
      return ABIArgInfo::getDirect(llvm::IntegerType::get(getVMContext(),
                                                          Size));
  }

  return ABIArgInfo::getIndirect(CharUnits::fromQuantity(Align));
}

/// The ABI specifies that a value should be passed in a full vector XMM/YMM
/// register. Pick an LLVM IR type that will be passed as a vector register.
llvm::Type *X86_64ABIInfo::GetByteVectorType(QualType Ty) const {
  // Wrapper structs/arrays that only contain vectors are passed just like
  // vectors; strip them off if present.
  if (const Type *InnerTy = isSingleElementStruct(Ty, getContext()))
    Ty = QualType(InnerTy, 0);

  llvm::Type *IRType = CGT.ConvertType(Ty);
  if (isa<llvm::VectorType>(IRType)) {
    // Don't pass vXi128 vectors in their native type, the backend can't
    // legalize them.
    if (passInt128VectorsInMem() &&
        cast<llvm::VectorType>(IRType)->getElementType()->isIntegerTy(128)) {
      // Use a vXi64 vector.
      uint64_t Size = getContext().getTypeSize(Ty);
      return llvm::FixedVectorType::get(llvm::Type::getInt64Ty(getVMContext()),
                                        Size / 64);
    }

    return IRType;
  }

  if (IRType->getTypeID() == llvm::Type::FP128TyID)
    return IRType;

  // We couldn't find the preferred IR vector type for 'Ty'.
  uint64_t Size = getContext().getTypeSize(Ty);
  assert((Size == 128 || Size == 256 || Size == 512) && "Invalid type found!");


  // Return a LLVM IR vector type based on the size of 'Ty'.
  return llvm::FixedVectorType::get(llvm::Type::getDoubleTy(getVMContext()),
                                    Size / 64);
}

/// BitsContainNoUserData - Return true if the specified [start,end) bit range
/// is known to either be off the end of the specified type or being in
/// alignment padding.  The user type specified is known to be at most 128 bits
/// in size, and have passed through X86_64ABIInfo::classify with a successful
/// classification that put one of the two halves in the INTEGER class.
///
/// It is conservatively correct to return false.
static bool BitsContainNoUserData(QualType Ty, unsigned StartBit,
                                  unsigned EndBit, ASTContext &Context) {
  // If the bytes being queried are off the end of the type, there is no user
  // data hiding here.  This handles analysis of builtins, vectors and other
  // types that don't contain interesting padding.
  unsigned TySize = (unsigned)Context.getTypeSize(Ty);
  if (TySize <= StartBit)
    return true;

  if (const ConstantArrayType *AT = Context.getAsConstantArrayType(Ty)) {
    unsigned EltSize = (unsigned)Context.getTypeSize(AT->getElementType());
    unsigned NumElts = (unsigned)AT->getSize().getZExtValue();

    // Check each element to see if the element overlaps with the queried range.
    for (unsigned i = 0; i != NumElts; ++i) {
      // If the element is after the span we care about, then we're done..
      unsigned EltOffset = i*EltSize;
      if (EltOffset >= EndBit) break;

      unsigned EltStart = EltOffset < StartBit ? StartBit-EltOffset :0;
      if (!BitsContainNoUserData(AT->getElementType(), EltStart,
                                 EndBit-EltOffset, Context))
        return false;
    }
    // If it overlaps no elements, then it is safe to process as padding.
    return true;
  }

  if (const RecordType *RT = Ty->getAs<RecordType>()) {
    const RecordDecl *RD = RT->getDecl();
    const ASTRecordLayout &Layout = Context.getASTRecordLayout(RD);

    // If this is a C++ record, check the bases first.
    if (const CXXRecordDecl *CXXRD = dyn_cast<CXXRecordDecl>(RD)) {
      for (const auto &I : CXXRD->bases()) {
        assert(!I.isVirtual() && !I.getType()->isDependentType() &&
               "Unexpected base class!");
        const auto *Base =
            cast<CXXRecordDecl>(I.getType()->castAs<RecordType>()->getDecl());

        // If the base is after the span we care about, ignore it.
        unsigned BaseOffset = Context.toBits(Layout.getBaseClassOffset(Base));
        if (BaseOffset >= EndBit) continue;

        unsigned BaseStart = BaseOffset < StartBit ? StartBit-BaseOffset :0;
        if (!BitsContainNoUserData(I.getType(), BaseStart,
                                   EndBit-BaseOffset, Context))
          return false;
      }
    }

    // Verify that no field has data that overlaps the region of interest.  Yes
    // this could be sped up a lot by being smarter about queried fields,
    // however we're only looking at structs up to 16 bytes, so we don't care
    // much.
    unsigned idx = 0;
    for (RecordDecl::field_iterator i = RD->field_begin(), e = RD->field_end();
         i != e; ++i, ++idx) {
      unsigned FieldOffset = (unsigned)Layout.getFieldOffset(idx);

      // If we found a field after the region we care about, then we're done.
      if (FieldOffset >= EndBit) break;

      unsigned FieldStart = FieldOffset < StartBit ? StartBit-FieldOffset :0;
      if (!BitsContainNoUserData(i->getType(), FieldStart, EndBit-FieldOffset,
                                 Context))
        return false;
    }

    // If nothing in this record overlapped the area of interest, then we're
    // clean.
    return true;
  }

  return false;
}

/// getFPTypeAtOffset - Return a floating point type at the specified offset.
static llvm::Type *getFPTypeAtOffset(llvm::Type *IRType, unsigned IROffset,
                                     const llvm::DataLayout &TD) {
  if (IROffset == 0 && IRType->isFloatingPointTy())
    return IRType;

  // If this is a struct, recurse into the field at the specified offset.
  if (llvm::StructType *STy = dyn_cast<llvm::StructType>(IRType)) {
    if (!STy->getNumContainedTypes())
      return nullptr;

    const llvm::StructLayout *SL = TD.getStructLayout(STy);
    unsigned Elt = SL->getElementContainingOffset(IROffset);
    IROffset -= SL->getElementOffset(Elt);
    return getFPTypeAtOffset(STy->getElementType(Elt), IROffset, TD);
  }

  // If this is an array, recurse into the field at the specified offset.
  if (llvm::ArrayType *ATy = dyn_cast<llvm::ArrayType>(IRType)) {
    llvm::Type *EltTy = ATy->getElementType();
    unsigned EltSize = TD.getTypeAllocSize(EltTy);
    IROffset -= IROffset / EltSize * EltSize;
    return getFPTypeAtOffset(EltTy, IROffset, TD);
  }

  return nullptr;
}

/// GetSSETypeAtOffset - Return a type that will be passed by the backend in the
/// low 8 bytes of an XMM register, corresponding to the SSE class.
llvm::Type *X86_64ABIInfo::
GetSSETypeAtOffset(llvm::Type *IRType, unsigned IROffset,
                   QualType SourceTy, unsigned SourceOffset) const {
  const llvm::DataLayout &TD = getDataLayout();
  unsigned SourceSize =
      (unsigned)getContext().getTypeSize(SourceTy) / 8 - SourceOffset;
  llvm::Type *T0 = getFPTypeAtOffset(IRType, IROffset, TD);
  if (!T0 || T0->isDoubleTy())
    return llvm::Type::getDoubleTy(getVMContext());

  // Get the adjacent FP type.
  llvm::Type *T1 = nullptr;
  unsigned T0Size = TD.getTypeAllocSize(T0);
  if (SourceSize > T0Size)
      T1 = getFPTypeAtOffset(IRType, IROffset + T0Size, TD);
  if (T1 == nullptr) {
    // Check if IRType is a half + float. float type will be in IROffset+4 due
    // to its alignment.
    if (T0->isHalfTy() && SourceSize > 4)
      T1 = getFPTypeAtOffset(IRType, IROffset + 4, TD);
    // If we can't get a second FP type, return a simple half or float.
    // avx512fp16-abi.c:pr51813_2 shows it works to return float for
    // {float, i8} too.
    if (T1 == nullptr)
      return T0;
  }

  if (T0->isFloatTy() && T1->isFloatTy())
    return llvm::FixedVectorType::get(T0, 2);

  if (T0->isHalfTy() && T1->isHalfTy()) {
    llvm::Type *T2 = nullptr;
    if (SourceSize > 4)
      T2 = getFPTypeAtOffset(IRType, IROffset + 4, TD);
    if (T2 == nullptr)
      return llvm::FixedVectorType::get(T0, 2);
    return llvm::FixedVectorType::get(T0, 4);
  }

  if (T0->isHalfTy() || T1->isHalfTy())
    return llvm::FixedVectorType::get(llvm::Type::getHalfTy(getVMContext()), 4);

  return llvm::Type::getDoubleTy(getVMContext());
}


/// GetINTEGERTypeAtOffset - The ABI specifies that a value should be passed in
/// an 8-byte GPR.  This means that we either have a scalar or we are talking
/// about the high or low part of an up-to-16-byte struct.  This routine picks
/// the best LLVM IR type to represent this, which may be i64 or may be anything
/// else that the backend will pass in a GPR that works better (e.g. i8, %foo*,
/// etc).
///
/// PrefType is an LLVM IR type that corresponds to (part of) the IR type for
/// the source type.  IROffset is an offset in bytes into the LLVM IR type that
/// the 8-byte value references.  PrefType may be null.
///
/// SourceTy is the source-level type for the entire argument.  SourceOffset is
/// an offset into this that we're processing (which is always either 0 or 8).
///
llvm::Type *X86_64ABIInfo::
GetINTEGERTypeAtOffset(llvm::Type *IRType, unsigned IROffset,
                       QualType SourceTy, unsigned SourceOffset) const {
  // If we're dealing with an un-offset LLVM IR type, then it means that we're
  // returning an 8-byte unit starting with it.  See if we can safely use it.
  if (IROffset == 0) {
    // Pointers and int64's always fill the 8-byte unit.
    if ((isa<llvm::PointerType>(IRType) && Has64BitPointers) ||
        IRType->isIntegerTy(64))
      return IRType;

    // If we have a 1/2/4-byte integer, we can use it only if the rest of the
    // goodness in the source type is just tail padding.  This is allowed to
    // kick in for struct {double,int} on the int, but not on
    // struct{double,int,int} because we wouldn't return the second int.  We
    // have to do this analysis on the source type because we can't depend on
    // unions being lowered a specific way etc.
    if (IRType->isIntegerTy(8) || IRType->isIntegerTy(16) ||
        IRType->isIntegerTy(32) ||
        (isa<llvm::PointerType>(IRType) && !Has64BitPointers)) {
      unsigned BitWidth = isa<llvm::PointerType>(IRType) ? 32 :
          cast<llvm::IntegerType>(IRType)->getBitWidth();

      if (BitsContainNoUserData(SourceTy, SourceOffset*8+BitWidth,
                                SourceOffset*8+64, getContext()))
        return IRType;
    }
  }

  if (llvm::StructType *STy = dyn_cast<llvm::StructType>(IRType)) {
    // If this is a struct, recurse into the field at the specified offset.
    const llvm::StructLayout *SL = getDataLayout().getStructLayout(STy);
    if (IROffset < SL->getSizeInBytes()) {
      unsigned FieldIdx = SL->getElementContainingOffset(IROffset);
      IROffset -= SL->getElementOffset(FieldIdx);

      return GetINTEGERTypeAtOffset(STy->getElementType(FieldIdx), IROffset,
                                    SourceTy, SourceOffset);
    }
  }

  if (llvm::ArrayType *ATy = dyn_cast<llvm::ArrayType>(IRType)) {
    llvm::Type *EltTy = ATy->getElementType();
    unsigned EltSize = getDataLayout().getTypeAllocSize(EltTy);
    unsigned EltOffset = IROffset/EltSize*EltSize;
    return GetINTEGERTypeAtOffset(EltTy, IROffset-EltOffset, SourceTy,
                                  SourceOffset);
  }

  // Okay, we don't have any better idea of what to pass, so we pass this in an
  // integer register that isn't too big to fit the rest of the struct.
  unsigned TySizeInBytes =
    (unsigned)getContext().getTypeSizeInChars(SourceTy).getQuantity();

  assert(TySizeInBytes != SourceOffset && "Empty field?");

  // It is always safe to classify this as an integer type up to i64 that
  // isn't larger than the structure.
  return llvm::IntegerType::get(getVMContext(),
                                std::min(TySizeInBytes-SourceOffset, 8U)*8);
}


/// GetX86_64ByValArgumentPair - Given a high and low type that can ideally
/// be used as elements of a two register pair to pass or return, return a
/// first class aggregate to represent them.  For example, if the low part of
/// a by-value argument should be passed as i32* and the high part as float,
/// return {i32*, float}.
static llvm::Type *
GetX86_64ByValArgumentPair(llvm::Type *Lo, llvm::Type *Hi,
                           const llvm::DataLayout &TD) {
  // In order to correctly satisfy the ABI, we need to the high part to start
  // at offset 8.  If the high and low parts we inferred are both 4-byte types
  // (e.g. i32 and i32) then the resultant struct type ({i32,i32}) won't have
  // the second element at offset 8.  Check for this:
  unsigned LoSize = (unsigned)TD.getTypeAllocSize(Lo);
  unsigned HiAlign = TD.getABITypeAlignment(Hi);
  unsigned HiStart = llvm::alignTo(LoSize, HiAlign);
  assert(HiStart != 0 && HiStart <= 8 && "Invalid x86-64 argument pair!");

  // To handle this, we have to increase the size of the low part so that the
  // second element will start at an 8 byte offset.  We can't increase the size
  // of the second element because it might make us access off the end of the
  // struct.
  if (HiStart != 8) {
    // There are usually two sorts of types the ABI generation code can produce
    // for the low part of a pair that aren't 8 bytes in size: half, float or
    // i8/i16/i32.  This can also include pointers when they are 32-bit (X32 and
    // NaCl).
    // Promote these to a larger type.
    if (Lo->isHalfTy() || Lo->isFloatTy())
      Lo = llvm::Type::getDoubleTy(Lo->getContext());
    else {
      assert((Lo->isIntegerTy() || Lo->isPointerTy())
             && "Invalid/unknown lo type");
      Lo = llvm::Type::getInt64Ty(Lo->getContext());
    }
  }

  llvm::StructType *Result = llvm::StructType::get(Lo, Hi);

  // Verify that the second element is at an 8-byte offset.
  assert(TD.getStructLayout(Result)->getElementOffset(1) == 8 &&
         "Invalid x86-64 argument pair!");
  return Result;
}

ABIArgInfo X86_64ABIInfo::
classifyReturnType(QualType RetTy) const {
  // AMD64-ABI 3.2.3p4: Rule 1. Classify the return type with the
  // classification algorithm.
  X86_64ABIInfo::Class Lo, Hi;
  classify(RetTy, 0, Lo, Hi, /*isNamedArg*/ true);

  // Check some invariants.
  assert((Hi != Memory || Lo == Memory) && "Invalid memory classification.");
  assert((Hi != SSEUp || Lo == SSE) && "Invalid SSEUp classification.");

  llvm::Type *ResType = nullptr;
  switch (Lo) {
  case NoClass:
    if (Hi == NoClass)
      return ABIArgInfo::getIgnore();
    // If the low part is just padding, it takes no register, leave ResType
    // null.
    assert((Hi == SSE || Hi == Integer || Hi == X87Up) &&
           "Unknown missing lo part");
    break;

  case SSEUp:
  case X87Up:
    llvm_unreachable("Invalid classification for lo word.");

    // AMD64-ABI 3.2.3p4: Rule 2. Types of class memory are returned via
    // hidden argument.
  case Memory:
    return getIndirectReturnResult(RetTy);

    // AMD64-ABI 3.2.3p4: Rule 3. If the class is INTEGER, the next
    // available register of the sequence %rax, %rdx is used.
  case Integer:
    ResType = GetINTEGERTypeAtOffset(CGT.ConvertType(RetTy), 0, RetTy, 0);

    // If we have a sign or zero extended integer, make sure to return Extend
    // so that the parameter gets the right LLVM IR attributes.
    if (Hi == NoClass && isa<llvm::IntegerType>(ResType)) {
      // Treat an enum type as its underlying type.
      if (const EnumType *EnumTy = RetTy->getAs<EnumType>())
        RetTy = EnumTy->getDecl()->getIntegerType();

      if (RetTy->isIntegralOrEnumerationType() &&
          isPromotableIntegerTypeForABI(RetTy))
        return ABIArgInfo::getExtend(RetTy);
    }
    break;

    // AMD64-ABI 3.2.3p4: Rule 4. If the class is SSE, the next
    // available SSE register of the sequence %xmm0, %xmm1 is used.
  case SSE:
    ResType = GetSSETypeAtOffset(CGT.ConvertType(RetTy), 0, RetTy, 0);
    break;

    // AMD64-ABI 3.2.3p4: Rule 6. If the class is X87, the value is
    // returned on the X87 stack in %st0 as 80-bit x87 number.
  case X87:
    ResType = llvm::Type::getX86_FP80Ty(getVMContext());
    break;

    // AMD64-ABI 3.2.3p4: Rule 8. If the class is COMPLEX_X87, the real
    // part of the value is returned in %st0 and the imaginary part in
    // %st1.
  case ComplexX87:
    assert(Hi == ComplexX87 && "Unexpected ComplexX87 classification.");
    ResType = llvm::StructType::get(llvm::Type::getX86_FP80Ty(getVMContext()),
                                    llvm::Type::getX86_FP80Ty(getVMContext()));
    break;
  }

  llvm::Type *HighPart = nullptr;
  switch (Hi) {
    // Memory was handled previously and X87 should
    // never occur as a hi class.
  case Memory:
  case X87:
    llvm_unreachable("Invalid classification for hi word.");

  case ComplexX87: // Previously handled.
  case NoClass:
    break;

  case Integer:
    HighPart = GetINTEGERTypeAtOffset(CGT.ConvertType(RetTy), 8, RetTy, 8);
    if (Lo == NoClass)  // Return HighPart at offset 8 in memory.
      return ABIArgInfo::getDirect(HighPart, 8);
    break;
  case SSE:
    HighPart = GetSSETypeAtOffset(CGT.ConvertType(RetTy), 8, RetTy, 8);
    if (Lo == NoClass)  // Return HighPart at offset 8 in memory.
      return ABIArgInfo::getDirect(HighPart, 8);
    break;

    // AMD64-ABI 3.2.3p4: Rule 5. If the class is SSEUP, the eightbyte
    // is passed in the next available eightbyte chunk if the last used
    // vector register.
    //
    // SSEUP should always be preceded by SSE, just widen.
  case SSEUp:
    assert(Lo == SSE && "Unexpected SSEUp classification.");
    ResType = GetByteVectorType(RetTy);
    break;

    // AMD64-ABI 3.2.3p4: Rule 7. If the class is X87UP, the value is
    // returned together with the previous X87 value in %st0.
  case X87Up:
    // If X87Up is preceded by X87, we don't need to do
    // anything. However, in some cases with unions it may not be
    // preceded by X87. In such situations we follow gcc and pass the
    // extra bits in an SSE reg.
    if (Lo != X87) {
      HighPart = GetSSETypeAtOffset(CGT.ConvertType(RetTy), 8, RetTy, 8);
      if (Lo == NoClass)  // Return HighPart at offset 8 in memory.
        return ABIArgInfo::getDirect(HighPart, 8);
    }
    break;
  }

  // If a high part was specified, merge it together with the low part.  It is
  // known to pass in the high eightbyte of the result.  We do this by forming a
  // first class struct aggregate with the high and low part: {low, high}
  if (HighPart)
    ResType = GetX86_64ByValArgumentPair(ResType, HighPart, getDataLayout());

  return ABIArgInfo::getDirect(ResType);
}

ABIArgInfo
X86_64ABIInfo::classifyArgumentType(QualType Ty, unsigned freeIntRegs,
                                    unsigned &neededInt, unsigned &neededSSE,
                                    bool isNamedArg, bool IsRegCall) const {
  Ty = useFirstFieldIfTransparentUnion(Ty);

  X86_64ABIInfo::Class Lo, Hi;
  classify(Ty, 0, Lo, Hi, isNamedArg, IsRegCall);

  // Check some invariants.
  // FIXME: Enforce these by construction.
  assert((Hi != Memory || Lo == Memory) && "Invalid memory classification.");
  assert((Hi != SSEUp || Lo == SSE) && "Invalid SSEUp classification.");

  neededInt = 0;
  neededSSE = 0;
  llvm::Type *ResType = nullptr;
  switch (Lo) {
  case NoClass:
    if (Hi == NoClass)
      return ABIArgInfo::getIgnore();
    // If the low part is just padding, it takes no register, leave ResType
    // null.
    assert((Hi == SSE || Hi == Integer || Hi == X87Up) &&
           "Unknown missing lo part");
    break;

    // AMD64-ABI 3.2.3p3: Rule 1. If the class is MEMORY, pass the argument
    // on the stack.
  case Memory:

    // AMD64-ABI 3.2.3p3: Rule 5. If the class is X87, X87UP or
    // COMPLEX_X87, it is passed in memory.
  case X87:
  case ComplexX87:
    if (getRecordArgABI(Ty, getCXXABI()) == CGCXXABI::RAA_Indirect)
      ++neededInt;
    return getIndirectResult(Ty, freeIntRegs);

  case SSEUp:
  case X87Up:
    llvm_unreachable("Invalid classification for lo word.");

    // AMD64-ABI 3.2.3p3: Rule 2. If the class is INTEGER, the next
    // available register of the sequence %rdi, %rsi, %rdx, %rcx, %r8
    // and %r9 is used.
  case Integer:
    ++neededInt;

    // Pick an 8-byte type based on the preferred type.
    ResType = GetINTEGERTypeAtOffset(CGT.ConvertType(Ty), 0, Ty, 0);

    // If we have a sign or zero extended integer, make sure to return Extend
    // so that the parameter gets the right LLVM IR attributes.
    if (Hi == NoClass && isa<llvm::IntegerType>(ResType)) {
      // Treat an enum type as its underlying type.
      if (const EnumType *EnumTy = Ty->getAs<EnumType>())
        Ty = EnumTy->getDecl()->getIntegerType();

      if (Ty->isIntegralOrEnumerationType() &&
          isPromotableIntegerTypeForABI(Ty))
        return ABIArgInfo::getExtend(Ty);
    }

    break;

    // AMD64-ABI 3.2.3p3: Rule 3. If the class is SSE, the next
    // available SSE register is used, the registers are taken in the
    // order from %xmm0 to %xmm7.
  case SSE: {
    llvm::Type *IRType = CGT.ConvertType(Ty);
    ResType = GetSSETypeAtOffset(IRType, 0, Ty, 0);
    ++neededSSE;
    break;
  }
  }

  llvm::Type *HighPart = nullptr;
  switch (Hi) {
    // Memory was handled previously, ComplexX87 and X87 should
    // never occur as hi classes, and X87Up must be preceded by X87,
    // which is passed in memory.
  case Memory:
  case X87:
  case ComplexX87:
    llvm_unreachable("Invalid classification for hi word.");

  case NoClass: break;

  case Integer:
    ++neededInt;
    // Pick an 8-byte type based on the preferred type.
    HighPart = GetINTEGERTypeAtOffset(CGT.ConvertType(Ty), 8, Ty, 8);

    if (Lo == NoClass)  // Pass HighPart at offset 8 in memory.
      return ABIArgInfo::getDirect(HighPart, 8);
    break;

    // X87Up generally doesn't occur here (long double is passed in
    // memory), except in situations involving unions.
  case X87Up:
  case SSE:
    HighPart = GetSSETypeAtOffset(CGT.ConvertType(Ty), 8, Ty, 8);

    if (Lo == NoClass)  // Pass HighPart at offset 8 in memory.
      return ABIArgInfo::getDirect(HighPart, 8);

    ++neededSSE;
    break;

    // AMD64-ABI 3.2.3p3: Rule 4. If the class is SSEUP, the
    // eightbyte is passed in the upper half of the last used SSE
    // register.  This only happens when 128-bit vectors are passed.
  case SSEUp:
    assert(Lo == SSE && "Unexpected SSEUp classification");
    ResType = GetByteVectorType(Ty);
    break;
  }

  // If a high part was specified, merge it together with the low part.  It is
  // known to pass in the high eightbyte of the result.  We do this by forming a
  // first class struct aggregate with the high and low part: {low, high}
  if (HighPart)
    ResType = GetX86_64ByValArgumentPair(ResType, HighPart, getDataLayout());

  return ABIArgInfo::getDirect(ResType);
}

ABIArgInfo
X86_64ABIInfo::classifyRegCallStructTypeImpl(QualType Ty, unsigned &NeededInt,
                                             unsigned &NeededSSE,
                                             unsigned &MaxVectorWidth) const {
  auto RT = Ty->getAs<RecordType>();
  assert(RT && "classifyRegCallStructType only valid with struct types");

  if (RT->getDecl()->hasFlexibleArrayMember())
    return getIndirectReturnResult(Ty);

  // Sum up bases
  if (auto CXXRD = dyn_cast<CXXRecordDecl>(RT->getDecl())) {
    if (CXXRD->isDynamicClass()) {
      NeededInt = NeededSSE = 0;
      return getIndirectReturnResult(Ty);
    }

    for (const auto &I : CXXRD->bases())
      if (classifyRegCallStructTypeImpl(I.getType(), NeededInt, NeededSSE,
                                        MaxVectorWidth)
              .isIndirect()) {
        NeededInt = NeededSSE = 0;
        return getIndirectReturnResult(Ty);
      }
  }

  // Sum up members
  for (const auto *FD : RT->getDecl()->fields()) {
    QualType MTy = FD->getType();
    if (MTy->isRecordType() && !MTy->isUnionType()) {
      if (classifyRegCallStructTypeImpl(MTy, NeededInt, NeededSSE,
                                        MaxVectorWidth)
              .isIndirect()) {
        NeededInt = NeededSSE = 0;
        return getIndirectReturnResult(Ty);
      }
    } else {
      unsigned LocalNeededInt, LocalNeededSSE;
      if (classifyArgumentType(MTy, UINT_MAX, LocalNeededInt, LocalNeededSSE,
                               true, true)
              .isIndirect()) {
        NeededInt = NeededSSE = 0;
        return getIndirectReturnResult(Ty);
      }
      if (const auto *AT = getContext().getAsConstantArrayType(MTy))
        MTy = AT->getElementType();
      if (const auto *VT = MTy->getAs<VectorType>())
        if (getContext().getTypeSize(VT) > MaxVectorWidth)
          MaxVectorWidth = getContext().getTypeSize(VT);
      NeededInt += LocalNeededInt;
      NeededSSE += LocalNeededSSE;
    }
  }

  return ABIArgInfo::getDirect();
}

ABIArgInfo
X86_64ABIInfo::classifyRegCallStructType(QualType Ty, unsigned &NeededInt,
                                         unsigned &NeededSSE,
                                         unsigned &MaxVectorWidth) const {

  NeededInt = 0;
  NeededSSE = 0;
  MaxVectorWidth = 0;

  return classifyRegCallStructTypeImpl(Ty, NeededInt, NeededSSE,
                                       MaxVectorWidth);
}

void X86_64ABIInfo::computeInfo(CGFunctionInfo &FI) const {

  const unsigned CallingConv = FI.getCallingConvention();
  // It is possible to force Win64 calling convention on any x86_64 target by
  // using __attribute__((ms_abi)). In such case to correctly emit Win64
  // compatible code delegate this call to WinX86_64ABIInfo::computeInfo.
  if (CallingConv == llvm::CallingConv::Win64) {
    WinX86_64ABIInfo Win64ABIInfo(CGT, AVXLevel);
    Win64ABIInfo.computeInfo(FI);
    return;
  }

  bool IsRegCall = CallingConv == llvm::CallingConv::X86_RegCall;

  // Keep track of the number of assigned registers.
  unsigned FreeIntRegs = IsRegCall ? 11 : 6;
  unsigned FreeSSERegs = IsRegCall ? 16 : 8;
  unsigned NeededInt = 0, NeededSSE = 0, MaxVectorWidth = 0;

  if (!::classifyReturnType(getCXXABI(), FI, *this)) {
    if (IsRegCall && FI.getReturnType()->getTypePtr()->isRecordType() &&
        !FI.getReturnType()->getTypePtr()->isUnionType()) {
      FI.getReturnInfo() = classifyRegCallStructType(
          FI.getReturnType(), NeededInt, NeededSSE, MaxVectorWidth);
      if (FreeIntRegs >= NeededInt && FreeSSERegs >= NeededSSE) {
        FreeIntRegs -= NeededInt;
        FreeSSERegs -= NeededSSE;
      } else {
        FI.getReturnInfo() = getIndirectReturnResult(FI.getReturnType());
      }
    } else if (IsRegCall && FI.getReturnType()->getAs<ComplexType>() &&
               getContext().getCanonicalType(FI.getReturnType()
                                                 ->getAs<ComplexType>()
                                                 ->getElementType()) ==
                   getContext().LongDoubleTy)
      // Complex Long Double Type is passed in Memory when Regcall
      // calling convention is used.
      FI.getReturnInfo() = getIndirectReturnResult(FI.getReturnType());
    else
      FI.getReturnInfo() = classifyReturnType(FI.getReturnType());
  }

  // If the return value is indirect, then the hidden argument is consuming one
  // integer register.
  if (FI.getReturnInfo().isIndirect())
    --FreeIntRegs;
  else if (NeededSSE && MaxVectorWidth > 0)
    FI.setMaxVectorWidth(MaxVectorWidth);

  // The chain argument effectively gives us another free register.
  if (FI.isChainCall())
    ++FreeIntRegs;

  unsigned NumRequiredArgs = FI.getNumRequiredArgs();
  // AMD64-ABI 3.2.3p3: Once arguments are classified, the registers
  // get assigned (in left-to-right order) for passing as follows...
  unsigned ArgNo = 0;
  for (CGFunctionInfo::arg_iterator it = FI.arg_begin(), ie = FI.arg_end();
       it != ie; ++it, ++ArgNo) {
    bool IsNamedArg = ArgNo < NumRequiredArgs;

    if (IsRegCall && it->type->isStructureOrClassType())
      it->info = classifyRegCallStructType(it->type, NeededInt, NeededSSE,
                                           MaxVectorWidth);
    else
      it->info = classifyArgumentType(it->type, FreeIntRegs, NeededInt,
                                      NeededSSE, IsNamedArg);

    // AMD64-ABI 3.2.3p3: If there are no registers available for any
    // eightbyte of an argument, the whole argument is passed on the
    // stack. If registers have already been assigned for some
    // eightbytes of such an argument, the assignments get reverted.
    if (FreeIntRegs >= NeededInt && FreeSSERegs >= NeededSSE) {
      FreeIntRegs -= NeededInt;
      FreeSSERegs -= NeededSSE;
      if (MaxVectorWidth > FI.getMaxVectorWidth())
        FI.setMaxVectorWidth(MaxVectorWidth);
    } else {
      it->info = getIndirectResult(it->type, FreeIntRegs);
    }
  }
}

static Address EmitX86_64VAArgFromMemory(CodeGenFunction &CGF,
                                         Address VAListAddr, QualType Ty) {
  Address overflow_arg_area_p =
      CGF.Builder.CreateStructGEP(VAListAddr, 2, "overflow_arg_area_p");
  llvm::Value *overflow_arg_area =
    CGF.Builder.CreateLoad(overflow_arg_area_p, "overflow_arg_area");

  // AMD64-ABI 3.5.7p5: Step 7. Align l->overflow_arg_area upwards to a 16
  // byte boundary if alignment needed by type exceeds 8 byte boundary.
  // It isn't stated explicitly in the standard, but in practice we use
  // alignment greater than 16 where necessary.
  CharUnits Align = CGF.getContext().getTypeAlignInChars(Ty);
  if (Align > CharUnits::fromQuantity(8)) {
    overflow_arg_area = emitRoundPointerUpToAlignment(CGF, overflow_arg_area,
                                                      Align);
  }

  // AMD64-ABI 3.5.7p5: Step 8. Fetch type from l->overflow_arg_area.
  llvm::Type *LTy = CGF.ConvertTypeForMem(Ty);
  llvm::Value *Res =
    CGF.Builder.CreateBitCast(overflow_arg_area,
                              llvm::PointerType::getUnqual(LTy));

  // AMD64-ABI 3.5.7p5: Step 9. Set l->overflow_arg_area to:
  // l->overflow_arg_area + sizeof(type).
  // AMD64-ABI 3.5.7p5: Step 10. Align l->overflow_arg_area upwards to
  // an 8 byte boundary.

  uint64_t SizeInBytes = (CGF.getContext().getTypeSize(Ty) + 7) / 8;
  llvm::Value *Offset =
      llvm::ConstantInt::get(CGF.Int32Ty, (SizeInBytes + 7)  & ~7);
  overflow_arg_area = CGF.Builder.CreateGEP(CGF.Int8Ty, overflow_arg_area,
                                            Offset, "overflow_arg_area.next");
  CGF.Builder.CreateStore(overflow_arg_area, overflow_arg_area_p);

  // AMD64-ABI 3.5.7p5: Step 11. Return the fetched type.
  return Address(Res, LTy, Align);
}

Address X86_64ABIInfo::EmitVAArg(CodeGenFunction &CGF, Address VAListAddr,
                                 QualType Ty) const {
  // Assume that va_list type is correct; should be pointer to LLVM type:
  // struct {
  //   i32 gp_offset;
  //   i32 fp_offset;
  //   i8* overflow_arg_area;
  //   i8* reg_save_area;
  // };
  unsigned neededInt, neededSSE;

  Ty = getContext().getCanonicalType(Ty);
  ABIArgInfo AI = classifyArgumentType(Ty, 0, neededInt, neededSSE,
                                       /*isNamedArg*/false);

  // AMD64-ABI 3.5.7p5: Step 1. Determine whether type may be passed
  // in the registers. If not go to step 7.
  if (!neededInt && !neededSSE)
    return EmitX86_64VAArgFromMemory(CGF, VAListAddr, Ty);

  // AMD64-ABI 3.5.7p5: Step 2. Compute num_gp to hold the number of
  // general purpose registers needed to pass type and num_fp to hold
  // the number of floating point registers needed.

  // AMD64-ABI 3.5.7p5: Step 3. Verify whether arguments fit into
  // registers. In the case: l->gp_offset > 48 - num_gp * 8 or
  // l->fp_offset > 304 - num_fp * 16 go to step 7.
  //
  // NOTE: 304 is a typo, there are (6 * 8 + 8 * 16) = 176 bytes of
  // register save space).

  llvm::Value *InRegs = nullptr;
  Address gp_offset_p = Address::invalid(), fp_offset_p = Address::invalid();
  llvm::Value *gp_offset = nullptr, *fp_offset = nullptr;
  if (neededInt) {
    gp_offset_p = CGF.Builder.CreateStructGEP(VAListAddr, 0, "gp_offset_p");
    gp_offset = CGF.Builder.CreateLoad(gp_offset_p, "gp_offset");
    InRegs = llvm::ConstantInt::get(CGF.Int32Ty, 48 - neededInt * 8);
    InRegs = CGF.Builder.CreateICmpULE(gp_offset, InRegs, "fits_in_gp");
  }

  if (neededSSE) {
    fp_offset_p = CGF.Builder.CreateStructGEP(VAListAddr, 1, "fp_offset_p");
    fp_offset = CGF.Builder.CreateLoad(fp_offset_p, "fp_offset");
    llvm::Value *FitsInFP =
      llvm::ConstantInt::get(CGF.Int32Ty, 176 - neededSSE * 16);
    FitsInFP = CGF.Builder.CreateICmpULE(fp_offset, FitsInFP, "fits_in_fp");
    InRegs = InRegs ? CGF.Builder.CreateAnd(InRegs, FitsInFP) : FitsInFP;
  }

  llvm::BasicBlock *InRegBlock = CGF.createBasicBlock("vaarg.in_reg");
  llvm::BasicBlock *InMemBlock = CGF.createBasicBlock("vaarg.in_mem");
  llvm::BasicBlock *ContBlock = CGF.createBasicBlock("vaarg.end");
  CGF.Builder.CreateCondBr(InRegs, InRegBlock, InMemBlock);

  // Emit code to load the value if it was passed in registers.

  CGF.EmitBlock(InRegBlock);

  // AMD64-ABI 3.5.7p5: Step 4. Fetch type from l->reg_save_area with
  // an offset of l->gp_offset and/or l->fp_offset. This may require
  // copying to a temporary location in case the parameter is passed
  // in different register classes or requires an alignment greater
  // than 8 for general purpose registers and 16 for XMM registers.
  //
  // FIXME: This really results in shameful code when we end up needing to
  // collect arguments from different places; often what should result in a
  // simple assembling of a structure from scattered addresses has many more
  // loads than necessary. Can we clean this up?
  llvm::Type *LTy = CGF.ConvertTypeForMem(Ty);
  llvm::Value *RegSaveArea = CGF.Builder.CreateLoad(
      CGF.Builder.CreateStructGEP(VAListAddr, 3), "reg_save_area");

  Address RegAddr = Address::invalid();
  if (neededInt && neededSSE) {
    // FIXME: Cleanup.
    assert(AI.isDirect() && "Unexpected ABI info for mixed regs");
    llvm::StructType *ST = cast<llvm::StructType>(AI.getCoerceToType());
    Address Tmp = CGF.CreateMemTemp(Ty);
    Tmp = CGF.Builder.CreateElementBitCast(Tmp, ST);
    assert(ST->getNumElements() == 2 && "Unexpected ABI info for mixed regs");
    llvm::Type *TyLo = ST->getElementType(0);
    llvm::Type *TyHi = ST->getElementType(1);
    assert((TyLo->isFPOrFPVectorTy() ^ TyHi->isFPOrFPVectorTy()) &&
           "Unexpected ABI info for mixed regs");
    llvm::Type *PTyLo = llvm::PointerType::getUnqual(TyLo);
    llvm::Type *PTyHi = llvm::PointerType::getUnqual(TyHi);
    llvm::Value *GPAddr =
        CGF.Builder.CreateGEP(CGF.Int8Ty, RegSaveArea, gp_offset);
    llvm::Value *FPAddr =
        CGF.Builder.CreateGEP(CGF.Int8Ty, RegSaveArea, fp_offset);
    llvm::Value *RegLoAddr = TyLo->isFPOrFPVectorTy() ? FPAddr : GPAddr;
    llvm::Value *RegHiAddr = TyLo->isFPOrFPVectorTy() ? GPAddr : FPAddr;

    // Copy the first element.
    // FIXME: Our choice of alignment here and below is probably pessimistic.
    llvm::Value *V = CGF.Builder.CreateAlignedLoad(
        TyLo, CGF.Builder.CreateBitCast(RegLoAddr, PTyLo),
        CharUnits::fromQuantity(getDataLayout().getABITypeAlignment(TyLo)));
    CGF.Builder.CreateStore(V, CGF.Builder.CreateStructGEP(Tmp, 0));

    // Copy the second element.
    V = CGF.Builder.CreateAlignedLoad(
        TyHi, CGF.Builder.CreateBitCast(RegHiAddr, PTyHi),
        CharUnits::fromQuantity(getDataLayout().getABITypeAlignment(TyHi)));
    CGF.Builder.CreateStore(V, CGF.Builder.CreateStructGEP(Tmp, 1));

    RegAddr = CGF.Builder.CreateElementBitCast(Tmp, LTy);
  } else if (neededInt) {
    RegAddr = Address(CGF.Builder.CreateGEP(CGF.Int8Ty, RegSaveArea, gp_offset),
                      CGF.Int8Ty, CharUnits::fromQuantity(8));
    RegAddr = CGF.Builder.CreateElementBitCast(RegAddr, LTy);

    // Copy to a temporary if necessary to ensure the appropriate alignment.
    auto TInfo = getContext().getTypeInfoInChars(Ty);
    uint64_t TySize = TInfo.Width.getQuantity();
    CharUnits TyAlign = TInfo.Align;

    // Copy into a temporary if the type is more aligned than the
    // register save area.
    if (TyAlign.getQuantity() > 8) {
      Address Tmp = CGF.CreateMemTemp(Ty);
      CGF.Builder.CreateMemCpy(Tmp, RegAddr, TySize, false);
      RegAddr = Tmp;
    }

  } else if (neededSSE == 1) {
    RegAddr = Address(CGF.Builder.CreateGEP(CGF.Int8Ty, RegSaveArea, fp_offset),
                      CGF.Int8Ty, CharUnits::fromQuantity(16));
    RegAddr = CGF.Builder.CreateElementBitCast(RegAddr, LTy);
  } else {
    assert(neededSSE == 2 && "Invalid number of needed registers!");
    // SSE registers are spaced 16 bytes apart in the register save
    // area, we need to collect the two eightbytes together.
    // The ABI isn't explicit about this, but it seems reasonable
    // to assume that the slots are 16-byte aligned, since the stack is
    // naturally 16-byte aligned and the prologue is expected to store
    // all the SSE registers to the RSA.
    Address RegAddrLo = Address(CGF.Builder.CreateGEP(CGF.Int8Ty, RegSaveArea,
                                                      fp_offset),
                                CGF.Int8Ty, CharUnits::fromQuantity(16));
    Address RegAddrHi =
      CGF.Builder.CreateConstInBoundsByteGEP(RegAddrLo,
                                             CharUnits::fromQuantity(16));
    llvm::Type *ST = AI.canHaveCoerceToType()
                         ? AI.getCoerceToType()
                         : llvm::StructType::get(CGF.DoubleTy, CGF.DoubleTy);
    llvm::Value *V;
    Address Tmp = CGF.CreateMemTemp(Ty);
    Tmp = CGF.Builder.CreateElementBitCast(Tmp, ST);
    V = CGF.Builder.CreateLoad(CGF.Builder.CreateElementBitCast(
        RegAddrLo, ST->getStructElementType(0)));
    CGF.Builder.CreateStore(V, CGF.Builder.CreateStructGEP(Tmp, 0));
    V = CGF.Builder.CreateLoad(CGF.Builder.CreateElementBitCast(
        RegAddrHi, ST->getStructElementType(1)));
    CGF.Builder.CreateStore(V, CGF.Builder.CreateStructGEP(Tmp, 1));

    RegAddr = CGF.Builder.CreateElementBitCast(Tmp, LTy);
  }

  // AMD64-ABI 3.5.7p5: Step 5. Set:
  // l->gp_offset = l->gp_offset + num_gp * 8
  // l->fp_offset = l->fp_offset + num_fp * 16.
  if (neededInt) {
    llvm::Value *Offset = llvm::ConstantInt::get(CGF.Int32Ty, neededInt * 8);
    CGF.Builder.CreateStore(CGF.Builder.CreateAdd(gp_offset, Offset),
                            gp_offset_p);
  }
  if (neededSSE) {
    llvm::Value *Offset = llvm::ConstantInt::get(CGF.Int32Ty, neededSSE * 16);
    CGF.Builder.CreateStore(CGF.Builder.CreateAdd(fp_offset, Offset),
                            fp_offset_p);
  }
  CGF.EmitBranch(ContBlock);

  // Emit code to load the value if it was passed in memory.

  CGF.EmitBlock(InMemBlock);
  Address MemAddr = EmitX86_64VAArgFromMemory(CGF, VAListAddr, Ty);

  // Return the appropriate result.

  CGF.EmitBlock(ContBlock);
  Address ResAddr = emitMergePHI(CGF, RegAddr, InRegBlock, MemAddr, InMemBlock,
                                 "vaarg.addr");
  return ResAddr;
}

Address X86_64ABIInfo::EmitMSVAArg(CodeGenFunction &CGF, Address VAListAddr,
                                   QualType Ty) const {
  // MS x64 ABI requirement: "Any argument that doesn't fit in 8 bytes, or is
  // not 1, 2, 4, or 8 bytes, must be passed by reference."
  uint64_t Width = getContext().getTypeSize(Ty);
  bool IsIndirect = Width > 64 || !llvm::isPowerOf2_64(Width);

  return emitVoidPtrVAArg(CGF, VAListAddr, Ty, IsIndirect,
                          CGF.getContext().getTypeInfoInChars(Ty),
                          CharUnits::fromQuantity(8),
                          /*allowHigherAlign*/ false);
}

ABIArgInfo WinX86_64ABIInfo::reclassifyHvaArgForVectorCall(
    QualType Ty, unsigned &FreeSSERegs, const ABIArgInfo &current) const {
  const Type *Base = nullptr;
  uint64_t NumElts = 0;

  if (!Ty->isBuiltinType() && !Ty->isVectorType() &&
      isHomogeneousAggregate(Ty, Base, NumElts) && FreeSSERegs >= NumElts) {
    FreeSSERegs -= NumElts;
    return getDirectX86Hva();
  }
  return current;
}

ABIArgInfo WinX86_64ABIInfo::classify(QualType Ty, unsigned &FreeSSERegs,
                                      bool IsReturnType, bool IsVectorCall,
                                      bool IsRegCall) const {

  if (Ty->isVoidType())
    return ABIArgInfo::getIgnore();

  if (const EnumType *EnumTy = Ty->getAs<EnumType>())
    Ty = EnumTy->getDecl()->getIntegerType();

  TypeInfo Info = getContext().getTypeInfo(Ty);
  uint64_t Width = Info.Width;
  CharUnits Align = getContext().toCharUnitsFromBits(Info.Align);

  const RecordType *RT = Ty->getAs<RecordType>();
  if (RT) {
    if (!IsReturnType) {
      if (CGCXXABI::RecordArgABI RAA = getRecordArgABI(RT, getCXXABI()))
        return getNaturalAlignIndirect(Ty, RAA == CGCXXABI::RAA_DirectInMemory);
    }

    if (RT->getDecl()->hasFlexibleArrayMember())
      return getNaturalAlignIndirect(Ty, /*ByVal=*/false);

  }

  const Type *Base = nullptr;
  uint64_t NumElts = 0;
  // vectorcall adds the concept of a homogenous vector aggregate, similar to
  // other targets.
  if ((IsVectorCall || IsRegCall) &&
      isHomogeneousAggregate(Ty, Base, NumElts)) {
    if (IsRegCall) {
      if (FreeSSERegs >= NumElts) {
        FreeSSERegs -= NumElts;
        if (IsReturnType || Ty->isBuiltinType() || Ty->isVectorType())
          return ABIArgInfo::getDirect();
        return ABIArgInfo::getExpand();
      }
      return ABIArgInfo::getIndirect(Align, /*ByVal=*/false);
    } else if (IsVectorCall) {
      if (FreeSSERegs >= NumElts &&
          (IsReturnType || Ty->isBuiltinType() || Ty->isVectorType())) {
        FreeSSERegs -= NumElts;
        return ABIArgInfo::getDirect();
      } else if (IsReturnType) {
        return ABIArgInfo::getExpand();
      } else if (!Ty->isBuiltinType() && !Ty->isVectorType()) {
        // HVAs are delayed and reclassified in the 2nd step.
        return ABIArgInfo::getIndirect(Align, /*ByVal=*/false);
      }
    }
  }

  if (Ty->isMemberPointerType()) {
    // If the member pointer is represented by an LLVM int or ptr, pass it
    // directly.
    llvm::Type *LLTy = CGT.ConvertType(Ty);
    if (LLTy->isPointerTy() || LLTy->isIntegerTy())
      return ABIArgInfo::getDirect();
  }

  if (RT || Ty->isAnyComplexType() || Ty->isMemberPointerType()) {
    // MS x64 ABI requirement: "Any argument that doesn't fit in 8 bytes, or is
    // not 1, 2, 4, or 8 bytes, must be passed by reference."
    if (Width > 64 || !llvm::isPowerOf2_64(Width))
      return getNaturalAlignIndirect(Ty, /*ByVal=*/false);

    // Otherwise, coerce it to a small integer.
    return ABIArgInfo::getDirect(llvm::IntegerType::get(getVMContext(), Width));
  }

  if (const BuiltinType *BT = Ty->getAs<BuiltinType>()) {
    switch (BT->getKind()) {
    case BuiltinType::Bool:
      // Bool type is always extended to the ABI, other builtin types are not
      // extended.
      return ABIArgInfo::getExtend(Ty);

    case BuiltinType::LongDouble:
      // Mingw64 GCC uses the old 80 bit extended precision floating point
      // unit. It passes them indirectly through memory.
      if (IsMingw64) {
        const llvm::fltSemantics *LDF = &getTarget().getLongDoubleFormat();
        if (LDF == &llvm::APFloat::x87DoubleExtended())
          return ABIArgInfo::getIndirect(Align, /*ByVal=*/false);
      }
      break;

    case BuiltinType::Int128:
    case BuiltinType::UInt128:
      // If it's a parameter type, the normal ABI rule is that arguments larger
      // than 8 bytes are passed indirectly. GCC follows it. We follow it too,
      // even though it isn't particularly efficient.
      if (!IsReturnType)
        return ABIArgInfo::getIndirect(Align, /*ByVal=*/false);

      // Mingw64 GCC returns i128 in XMM0. Coerce to v2i64 to handle that.
      // Clang matches them for compatibility.
      return ABIArgInfo::getDirect(llvm::FixedVectorType::get(
          llvm::Type::getInt64Ty(getVMContext()), 2));

    default:
      break;
    }
  }

  if (Ty->isBitIntType()) {
    // MS x64 ABI requirement: "Any argument that doesn't fit in 8 bytes, or is
    // not 1, 2, 4, or 8 bytes, must be passed by reference."
    // However, non-power-of-two bit-precise integers will be passed as 1, 2, 4,
    // or 8 bytes anyway as long is it fits in them, so we don't have to check
    // the power of 2.
    if (Width <= 64)
      return ABIArgInfo::getDirect();
    return ABIArgInfo::getIndirect(Align, /*ByVal=*/false);
  }

  return ABIArgInfo::getDirect();
}

void WinX86_64ABIInfo::computeInfo(CGFunctionInfo &FI) const {
  const unsigned CC = FI.getCallingConvention();
  bool IsVectorCall = CC == llvm::CallingConv::X86_VectorCall;
  bool IsRegCall = CC == llvm::CallingConv::X86_RegCall;

  // If __attribute__((sysv_abi)) is in use, use the SysV argument
  // classification rules.
  if (CC == llvm::CallingConv::X86_64_SysV) {
    X86_64ABIInfo SysVABIInfo(CGT, AVXLevel);
    SysVABIInfo.computeInfo(FI);
    return;
  }

  unsigned FreeSSERegs = 0;
  if (IsVectorCall) {
    // We can use up to 4 SSE return registers with vectorcall.
    FreeSSERegs = 4;
  } else if (IsRegCall) {
    // RegCall gives us 16 SSE registers.
    FreeSSERegs = 16;
  }

  if (!getCXXABI().classifyReturnType(FI))
    FI.getReturnInfo() = classify(FI.getReturnType(), FreeSSERegs, true,
                                  IsVectorCall, IsRegCall);

  if (IsVectorCall) {
    // We can use up to 6 SSE register parameters with vectorcall.
    FreeSSERegs = 6;
  } else if (IsRegCall) {
    // RegCall gives us 16 SSE registers, we can reuse the return registers.
    FreeSSERegs = 16;
  }

  unsigned ArgNum = 0;
  unsigned ZeroSSERegs = 0;
  for (auto &I : FI.arguments()) {
    // Vectorcall in x64 only permits the first 6 arguments to be passed as
    // XMM/YMM registers. After the sixth argument, pretend no vector
    // registers are left.
    unsigned *MaybeFreeSSERegs =
        (IsVectorCall && ArgNum >= 6) ? &ZeroSSERegs : &FreeSSERegs;
    I.info =
        classify(I.type, *MaybeFreeSSERegs, false, IsVectorCall, IsRegCall);
    ++ArgNum;
  }

  if (IsVectorCall) {
    // For vectorcall, assign aggregate HVAs to any free vector registers in a
    // second pass.
    for (auto &I : FI.arguments())
      I.info = reclassifyHvaArgForVectorCall(I.type, FreeSSERegs, I.info);
  }
}

Address WinX86_64ABIInfo::EmitVAArg(CodeGenFunction &CGF, Address VAListAddr,
                                    QualType Ty) const {
  // MS x64 ABI requirement: "Any argument that doesn't fit in 8 bytes, or is
  // not 1, 2, 4, or 8 bytes, must be passed by reference."
  uint64_t Width = getContext().getTypeSize(Ty);
  bool IsIndirect = Width > 64 || !llvm::isPowerOf2_64(Width);

  return emitVoidPtrVAArg(CGF, VAListAddr, Ty, IsIndirect,
                          CGF.getContext().getTypeInfoInChars(Ty),
                          CharUnits::fromQuantity(8),
                          /*allowHigherAlign*/ false);
}

static bool PPC_initDwarfEHRegSizeTable(CodeGen::CodeGenFunction &CGF,
                                        llvm::Value *Address, bool Is64Bit,
                                        bool IsAIX) {
  // This is calculated from the LLVM and GCC tables and verified
  // against gcc output.  AFAIK all PPC ABIs use the same encoding.

  CodeGen::CGBuilderTy &Builder = CGF.Builder;

  llvm::IntegerType *i8 = CGF.Int8Ty;
  llvm::Value *Four8 = llvm::ConstantInt::get(i8, 4);
  llvm::Value *Eight8 = llvm::ConstantInt::get(i8, 8);
  llvm::Value *Sixteen8 = llvm::ConstantInt::get(i8, 16);

  // 0-31: r0-31, the 4-byte or 8-byte general-purpose registers
  AssignToArrayRange(Builder, Address, Is64Bit ? Eight8 : Four8, 0, 31);

  // 32-63: fp0-31, the 8-byte floating-point registers
  AssignToArrayRange(Builder, Address, Eight8, 32, 63);

  // 64-67 are various 4-byte or 8-byte special-purpose registers:
  // 64: mq
  // 65: lr
  // 66: ctr
  // 67: ap
  AssignToArrayRange(Builder, Address, Is64Bit ? Eight8 : Four8, 64, 67);

  // 68-76 are various 4-byte special-purpose registers:
  // 68-75 cr0-7
  // 76: xer
  AssignToArrayRange(Builder, Address, Four8, 68, 76);

  // 77-108: v0-31, the 16-byte vector registers
  AssignToArrayRange(Builder, Address, Sixteen8, 77, 108);

  // 109: vrsave
  // 110: vscr
  AssignToArrayRange(Builder, Address, Is64Bit ? Eight8 : Four8, 109, 110);

  // AIX does not utilize the rest of the registers.
  if (IsAIX)
    return false;

  // 111: spe_acc
  // 112: spefscr
  // 113: sfp
  AssignToArrayRange(Builder, Address, Is64Bit ? Eight8 : Four8, 111, 113);

  if (!Is64Bit)
    return false;

  // TODO: Need to verify if these registers are used on 64 bit AIX with Power8
  // or above CPU.
  // 64-bit only registers:
  // 114: tfhar
  // 115: tfiar
  // 116: texasr
  AssignToArrayRange(Builder, Address, Eight8, 114, 116);

  return false;
}

// AIX
namespace {
/// AIXABIInfo - The AIX XCOFF ABI information.
class AIXABIInfo : public ABIInfo {
  const bool Is64Bit;
  const unsigned PtrByteSize;
  CharUnits getParamTypeAlignment(QualType Ty) const;

public:
  AIXABIInfo(CodeGen::CodeGenTypes &CGT, bool Is64Bit)
      : ABIInfo(CGT), Is64Bit(Is64Bit), PtrByteSize(Is64Bit ? 8 : 4) {}

  bool isPromotableTypeForABI(QualType Ty) const;

  ABIArgInfo classifyReturnType(QualType RetTy) const;
  ABIArgInfo classifyArgumentType(QualType Ty) const;

  void computeInfo(CGFunctionInfo &FI) const override {
    if (!getCXXABI().classifyReturnType(FI))
      FI.getReturnInfo() = classifyReturnType(FI.getReturnType());

    for (auto &I : FI.arguments())
      I.info = classifyArgumentType(I.type);
  }

  Address EmitVAArg(CodeGenFunction &CGF, Address VAListAddr,
                    QualType Ty) const override;
};

class AIXTargetCodeGenInfo : public TargetCodeGenInfo {
  const bool Is64Bit;

public:
  AIXTargetCodeGenInfo(CodeGen::CodeGenTypes &CGT, bool Is64Bit)
      : TargetCodeGenInfo(std::make_unique<AIXABIInfo>(CGT, Is64Bit)),
        Is64Bit(Is64Bit) {}
  int getDwarfEHStackPointer(CodeGen::CodeGenModule &M) const override {
    return 1; // r1 is the dedicated stack pointer
  }

  bool initDwarfEHRegSizeTable(CodeGen::CodeGenFunction &CGF,
                               llvm::Value *Address) const override;
};
} // namespace

// Return true if the ABI requires Ty to be passed sign- or zero-
// extended to 32/64 bits.
bool AIXABIInfo::isPromotableTypeForABI(QualType Ty) const {
  // Treat an enum type as its underlying type.
  if (const EnumType *EnumTy = Ty->getAs<EnumType>())
    Ty = EnumTy->getDecl()->getIntegerType();

  // Promotable integer types are required to be promoted by the ABI.
  if (Ty->isPromotableIntegerType())
    return true;

  if (!Is64Bit)
    return false;

  // For 64 bit mode, in addition to the usual promotable integer types, we also
  // need to extend all 32-bit types, since the ABI requires promotion to 64
  // bits.
  if (const BuiltinType *BT = Ty->getAs<BuiltinType>())
    switch (BT->getKind()) {
    case BuiltinType::Int:
    case BuiltinType::UInt:
      return true;
    default:
      break;
    }

  return false;
}

ABIArgInfo AIXABIInfo::classifyReturnType(QualType RetTy) const {
  if (RetTy->isAnyComplexType())
    return ABIArgInfo::getDirect();

  if (RetTy->isVectorType())
    return ABIArgInfo::getDirect();

  if (RetTy->isVoidType())
    return ABIArgInfo::getIgnore();

  if (isAggregateTypeForABI(RetTy))
    return getNaturalAlignIndirect(RetTy);

  return (isPromotableTypeForABI(RetTy) ? ABIArgInfo::getExtend(RetTy)
                                        : ABIArgInfo::getDirect());
}

ABIArgInfo AIXABIInfo::classifyArgumentType(QualType Ty) const {
  Ty = useFirstFieldIfTransparentUnion(Ty);

  if (Ty->isAnyComplexType())
    return ABIArgInfo::getDirect();

  if (Ty->isVectorType())
    return ABIArgInfo::getDirect();

  if (isAggregateTypeForABI(Ty)) {
    // Records with non-trivial destructors/copy-constructors should not be
    // passed by value.
    if (CGCXXABI::RecordArgABI RAA = getRecordArgABI(Ty, getCXXABI()))
      return getNaturalAlignIndirect(Ty, RAA == CGCXXABI::RAA_DirectInMemory);

    CharUnits CCAlign = getParamTypeAlignment(Ty);
    CharUnits TyAlign = getContext().getTypeAlignInChars(Ty);

    return ABIArgInfo::getIndirect(CCAlign, /*ByVal*/ true,
                                   /*Realign*/ TyAlign > CCAlign);
  }

  return (isPromotableTypeForABI(Ty) ? ABIArgInfo::getExtend(Ty)
                                     : ABIArgInfo::getDirect());
}

CharUnits AIXABIInfo::getParamTypeAlignment(QualType Ty) const {
  // Complex types are passed just like their elements.
  if (const ComplexType *CTy = Ty->getAs<ComplexType>())
    Ty = CTy->getElementType();

  if (Ty->isVectorType())
    return CharUnits::fromQuantity(16);

  // If the structure contains a vector type, the alignment is 16.
  if (isRecordWithSIMDVectorType(getContext(), Ty))
    return CharUnits::fromQuantity(16);

  return CharUnits::fromQuantity(PtrByteSize);
}

Address AIXABIInfo::EmitVAArg(CodeGenFunction &CGF, Address VAListAddr,
                              QualType Ty) const {

  auto TypeInfo = getContext().getTypeInfoInChars(Ty);
  TypeInfo.Align = getParamTypeAlignment(Ty);

  CharUnits SlotSize = CharUnits::fromQuantity(PtrByteSize);

  // If we have a complex type and the base type is smaller than the register
  // size, the ABI calls for the real and imaginary parts to be right-adjusted
  // in separate words in 32bit mode or doublewords in 64bit mode. However,
  // Clang expects us to produce a pointer to a structure with the two parts
  // packed tightly. So generate loads of the real and imaginary parts relative
  // to the va_list pointer, and store them to a temporary structure. We do the
  // same as the PPC64ABI here.
  if (const ComplexType *CTy = Ty->getAs<ComplexType>()) {
    CharUnits EltSize = TypeInfo.Width / 2;
    if (EltSize < SlotSize)
      return complexTempStructure(CGF, VAListAddr, Ty, SlotSize, EltSize, CTy);
  }

  return emitVoidPtrVAArg(CGF, VAListAddr, Ty, /*Indirect*/ false, TypeInfo,
                          SlotSize, /*AllowHigher*/ true);
}

bool AIXTargetCodeGenInfo::initDwarfEHRegSizeTable(
    CodeGen::CodeGenFunction &CGF, llvm::Value *Address) const {
  return PPC_initDwarfEHRegSizeTable(CGF, Address, Is64Bit, /*IsAIX*/ true);
}

// PowerPC-32
namespace {
/// PPC32_SVR4_ABIInfo - The 32-bit PowerPC ELF (SVR4) ABI information.
class PPC32_SVR4_ABIInfo : public DefaultABIInfo {
  bool IsSoftFloatABI;
  bool IsRetSmallStructInRegABI;

  CharUnits getParamTypeAlignment(QualType Ty) const;

public:
  PPC32_SVR4_ABIInfo(CodeGen::CodeGenTypes &CGT, bool SoftFloatABI,
                     bool RetSmallStructInRegABI)
      : DefaultABIInfo(CGT), IsSoftFloatABI(SoftFloatABI),
        IsRetSmallStructInRegABI(RetSmallStructInRegABI) {}

  ABIArgInfo classifyReturnType(QualType RetTy) const;

  void computeInfo(CGFunctionInfo &FI) const override {
    if (!getCXXABI().classifyReturnType(FI))
      FI.getReturnInfo() = classifyReturnType(FI.getReturnType());
    for (auto &I : FI.arguments())
      I.info = classifyArgumentType(I.type);
  }

  Address EmitVAArg(CodeGenFunction &CGF, Address VAListAddr,
                    QualType Ty) const override;
};

class PPC32TargetCodeGenInfo : public TargetCodeGenInfo {
public:
  PPC32TargetCodeGenInfo(CodeGenTypes &CGT, bool SoftFloatABI,
                         bool RetSmallStructInRegABI)
      : TargetCodeGenInfo(std::make_unique<PPC32_SVR4_ABIInfo>(
            CGT, SoftFloatABI, RetSmallStructInRegABI)) {}

  static bool isStructReturnInRegABI(const llvm::Triple &Triple,
                                     const CodeGenOptions &Opts);

  int getDwarfEHStackPointer(CodeGen::CodeGenModule &M) const override {
    // This is recovered from gcc output.
    return 1; // r1 is the dedicated stack pointer
  }

  bool initDwarfEHRegSizeTable(CodeGen::CodeGenFunction &CGF,
                               llvm::Value *Address) const override;
};
}

CharUnits PPC32_SVR4_ABIInfo::getParamTypeAlignment(QualType Ty) const {
  // Complex types are passed just like their elements.
  if (const ComplexType *CTy = Ty->getAs<ComplexType>())
    Ty = CTy->getElementType();

  if (Ty->isVectorType())
    return CharUnits::fromQuantity(getContext().getTypeSize(Ty) == 128 ? 16
                                                                       : 4);

  // For single-element float/vector structs, we consider the whole type
  // to have the same alignment requirements as its single element.
  const Type *AlignTy = nullptr;
  if (const Type *EltType = isSingleElementStruct(Ty, getContext())) {
    const BuiltinType *BT = EltType->getAs<BuiltinType>();
    if ((EltType->isVectorType() && getContext().getTypeSize(EltType) == 128) ||
        (BT && BT->isFloatingPoint()))
      AlignTy = EltType;
  }

  if (AlignTy)
    return CharUnits::fromQuantity(AlignTy->isVectorType() ? 16 : 4);
  return CharUnits::fromQuantity(4);
}

ABIArgInfo PPC32_SVR4_ABIInfo::classifyReturnType(QualType RetTy) const {
  uint64_t Size;

  // -msvr4-struct-return puts small aggregates in GPR3 and GPR4.
  if (isAggregateTypeForABI(RetTy) && IsRetSmallStructInRegABI &&
      (Size = getContext().getTypeSize(RetTy)) <= 64) {
    // System V ABI (1995), page 3-22, specified:
    // > A structure or union whose size is less than or equal to 8 bytes
    // > shall be returned in r3 and r4, as if it were first stored in the
    // > 8-byte aligned memory area and then the low addressed word were
    // > loaded into r3 and the high-addressed word into r4.  Bits beyond
    // > the last member of the structure or union are not defined.
    //
    // GCC for big-endian PPC32 inserts the pad before the first member,
    // not "beyond the last member" of the struct.  To stay compatible
    // with GCC, we coerce the struct to an integer of the same size.
    // LLVM will extend it and return i32 in r3, or i64 in r3:r4.
    if (Size == 0)
      return ABIArgInfo::getIgnore();
    else {
      llvm::Type *CoerceTy = llvm::Type::getIntNTy(getVMContext(), Size);
      return ABIArgInfo::getDirect(CoerceTy);
    }
  }

  return DefaultABIInfo::classifyReturnType(RetTy);
}

// TODO: this implementation is now likely redundant with
// DefaultABIInfo::EmitVAArg.
Address PPC32_SVR4_ABIInfo::EmitVAArg(CodeGenFunction &CGF, Address VAList,
                                      QualType Ty) const {
  if (getTarget().getTriple().isOSDarwin()) {
    auto TI = getContext().getTypeInfoInChars(Ty);
    TI.Align = getParamTypeAlignment(Ty);

    CharUnits SlotSize = CharUnits::fromQuantity(4);
    return emitVoidPtrVAArg(CGF, VAList, Ty,
                            classifyArgumentType(Ty).isIndirect(), TI, SlotSize,
                            /*AllowHigherAlign=*/true);
  }

  const unsigned OverflowLimit = 8;
  if (const ComplexType *CTy = Ty->getAs<ComplexType>()) {
    // TODO: Implement this. For now ignore.
    (void)CTy;
    return Address::invalid(); // FIXME?
  }

  // struct __va_list_tag {
  //   unsigned char gpr;
  //   unsigned char fpr;
  //   unsigned short reserved;
  //   void *overflow_arg_area;
  //   void *reg_save_area;
  // };

  bool isI64 = Ty->isIntegerType() && getContext().getTypeSize(Ty) == 64;
  bool isInt = !Ty->isFloatingType();
  bool isF64 = Ty->isFloatingType() && getContext().getTypeSize(Ty) == 64;

  // All aggregates are passed indirectly?  That doesn't seem consistent
  // with the argument-lowering code.
  bool isIndirect = isAggregateTypeForABI(Ty);

  CGBuilderTy &Builder = CGF.Builder;

  // The calling convention either uses 1-2 GPRs or 1 FPR.
  Address NumRegsAddr = Address::invalid();
  if (isInt || IsSoftFloatABI) {
    NumRegsAddr = Builder.CreateStructGEP(VAList, 0, "gpr");
  } else {
    NumRegsAddr = Builder.CreateStructGEP(VAList, 1, "fpr");
  }

  llvm::Value *NumRegs = Builder.CreateLoad(NumRegsAddr, "numUsedRegs");

  // "Align" the register count when TY is i64.
  if (isI64 || (isF64 && IsSoftFloatABI)) {
    NumRegs = Builder.CreateAdd(NumRegs, Builder.getInt8(1));
    NumRegs = Builder.CreateAnd(NumRegs, Builder.getInt8((uint8_t) ~1U));
  }

  llvm::Value *CC =
      Builder.CreateICmpULT(NumRegs, Builder.getInt8(OverflowLimit), "cond");

  llvm::BasicBlock *UsingRegs = CGF.createBasicBlock("using_regs");
  llvm::BasicBlock *UsingOverflow = CGF.createBasicBlock("using_overflow");
  llvm::BasicBlock *Cont = CGF.createBasicBlock("cont");

  Builder.CreateCondBr(CC, UsingRegs, UsingOverflow);

  llvm::Type *DirectTy = CGF.ConvertType(Ty), *ElementTy = DirectTy;
  if (isIndirect) DirectTy = DirectTy->getPointerTo(0);

  // Case 1: consume registers.
  Address RegAddr = Address::invalid();
  {
    CGF.EmitBlock(UsingRegs);

    Address RegSaveAreaPtr = Builder.CreateStructGEP(VAList, 4);
    RegAddr = Address(Builder.CreateLoad(RegSaveAreaPtr), CGF.Int8Ty,
                      CharUnits::fromQuantity(8));
    assert(RegAddr.getElementType() == CGF.Int8Ty);

    // Floating-point registers start after the general-purpose registers.
    if (!(isInt || IsSoftFloatABI)) {
      RegAddr = Builder.CreateConstInBoundsByteGEP(RegAddr,
                                                   CharUnits::fromQuantity(32));
    }

    // Get the address of the saved value by scaling the number of
    // registers we've used by the number of
    CharUnits RegSize = CharUnits::fromQuantity((isInt || IsSoftFloatABI) ? 4 : 8);
    llvm::Value *RegOffset =
        Builder.CreateMul(NumRegs, Builder.getInt8(RegSize.getQuantity()));
    RegAddr = Address(
        Builder.CreateInBoundsGEP(CGF.Int8Ty, RegAddr.getPointer(), RegOffset),
        CGF.Int8Ty, RegAddr.getAlignment().alignmentOfArrayElement(RegSize));
    RegAddr = Builder.CreateElementBitCast(RegAddr, DirectTy);

    // Increase the used-register count.
    NumRegs =
      Builder.CreateAdd(NumRegs,
                        Builder.getInt8((isI64 || (isF64 && IsSoftFloatABI)) ? 2 : 1));
    Builder.CreateStore(NumRegs, NumRegsAddr);

    CGF.EmitBranch(Cont);
  }

  // Case 2: consume space in the overflow area.
  Address MemAddr = Address::invalid();
  {
    CGF.EmitBlock(UsingOverflow);

    Builder.CreateStore(Builder.getInt8(OverflowLimit), NumRegsAddr);

    // Everything in the overflow area is rounded up to a size of at least 4.
    CharUnits OverflowAreaAlign = CharUnits::fromQuantity(4);

    CharUnits Size;
    if (!isIndirect) {
      auto TypeInfo = CGF.getContext().getTypeInfoInChars(Ty);
      Size = TypeInfo.Width.alignTo(OverflowAreaAlign);
    } else {
      Size = CGF.getPointerSize();
    }

    Address OverflowAreaAddr = Builder.CreateStructGEP(VAList, 3);
    Address OverflowArea =
        Address(Builder.CreateLoad(OverflowAreaAddr, "argp.cur"), CGF.Int8Ty,
                OverflowAreaAlign);
    // Round up address of argument to alignment
    CharUnits Align = CGF.getContext().getTypeAlignInChars(Ty);
    if (Align > OverflowAreaAlign) {
      llvm::Value *Ptr = OverflowArea.getPointer();
      OverflowArea = Address(emitRoundPointerUpToAlignment(CGF, Ptr, Align),
                             OverflowArea.getElementType(), Align);
    }

    MemAddr = Builder.CreateElementBitCast(OverflowArea, DirectTy);

    // Increase the overflow area.
    OverflowArea = Builder.CreateConstInBoundsByteGEP(OverflowArea, Size);
    Builder.CreateStore(OverflowArea.getPointer(), OverflowAreaAddr);
    CGF.EmitBranch(Cont);
  }

  CGF.EmitBlock(Cont);

  // Merge the cases with a phi.
  Address Result = emitMergePHI(CGF, RegAddr, UsingRegs, MemAddr, UsingOverflow,
                                "vaarg.addr");

  // Load the pointer if the argument was passed indirectly.
  if (isIndirect) {
    Result = Address(Builder.CreateLoad(Result, "aggr"), ElementTy,
                     getContext().getTypeAlignInChars(Ty));
  }

  return Result;
}

bool PPC32TargetCodeGenInfo::isStructReturnInRegABI(
    const llvm::Triple &Triple, const CodeGenOptions &Opts) {
  assert(Triple.isPPC32());

  switch (Opts.getStructReturnConvention()) {
  case CodeGenOptions::SRCK_Default:
    break;
  case CodeGenOptions::SRCK_OnStack: // -maix-struct-return
    return false;
  case CodeGenOptions::SRCK_InRegs: // -msvr4-struct-return
    return true;
  }

  if (Triple.isOSBinFormatELF() && !Triple.isOSLinux())
    return true;

  return false;
}

bool
PPC32TargetCodeGenInfo::initDwarfEHRegSizeTable(CodeGen::CodeGenFunction &CGF,
                                                llvm::Value *Address) const {
  return PPC_initDwarfEHRegSizeTable(CGF, Address, /*Is64Bit*/ false,
                                     /*IsAIX*/ false);
}

// PowerPC-64

namespace {
/// PPC64_SVR4_ABIInfo - The 64-bit PowerPC ELF (SVR4) ABI information.
class PPC64_SVR4_ABIInfo : public SwiftABIInfo {
public:
  enum ABIKind {
    ELFv1 = 0,
    ELFv2
  };

private:
  static const unsigned GPRBits = 64;
  ABIKind Kind;
  bool IsSoftFloatABI;

public:
  PPC64_SVR4_ABIInfo(CodeGen::CodeGenTypes &CGT, ABIKind Kind,
                     bool SoftFloatABI)
      : SwiftABIInfo(CGT), Kind(Kind), IsSoftFloatABI(SoftFloatABI) {}

  bool isPromotableTypeForABI(QualType Ty) const;
  CharUnits getParamTypeAlignment(QualType Ty) const;

  ABIArgInfo classifyReturnType(QualType RetTy) const;
  ABIArgInfo classifyArgumentType(QualType Ty) const;

  bool isHomogeneousAggregateBaseType(QualType Ty) const override;
  bool isHomogeneousAggregateSmallEnough(const Type *Ty,
                                         uint64_t Members) const override;

  // TODO: We can add more logic to computeInfo to improve performance.
  // Example: For aggregate arguments that fit in a register, we could
  // use getDirectInReg (as is done below for structs containing a single
  // floating-point value) to avoid pushing them to memory on function
  // entry.  This would require changing the logic in PPCISelLowering
  // when lowering the parameters in the caller and args in the callee.
  void computeInfo(CGFunctionInfo &FI) const override {
    if (!getCXXABI().classifyReturnType(FI))
      FI.getReturnInfo() = classifyReturnType(FI.getReturnType());
    for (auto &I : FI.arguments()) {
      // We rely on the default argument classification for the most part.
      // One exception:  An aggregate containing a single floating-point
      // or vector item must be passed in a register if one is available.
      const Type *T = isSingleElementStruct(I.type, getContext());
      if (T) {
        const BuiltinType *BT = T->getAs<BuiltinType>();
        if ((T->isVectorType() && getContext().getTypeSize(T) == 128) ||
            (BT && BT->isFloatingPoint())) {
          QualType QT(T, 0);
          I.info = ABIArgInfo::getDirectInReg(CGT.ConvertType(QT));
          continue;
        }
      }
      I.info = classifyArgumentType(I.type);
    }
  }

  Address EmitVAArg(CodeGenFunction &CGF, Address VAListAddr,
                    QualType Ty) const override;

  bool shouldPassIndirectlyForSwift(ArrayRef<llvm::Type*> scalars,
                                    bool asReturnValue) const override {
    return occupiesMoreThan(CGT, scalars, /*total*/ 4);
  }

  bool isSwiftErrorInRegister() const override {
    return false;
  }
};

class PPC64_SVR4_TargetCodeGenInfo : public TargetCodeGenInfo {

public:
  PPC64_SVR4_TargetCodeGenInfo(CodeGenTypes &CGT,
                               PPC64_SVR4_ABIInfo::ABIKind Kind,
                               bool SoftFloatABI)
      : TargetCodeGenInfo(
            std::make_unique<PPC64_SVR4_ABIInfo>(CGT, Kind, SoftFloatABI)) {}

  int getDwarfEHStackPointer(CodeGen::CodeGenModule &M) const override {
    // This is recovered from gcc output.
    return 1; // r1 is the dedicated stack pointer
  }

  bool initDwarfEHRegSizeTable(CodeGen::CodeGenFunction &CGF,
                               llvm::Value *Address) const override;
};

class PPC64TargetCodeGenInfo : public DefaultTargetCodeGenInfo {
public:
  PPC64TargetCodeGenInfo(CodeGenTypes &CGT) : DefaultTargetCodeGenInfo(CGT) {}

  int getDwarfEHStackPointer(CodeGen::CodeGenModule &M) const override {
    // This is recovered from gcc output.
    return 1; // r1 is the dedicated stack pointer
  }

  bool initDwarfEHRegSizeTable(CodeGen::CodeGenFunction &CGF,
                               llvm::Value *Address) const override;
};

}

// Return true if the ABI requires Ty to be passed sign- or zero-
// extended to 64 bits.
bool
PPC64_SVR4_ABIInfo::isPromotableTypeForABI(QualType Ty) const {
  // Treat an enum type as its underlying type.
  if (const EnumType *EnumTy = Ty->getAs<EnumType>())
    Ty = EnumTy->getDecl()->getIntegerType();

  // Promotable integer types are required to be promoted by the ABI.
  if (isPromotableIntegerTypeForABI(Ty))
    return true;

  // In addition to the usual promotable integer types, we also need to
  // extend all 32-bit types, since the ABI requires promotion to 64 bits.
  if (const BuiltinType *BT = Ty->getAs<BuiltinType>())
    switch (BT->getKind()) {
    case BuiltinType::Int:
    case BuiltinType::UInt:
      return true;
    default:
      break;
    }

  if (const auto *EIT = Ty->getAs<BitIntType>())
    if (EIT->getNumBits() < 64)
      return true;

  return false;
}

/// isAlignedParamType - Determine whether a type requires 16-byte or
/// higher alignment in the parameter area.  Always returns at least 8.
CharUnits PPC64_SVR4_ABIInfo::getParamTypeAlignment(QualType Ty) const {
  // Complex types are passed just like their elements.
  if (const ComplexType *CTy = Ty->getAs<ComplexType>())
    Ty = CTy->getElementType();

  auto FloatUsesVector = [this](QualType Ty){
    return Ty->isRealFloatingType() && &getContext().getFloatTypeSemantics(
                                           Ty) == &llvm::APFloat::IEEEquad();
  };

  // Only vector types of size 16 bytes need alignment (larger types are
  // passed via reference, smaller types are not aligned).
  if (Ty->isVectorType()) {
    return CharUnits::fromQuantity(getContext().getTypeSize(Ty) == 128 ? 16 : 8);
  } else if (FloatUsesVector(Ty)) {
    // According to ABI document section 'Optional Save Areas': If extended
    // precision floating-point values in IEEE BINARY 128 QUADRUPLE PRECISION
    // format are supported, map them to a single quadword, quadword aligned.
    return CharUnits::fromQuantity(16);
  }

  // For single-element float/vector structs, we consider the whole type
  // to have the same alignment requirements as its single element.
  const Type *AlignAsType = nullptr;
  const Type *EltType = isSingleElementStruct(Ty, getContext());
  if (EltType) {
    const BuiltinType *BT = EltType->getAs<BuiltinType>();
    if ((EltType->isVectorType() && getContext().getTypeSize(EltType) == 128) ||
        (BT && BT->isFloatingPoint()))
      AlignAsType = EltType;
  }

  // Likewise for ELFv2 homogeneous aggregates.
  const Type *Base = nullptr;
  uint64_t Members = 0;
  if (!AlignAsType && Kind == ELFv2 &&
      isAggregateTypeForABI(Ty) && isHomogeneousAggregate(Ty, Base, Members))
    AlignAsType = Base;

  // With special case aggregates, only vector base types need alignment.
  if (AlignAsType) {
    bool UsesVector = AlignAsType->isVectorType() ||
                      FloatUsesVector(QualType(AlignAsType, 0));
    return CharUnits::fromQuantity(UsesVector ? 16 : 8);
  }

  // Otherwise, we only need alignment for any aggregate type that
  // has an alignment requirement of >= 16 bytes.
  if (isAggregateTypeForABI(Ty) && getContext().getTypeAlign(Ty) >= 128) {
    return CharUnits::fromQuantity(16);
  }

  return CharUnits::fromQuantity(8);
}

/// isHomogeneousAggregate - Return true if a type is an ELFv2 homogeneous
/// aggregate.  Base is set to the base element type, and Members is set
/// to the number of base elements.
bool ABIInfo::isHomogeneousAggregate(QualType Ty, const Type *&Base,
                                     uint64_t &Members) const {
  if (const ConstantArrayType *AT = getContext().getAsConstantArrayType(Ty)) {
    uint64_t NElements = AT->getSize().getZExtValue();
    if (NElements == 0)
      return false;
    if (!isHomogeneousAggregate(AT->getElementType(), Base, Members))
      return false;
    Members *= NElements;
  } else if (const RecordType *RT = Ty->getAs<RecordType>()) {
    const RecordDecl *RD = RT->getDecl();
    if (RD->hasFlexibleArrayMember())
      return false;

    Members = 0;

    // If this is a C++ record, check the properties of the record such as
    // bases and ABI specific restrictions
    if (const CXXRecordDecl *CXXRD = dyn_cast<CXXRecordDecl>(RD)) {
      if (!getCXXABI().isPermittedToBeHomogeneousAggregate(CXXRD))
        return false;

      for (const auto &I : CXXRD->bases()) {
        // Ignore empty records.
        if (isEmptyRecord(getContext(), I.getType(), true))
          continue;

        uint64_t FldMembers;
        if (!isHomogeneousAggregate(I.getType(), Base, FldMembers))
          return false;

        Members += FldMembers;
      }
    }

    for (const auto *FD : RD->fields()) {
      // Ignore (non-zero arrays of) empty records.
      QualType FT = FD->getType();
      while (const ConstantArrayType *AT =
             getContext().getAsConstantArrayType(FT)) {
        if (AT->getSize().getZExtValue() == 0)
          return false;
        FT = AT->getElementType();
      }
      if (isEmptyRecord(getContext(), FT, true))
        continue;

      // For compatibility with GCC, ignore empty bitfields in C++ mode.
      if (getContext().getLangOpts().CPlusPlus &&
          FD->isZeroLengthBitField(getContext()))
        continue;

      uint64_t FldMembers;
      if (!isHomogeneousAggregate(FD->getType(), Base, FldMembers))
        return false;

      Members = (RD->isUnion() ?
                 std::max(Members, FldMembers) : Members + FldMembers);
    }

    if (!Base)
      return false;

    // Ensure there is no padding.
    if (getContext().getTypeSize(Base) * Members !=
        getContext().getTypeSize(Ty))
      return false;
  } else {
    Members = 1;
    if (const ComplexType *CT = Ty->getAs<ComplexType>()) {
      Members = 2;
      Ty = CT->getElementType();
    }

    // Most ABIs only support float, double, and some vector type widths.
    if (!isHomogeneousAggregateBaseType(Ty))
      return false;

    // The base type must be the same for all members.  Types that
    // agree in both total size and mode (float vs. vector) are
    // treated as being equivalent here.
    const Type *TyPtr = Ty.getTypePtr();
    if (!Base) {
      Base = TyPtr;
      // If it's a non-power-of-2 vector, its size is already a power-of-2,
      // so make sure to widen it explicitly.
      if (const VectorType *VT = Base->getAs<VectorType>()) {
        QualType EltTy = VT->getElementType();
        unsigned NumElements =
            getContext().getTypeSize(VT) / getContext().getTypeSize(EltTy);
        Base = getContext()
                   .getVectorType(EltTy, NumElements, VT->getVectorKind())
                   .getTypePtr();
      }
    }

    if (Base->isVectorType() != TyPtr->isVectorType() ||
        getContext().getTypeSize(Base) != getContext().getTypeSize(TyPtr))
      return false;
  }
  return Members > 0 && isHomogeneousAggregateSmallEnough(Base, Members);
}

bool PPC64_SVR4_ABIInfo::isHomogeneousAggregateBaseType(QualType Ty) const {
  // Homogeneous aggregates for ELFv2 must have base types of float,
  // double, long double, or 128-bit vectors.
  if (const BuiltinType *BT = Ty->getAs<BuiltinType>()) {
    if (BT->getKind() == BuiltinType::Float ||
        BT->getKind() == BuiltinType::Double ||
        BT->getKind() == BuiltinType::LongDouble ||
        BT->getKind() == BuiltinType::Ibm128 ||
        (getContext().getTargetInfo().hasFloat128Type() &&
         (BT->getKind() == BuiltinType::Float128))) {
      if (IsSoftFloatABI)
        return false;
      return true;
    }
  }
  if (const VectorType *VT = Ty->getAs<VectorType>()) {
    if (getContext().getTypeSize(VT) == 128)
      return true;
  }
  return false;
}

bool PPC64_SVR4_ABIInfo::isHomogeneousAggregateSmallEnough(
    const Type *Base, uint64_t Members) const {
  // Vector and fp128 types require one register, other floating point types
  // require one or two registers depending on their size.
  uint32_t NumRegs =
      ((getContext().getTargetInfo().hasFloat128Type() &&
          Base->isFloat128Type()) ||
        Base->isVectorType()) ? 1
                              : (getContext().getTypeSize(Base) + 63) / 64;

  // Homogeneous Aggregates may occupy at most 8 registers.
  return Members * NumRegs <= 8;
}

ABIArgInfo
PPC64_SVR4_ABIInfo::classifyArgumentType(QualType Ty) const {
  Ty = useFirstFieldIfTransparentUnion(Ty);

  if (Ty->isAnyComplexType())
    return ABIArgInfo::getDirect();

  // Non-Altivec vector types are passed in GPRs (smaller than 16 bytes)
  // or via reference (larger than 16 bytes).
  if (Ty->isVectorType()) {
    uint64_t Size = getContext().getTypeSize(Ty);
    if (Size > 128)
      return getNaturalAlignIndirect(Ty, /*ByVal=*/false);
    else if (Size < 128) {
      llvm::Type *CoerceTy = llvm::IntegerType::get(getVMContext(), Size);
      return ABIArgInfo::getDirect(CoerceTy);
    }
  }

  if (const auto *EIT = Ty->getAs<BitIntType>())
    if (EIT->getNumBits() > 128)
      return getNaturalAlignIndirect(Ty, /*ByVal=*/true);

  if (isAggregateTypeForABI(Ty)) {
    if (CGCXXABI::RecordArgABI RAA = getRecordArgABI(Ty, getCXXABI()))
      return getNaturalAlignIndirect(Ty, RAA == CGCXXABI::RAA_DirectInMemory);

    uint64_t ABIAlign = getParamTypeAlignment(Ty).getQuantity();
    uint64_t TyAlign = getContext().getTypeAlignInChars(Ty).getQuantity();

    // ELFv2 homogeneous aggregates are passed as array types.
    const Type *Base = nullptr;
    uint64_t Members = 0;
    if (Kind == ELFv2 &&
        isHomogeneousAggregate(Ty, Base, Members)) {
      llvm::Type *BaseTy = CGT.ConvertType(QualType(Base, 0));
      llvm::Type *CoerceTy = llvm::ArrayType::get(BaseTy, Members);
      return ABIArgInfo::getDirect(CoerceTy);
    }

    // If an aggregate may end up fully in registers, we do not
    // use the ByVal method, but pass the aggregate as array.
    // This is usually beneficial since we avoid forcing the
    // back-end to store the argument to memory.
    uint64_t Bits = getContext().getTypeSize(Ty);
    if (Bits > 0 && Bits <= 8 * GPRBits) {
      llvm::Type *CoerceTy;

      // Types up to 8 bytes are passed as integer type (which will be
      // properly aligned in the argument save area doubleword).
      if (Bits <= GPRBits)
        CoerceTy =
            llvm::IntegerType::get(getVMContext(), llvm::alignTo(Bits, 8));
      // Larger types are passed as arrays, with the base type selected
      // according to the required alignment in the save area.
      else {
        uint64_t RegBits = ABIAlign * 8;
        uint64_t NumRegs = llvm::alignTo(Bits, RegBits) / RegBits;
        llvm::Type *RegTy = llvm::IntegerType::get(getVMContext(), RegBits);
        CoerceTy = llvm::ArrayType::get(RegTy, NumRegs);
      }

      return ABIArgInfo::getDirect(CoerceTy);
    }

    // All other aggregates are passed ByVal.
    return ABIArgInfo::getIndirect(CharUnits::fromQuantity(ABIAlign),
                                   /*ByVal=*/true,
                                   /*Realign=*/TyAlign > ABIAlign);
  }

  return (isPromotableTypeForABI(Ty) ? ABIArgInfo::getExtend(Ty)
                                     : ABIArgInfo::getDirect());
}

ABIArgInfo
PPC64_SVR4_ABIInfo::classifyReturnType(QualType RetTy) const {
  if (RetTy->isVoidType())
    return ABIArgInfo::getIgnore();

  if (RetTy->isAnyComplexType())
    return ABIArgInfo::getDirect();

  // Non-Altivec vector types are returned in GPRs (smaller than 16 bytes)
  // or via reference (larger than 16 bytes).
  if (RetTy->isVectorType()) {
    uint64_t Size = getContext().getTypeSize(RetTy);
    if (Size > 128)
      return getNaturalAlignIndirect(RetTy);
    else if (Size < 128) {
      llvm::Type *CoerceTy = llvm::IntegerType::get(getVMContext(), Size);
      return ABIArgInfo::getDirect(CoerceTy);
    }
  }

  if (const auto *EIT = RetTy->getAs<BitIntType>())
    if (EIT->getNumBits() > 128)
      return getNaturalAlignIndirect(RetTy, /*ByVal=*/false);

  if (isAggregateTypeForABI(RetTy)) {
    // ELFv2 homogeneous aggregates are returned as array types.
    const Type *Base = nullptr;
    uint64_t Members = 0;
    if (Kind == ELFv2 &&
        isHomogeneousAggregate(RetTy, Base, Members)) {
      llvm::Type *BaseTy = CGT.ConvertType(QualType(Base, 0));
      llvm::Type *CoerceTy = llvm::ArrayType::get(BaseTy, Members);
      return ABIArgInfo::getDirect(CoerceTy);
    }

    // ELFv2 small aggregates are returned in up to two registers.
    uint64_t Bits = getContext().getTypeSize(RetTy);
    if (Kind == ELFv2 && Bits <= 2 * GPRBits) {
      if (Bits == 0)
        return ABIArgInfo::getIgnore();

      llvm::Type *CoerceTy;
      if (Bits > GPRBits) {
        CoerceTy = llvm::IntegerType::get(getVMContext(), GPRBits);
        CoerceTy = llvm::StructType::get(CoerceTy, CoerceTy);
      } else
        CoerceTy =
            llvm::IntegerType::get(getVMContext(), llvm::alignTo(Bits, 8));
      return ABIArgInfo::getDirect(CoerceTy);
    }

    // All other aggregates are returned indirectly.
    return getNaturalAlignIndirect(RetTy);
  }

  return (isPromotableTypeForABI(RetTy) ? ABIArgInfo::getExtend(RetTy)
                                        : ABIArgInfo::getDirect());
}

// Based on ARMABIInfo::EmitVAArg, adjusted for 64-bit machine.
Address PPC64_SVR4_ABIInfo::EmitVAArg(CodeGenFunction &CGF, Address VAListAddr,
                                      QualType Ty) const {
  auto TypeInfo = getContext().getTypeInfoInChars(Ty);
  TypeInfo.Align = getParamTypeAlignment(Ty);

  CharUnits SlotSize = CharUnits::fromQuantity(8);

  // If we have a complex type and the base type is smaller than 8 bytes,
  // the ABI calls for the real and imaginary parts to be right-adjusted
  // in separate doublewords.  However, Clang expects us to produce a
  // pointer to a structure with the two parts packed tightly.  So generate
  // loads of the real and imaginary parts relative to the va_list pointer,
  // and store them to a temporary structure.
  if (const ComplexType *CTy = Ty->getAs<ComplexType>()) {
    CharUnits EltSize = TypeInfo.Width / 2;
    if (EltSize < SlotSize)
      return complexTempStructure(CGF, VAListAddr, Ty, SlotSize, EltSize, CTy);
  }

  // Otherwise, just use the general rule.
  return emitVoidPtrVAArg(CGF, VAListAddr, Ty, /*Indirect*/ false,
                          TypeInfo, SlotSize, /*AllowHigher*/ true);
}

bool
PPC64_SVR4_TargetCodeGenInfo::initDwarfEHRegSizeTable(
  CodeGen::CodeGenFunction &CGF,
  llvm::Value *Address) const {
  return PPC_initDwarfEHRegSizeTable(CGF, Address, /*Is64Bit*/ true,
                                     /*IsAIX*/ false);
}

bool
PPC64TargetCodeGenInfo::initDwarfEHRegSizeTable(CodeGen::CodeGenFunction &CGF,
                                                llvm::Value *Address) const {
  return PPC_initDwarfEHRegSizeTable(CGF, Address, /*Is64Bit*/ true,
                                     /*IsAIX*/ false);
}

//===----------------------------------------------------------------------===//
// AArch64 ABI Implementation
//===----------------------------------------------------------------------===//

namespace {

class AArch64ABIInfo : public SwiftABIInfo {
public:
  enum ABIKind {
    AAPCS = 0,
    DarwinPCS,
    Win64
  };

private:
  ABIKind Kind;

public:
  AArch64ABIInfo(CodeGenTypes &CGT, ABIKind Kind)
    : SwiftABIInfo(CGT), Kind(Kind) {}

private:
  ABIKind getABIKind() const { return Kind; }
  bool isDarwinPCS() const { return Kind == DarwinPCS; }

  ABIArgInfo classifyReturnType(QualType RetTy, bool IsVariadic) const;
  ABIArgInfo classifyArgumentType(QualType RetTy, bool IsVariadic,
                                  unsigned CallingConvention) const;
  ABIArgInfo coerceIllegalVector(QualType Ty) const;
  bool isHomogeneousAggregateBaseType(QualType Ty) const override;
  bool isHomogeneousAggregateSmallEnough(const Type *Ty,
                                         uint64_t Members) const override;

  bool isIllegalVectorType(QualType Ty) const;

  void computeInfo(CGFunctionInfo &FI) const override {
    if (!::classifyReturnType(getCXXABI(), FI, *this))
      FI.getReturnInfo() =
          classifyReturnType(FI.getReturnType(), FI.isVariadic());

    for (auto &it : FI.arguments())
      it.info = classifyArgumentType(it.type, FI.isVariadic(),
                                     FI.getCallingConvention());
  }

  Address EmitDarwinVAArg(Address VAListAddr, QualType Ty,
                          CodeGenFunction &CGF) const;

  Address EmitAAPCSVAArg(Address VAListAddr, QualType Ty,
                         CodeGenFunction &CGF) const;

  Address EmitVAArg(CodeGenFunction &CGF, Address VAListAddr,
                    QualType Ty) const override {
    llvm::Type *BaseTy = CGF.ConvertType(Ty);
    if (isa<llvm::ScalableVectorType>(BaseTy))
      llvm::report_fatal_error("Passing SVE types to variadic functions is "
                               "currently not supported");

    return Kind == Win64 ? EmitMSVAArg(CGF, VAListAddr, Ty)
                         : isDarwinPCS() ? EmitDarwinVAArg(VAListAddr, Ty, CGF)
                                         : EmitAAPCSVAArg(VAListAddr, Ty, CGF);
  }

  Address EmitMSVAArg(CodeGenFunction &CGF, Address VAListAddr,
                      QualType Ty) const override;

  bool shouldPassIndirectlyForSwift(ArrayRef<llvm::Type*> scalars,
                                    bool asReturnValue) const override {
    return occupiesMoreThan(CGT, scalars, /*total*/ 4);
  }
  bool isSwiftErrorInRegister() const override {
    return true;
  }

  bool isLegalVectorTypeForSwift(CharUnits totalSize, llvm::Type *eltTy,
                                 unsigned elts) const override;

  bool allowBFloatArgsAndRet() const override {
    return getTarget().hasBFloat16Type();
  }
};

class AArch64TargetCodeGenInfo : public TargetCodeGenInfo {
public:
  AArch64TargetCodeGenInfo(CodeGenTypes &CGT, AArch64ABIInfo::ABIKind Kind)
      : TargetCodeGenInfo(std::make_unique<AArch64ABIInfo>(CGT, Kind)) {}

  StringRef getARCRetainAutoreleasedReturnValueMarker() const override {
    return "mov\tfp, fp\t\t// marker for objc_retainAutoreleaseReturnValue";
  }

  int getDwarfEHStackPointer(CodeGen::CodeGenModule &M) const override {
    return 31;
  }

  bool doesReturnSlotInterfereWithArgs() const override { return false; }

  void setTargetAttributes(const Decl *D, llvm::GlobalValue *GV,
                           CodeGen::CodeGenModule &CGM) const override {
    const FunctionDecl *FD = dyn_cast_or_null<FunctionDecl>(D);
    if (!FD)
      return;

    const auto *TA = FD->getAttr<TargetAttr>();
    if (TA == nullptr)
      return;

    ParsedTargetAttr Attr = TA->parse();
    if (Attr.BranchProtection.empty())
      return;

    TargetInfo::BranchProtectionInfo BPI;
    StringRef Error;
    (void)CGM.getTarget().validateBranchProtection(
        Attr.BranchProtection, Attr.Architecture, BPI, Error);
    assert(Error.empty());

    auto *Fn = cast<llvm::Function>(GV);
    static const char *SignReturnAddrStr[] = {"none", "non-leaf", "all"};
    Fn->addFnAttr("sign-return-address", SignReturnAddrStr[static_cast<int>(BPI.SignReturnAddr)]);

    if (BPI.SignReturnAddr != LangOptions::SignReturnAddressScopeKind::None) {
      Fn->addFnAttr("sign-return-address-key",
                    BPI.SignKey == LangOptions::SignReturnAddressKeyKind::AKey
                        ? "a_key"
                        : "b_key");
    }

    Fn->addFnAttr("branch-target-enforcement",
                  BPI.BranchTargetEnforcement ? "true" : "false");
  }

  bool isScalarizableAsmOperand(CodeGen::CodeGenFunction &CGF,
                                llvm::Type *Ty) const override {
    if (CGF.getTarget().hasFeature("ls64")) {
      auto *ST = dyn_cast<llvm::StructType>(Ty);
      if (ST && ST->getNumElements() == 1) {
        auto *AT = dyn_cast<llvm::ArrayType>(ST->getElementType(0));
        if (AT && AT->getNumElements() == 8 &&
            AT->getElementType()->isIntegerTy(64))
          return true;
      }
    }
    return TargetCodeGenInfo::isScalarizableAsmOperand(CGF, Ty);
  }
};

class WindowsAArch64TargetCodeGenInfo : public AArch64TargetCodeGenInfo {
public:
  WindowsAArch64TargetCodeGenInfo(CodeGenTypes &CGT, AArch64ABIInfo::ABIKind K)
      : AArch64TargetCodeGenInfo(CGT, K) {}

  void setTargetAttributes(const Decl *D, llvm::GlobalValue *GV,
                           CodeGen::CodeGenModule &CGM) const override;

  void getDependentLibraryOption(llvm::StringRef Lib,
                                 llvm::SmallString<24> &Opt) const override {
    Opt = "/DEFAULTLIB:" + qualifyWindowsLibrary(Lib);
  }

  void getDetectMismatchOption(llvm::StringRef Name, llvm::StringRef Value,
                               llvm::SmallString<32> &Opt) const override {
    Opt = "/FAILIFMISMATCH:\"" + Name.str() + "=" + Value.str() + "\"";
  }
};

void WindowsAArch64TargetCodeGenInfo::setTargetAttributes(
    const Decl *D, llvm::GlobalValue *GV, CodeGen::CodeGenModule &CGM) const {
  AArch64TargetCodeGenInfo::setTargetAttributes(D, GV, CGM);
  if (GV->isDeclaration())
    return;
  addStackProbeTargetAttributes(D, GV, CGM);
}
}

ABIArgInfo AArch64ABIInfo::coerceIllegalVector(QualType Ty) const {
  assert(Ty->isVectorType() && "expected vector type!");

  const auto *VT = Ty->castAs<VectorType>();
  if (VT->getVectorKind() == VectorType::SveFixedLengthPredicateVector) {
    assert(VT->getElementType()->isBuiltinType() && "expected builtin type!");
    assert(VT->getElementType()->castAs<BuiltinType>()->getKind() ==
               BuiltinType::UChar &&
           "unexpected builtin type for SVE predicate!");
    return ABIArgInfo::getDirect(llvm::ScalableVectorType::get(
        llvm::Type::getInt1Ty(getVMContext()), 16));
  }

  if (VT->getVectorKind() == VectorType::SveFixedLengthDataVector) {
    assert(VT->getElementType()->isBuiltinType() && "expected builtin type!");

    const auto *BT = VT->getElementType()->castAs<BuiltinType>();
    llvm::ScalableVectorType *ResType = nullptr;
    switch (BT->getKind()) {
    default:
      llvm_unreachable("unexpected builtin type for SVE vector!");
    case BuiltinType::SChar:
    case BuiltinType::UChar:
      ResType = llvm::ScalableVectorType::get(
          llvm::Type::getInt8Ty(getVMContext()), 16);
      break;
    case BuiltinType::Short:
    case BuiltinType::UShort:
      ResType = llvm::ScalableVectorType::get(
          llvm::Type::getInt16Ty(getVMContext()), 8);
      break;
    case BuiltinType::Int:
    case BuiltinType::UInt:
      ResType = llvm::ScalableVectorType::get(
          llvm::Type::getInt32Ty(getVMContext()), 4);
      break;
    case BuiltinType::Long:
    case BuiltinType::ULong:
      ResType = llvm::ScalableVectorType::get(
          llvm::Type::getInt64Ty(getVMContext()), 2);
      break;
    case BuiltinType::Half:
      ResType = llvm::ScalableVectorType::get(
          llvm::Type::getHalfTy(getVMContext()), 8);
      break;
    case BuiltinType::Float:
      ResType = llvm::ScalableVectorType::get(
          llvm::Type::getFloatTy(getVMContext()), 4);
      break;
    case BuiltinType::Double:
      ResType = llvm::ScalableVectorType::get(
          llvm::Type::getDoubleTy(getVMContext()), 2);
      break;
    case BuiltinType::BFloat16:
      ResType = llvm::ScalableVectorType::get(
          llvm::Type::getBFloatTy(getVMContext()), 8);
      break;
    }
    return ABIArgInfo::getDirect(ResType);
  }

  uint64_t Size = getContext().getTypeSize(Ty);
  // Android promotes <2 x i8> to i16, not i32
  if (isAndroid() && (Size <= 16)) {
    llvm::Type *ResType = llvm::Type::getInt16Ty(getVMContext());
    return ABIArgInfo::getDirect(ResType);
  }
  if (Size <= 32) {
    llvm::Type *ResType = llvm::Type::getInt32Ty(getVMContext());
    return ABIArgInfo::getDirect(ResType);
  }
  if (Size == 64) {
    auto *ResType =
        llvm::FixedVectorType::get(llvm::Type::getInt32Ty(getVMContext()), 2);
    return ABIArgInfo::getDirect(ResType);
  }
  if (Size == 128) {
    auto *ResType =
        llvm::FixedVectorType::get(llvm::Type::getInt32Ty(getVMContext()), 4);
    return ABIArgInfo::getDirect(ResType);
  }
  return getNaturalAlignIndirect(Ty, /*ByVal=*/false);
}

ABIArgInfo
AArch64ABIInfo::classifyArgumentType(QualType Ty, bool IsVariadic,
                                     unsigned CallingConvention) const {
  Ty = useFirstFieldIfTransparentUnion(Ty);

  // Handle illegal vector types here.
  if (isIllegalVectorType(Ty))
    return coerceIllegalVector(Ty);

  if (!isAggregateTypeForABI(Ty)) {
    // Treat an enum type as its underlying type.
    if (const EnumType *EnumTy = Ty->getAs<EnumType>())
      Ty = EnumTy->getDecl()->getIntegerType();

    if (const auto *EIT = Ty->getAs<BitIntType>())
      if (EIT->getNumBits() > 128)
        return getNaturalAlignIndirect(Ty);

    return (isPromotableIntegerTypeForABI(Ty) && isDarwinPCS()
                ? ABIArgInfo::getExtend(Ty)
                : ABIArgInfo::getDirect());
  }

  // Structures with either a non-trivial destructor or a non-trivial
  // copy constructor are always indirect.
  if (CGCXXABI::RecordArgABI RAA = getRecordArgABI(Ty, getCXXABI())) {
    return getNaturalAlignIndirect(Ty, /*ByVal=*/RAA ==
                                     CGCXXABI::RAA_DirectInMemory);
  }

  // Empty records are always ignored on Darwin, but actually passed in C++ mode
  // elsewhere for GNU compatibility.
  uint64_t Size = getContext().getTypeSize(Ty);
  bool IsEmpty = isEmptyRecord(getContext(), Ty, true);
  if (IsEmpty || Size == 0) {
    if (!getContext().getLangOpts().CPlusPlus || isDarwinPCS())
      return ABIArgInfo::getIgnore();

    // GNU C mode. The only argument that gets ignored is an empty one with size
    // 0.
    if (IsEmpty && Size == 0)
      return ABIArgInfo::getIgnore();
    return ABIArgInfo::getDirect(llvm::Type::getInt8Ty(getVMContext()));
  }

  // Homogeneous Floating-point Aggregates (HFAs) need to be expanded.
  const Type *Base = nullptr;
  uint64_t Members = 0;
  bool IsWin64 = Kind == Win64 || CallingConvention == llvm::CallingConv::Win64;
  bool IsWinVariadic = IsWin64 && IsVariadic;
  // In variadic functions on Windows, all composite types are treated alike,
  // no special handling of HFAs/HVAs.
  if (!IsWinVariadic && isHomogeneousAggregate(Ty, Base, Members)) {
    if (Kind != AArch64ABIInfo::AAPCS)
      return ABIArgInfo::getDirect(
          llvm::ArrayType::get(CGT.ConvertType(QualType(Base, 0)), Members));

    // For alignment adjusted HFAs, cap the argument alignment to 16, leave it
    // default otherwise.
    unsigned Align =
        getContext().getTypeUnadjustedAlignInChars(Ty).getQuantity();
    unsigned BaseAlign = getContext().getTypeAlignInChars(Base).getQuantity();
    Align = (Align > BaseAlign && Align >= 16) ? 16 : 0;
    return ABIArgInfo::getDirect(
        llvm::ArrayType::get(CGT.ConvertType(QualType(Base, 0)), Members), 0,
        nullptr, true, Align);
  }

  // Aggregates <= 16 bytes are passed directly in registers or on the stack.
  if (Size <= 128) {
    // On RenderScript, coerce Aggregates <= 16 bytes to an integer array of
    // same size and alignment.
    if (getTarget().isRenderScriptTarget()) {
      return coerceToIntArray(Ty, getContext(), getVMContext());
    }
    unsigned Alignment;
    if (Kind == AArch64ABIInfo::AAPCS) {
      Alignment = getContext().getTypeUnadjustedAlign(Ty);
      Alignment = Alignment < 128 ? 64 : 128;
    } else {
      Alignment = std::max(getContext().getTypeAlign(Ty),
                           (unsigned)getTarget().getPointerWidth(0));
    }
    Size = llvm::alignTo(Size, Alignment);

    // We use a pair of i64 for 16-byte aggregate with 8-byte alignment.
    // For aggregates with 16-byte alignment, we use i128.
    llvm::Type *BaseTy = llvm::Type::getIntNTy(getVMContext(), Alignment);
    return ABIArgInfo::getDirect(
        Size == Alignment ? BaseTy
                          : llvm::ArrayType::get(BaseTy, Size / Alignment));
  }

  return getNaturalAlignIndirect(Ty, /*ByVal=*/false);
}

ABIArgInfo AArch64ABIInfo::classifyReturnType(QualType RetTy,
                                              bool IsVariadic) const {
  if (RetTy->isVoidType())
    return ABIArgInfo::getIgnore();

  if (const auto *VT = RetTy->getAs<VectorType>()) {
    if (VT->getVectorKind() == VectorType::SveFixedLengthDataVector ||
        VT->getVectorKind() == VectorType::SveFixedLengthPredicateVector)
      return coerceIllegalVector(RetTy);
  }

  // Large vector types should be returned via memory.
  if (RetTy->isVectorType() && getContext().getTypeSize(RetTy) > 128)
    return getNaturalAlignIndirect(RetTy);

  if (!isAggregateTypeForABI(RetTy)) {
    // Treat an enum type as its underlying type.
    if (const EnumType *EnumTy = RetTy->getAs<EnumType>())
      RetTy = EnumTy->getDecl()->getIntegerType();

    if (const auto *EIT = RetTy->getAs<BitIntType>())
      if (EIT->getNumBits() > 128)
        return getNaturalAlignIndirect(RetTy);

    return (isPromotableIntegerTypeForABI(RetTy) && isDarwinPCS()
                ? ABIArgInfo::getExtend(RetTy)
                : ABIArgInfo::getDirect());
  }

  uint64_t Size = getContext().getTypeSize(RetTy);
  if (isEmptyRecord(getContext(), RetTy, true) || Size == 0)
    return ABIArgInfo::getIgnore();

  const Type *Base = nullptr;
  uint64_t Members = 0;
  if (isHomogeneousAggregate(RetTy, Base, Members) &&
      !(getTarget().getTriple().getArch() == llvm::Triple::aarch64_32 &&
        IsVariadic))
    // Homogeneous Floating-point Aggregates (HFAs) are returned directly.
    return ABIArgInfo::getDirect();

  // Aggregates <= 16 bytes are returned directly in registers or on the stack.
  if (Size <= 128) {
    // On RenderScript, coerce Aggregates <= 16 bytes to an integer array of
    // same size and alignment.
    if (getTarget().isRenderScriptTarget()) {
      return coerceToIntArray(RetTy, getContext(), getVMContext());
    }

    if (Size <= 64 && getDataLayout().isLittleEndian()) {
      // Composite types are returned in lower bits of a 64-bit register for LE,
      // and in higher bits for BE. However, integer types are always returned
      // in lower bits for both LE and BE, and they are not rounded up to
      // 64-bits. We can skip rounding up of composite types for LE, but not for
      // BE, otherwise composite types will be indistinguishable from integer
      // types.
      return ABIArgInfo::getDirect(
          llvm::IntegerType::get(getVMContext(), Size));
    }

    unsigned Alignment = getContext().getTypeAlign(RetTy);
    Size = llvm::alignTo(Size, 64); // round up to multiple of 8 bytes

    // We use a pair of i64 for 16-byte aggregate with 8-byte alignment.
    // For aggregates with 16-byte alignment, we use i128.
    if (Alignment < 128 && Size == 128) {
      llvm::Type *BaseTy = llvm::Type::getInt64Ty(getVMContext());
      return ABIArgInfo::getDirect(llvm::ArrayType::get(BaseTy, Size / 64));
    }
    return ABIArgInfo::getDirect(llvm::IntegerType::get(getVMContext(), Size));
  }

  return getNaturalAlignIndirect(RetTy);
}

/// isIllegalVectorType - check whether the vector type is legal for AArch64.
bool AArch64ABIInfo::isIllegalVectorType(QualType Ty) const {
  if (const VectorType *VT = Ty->getAs<VectorType>()) {
    // Check whether VT is a fixed-length SVE vector. These types are
    // represented as scalable vectors in function args/return and must be
    // coerced from fixed vectors.
    if (VT->getVectorKind() == VectorType::SveFixedLengthDataVector ||
        VT->getVectorKind() == VectorType::SveFixedLengthPredicateVector)
      return true;

    // Check whether VT is legal.
    unsigned NumElements = VT->getNumElements();
    uint64_t Size = getContext().getTypeSize(VT);
    // NumElements should be power of 2.
    if (!llvm::isPowerOf2_32(NumElements))
      return true;

    // arm64_32 has to be compatible with the ARM logic here, which allows huge
    // vectors for some reason.
    llvm::Triple Triple = getTarget().getTriple();
    if (Triple.getArch() == llvm::Triple::aarch64_32 &&
        Triple.isOSBinFormatMachO())
      return Size <= 32;

    return Size != 64 && (Size != 128 || NumElements == 1);
  }
  return false;
}

bool AArch64ABIInfo::isLegalVectorTypeForSwift(CharUnits totalSize,
                                               llvm::Type *eltTy,
                                               unsigned elts) const {
  if (!llvm::isPowerOf2_32(elts))
    return false;
  if (totalSize.getQuantity() != 8 &&
      (totalSize.getQuantity() != 16 || elts == 1))
    return false;
  return true;
}

bool AArch64ABIInfo::isHomogeneousAggregateBaseType(QualType Ty) const {
  // Homogeneous aggregates for AAPCS64 must have base types of a floating
  // point type or a short-vector type. This is the same as the 32-bit ABI,
  // but with the difference that any floating-point type is allowed,
  // including __fp16.
  if (const BuiltinType *BT = Ty->getAs<BuiltinType>()) {
    if (BT->isFloatingPoint())
      return true;
  } else if (const VectorType *VT = Ty->getAs<VectorType>()) {
    unsigned VecSize = getContext().getTypeSize(VT);
    if (VecSize == 64 || VecSize == 128)
      return true;
  }
  return false;
}

bool AArch64ABIInfo::isHomogeneousAggregateSmallEnough(const Type *Base,
                                                       uint64_t Members) const {
  return Members <= 4;
}

Address AArch64ABIInfo::EmitAAPCSVAArg(Address VAListAddr, QualType Ty,
                                       CodeGenFunction &CGF) const {
  ABIArgInfo AI = classifyArgumentType(Ty, /*IsVariadic=*/true,
                                       CGF.CurFnInfo->getCallingConvention());
  bool IsIndirect = AI.isIndirect();

  llvm::Type *BaseTy = CGF.ConvertType(Ty);
  if (IsIndirect)
    BaseTy = llvm::PointerType::getUnqual(BaseTy);
  else if (AI.getCoerceToType())
    BaseTy = AI.getCoerceToType();

  unsigned NumRegs = 1;
  if (llvm::ArrayType *ArrTy = dyn_cast<llvm::ArrayType>(BaseTy)) {
    BaseTy = ArrTy->getElementType();
    NumRegs = ArrTy->getNumElements();
  }
  bool IsFPR = BaseTy->isFloatingPointTy() || BaseTy->isVectorTy();

  // The AArch64 va_list type and handling is specified in the Procedure Call
  // Standard, section B.4:
  //
  // struct {
  //   void *__stack;
  //   void *__gr_top;
  //   void *__vr_top;
  //   int __gr_offs;
  //   int __vr_offs;
  // };

  llvm::BasicBlock *MaybeRegBlock = CGF.createBasicBlock("vaarg.maybe_reg");
  llvm::BasicBlock *InRegBlock = CGF.createBasicBlock("vaarg.in_reg");
  llvm::BasicBlock *OnStackBlock = CGF.createBasicBlock("vaarg.on_stack");
  llvm::BasicBlock *ContBlock = CGF.createBasicBlock("vaarg.end");

  CharUnits TySize = getContext().getTypeSizeInChars(Ty);
  CharUnits TyAlign = getContext().getTypeUnadjustedAlignInChars(Ty);

  Address reg_offs_p = Address::invalid();
  llvm::Value *reg_offs = nullptr;
  int reg_top_index;
  int RegSize = IsIndirect ? 8 : TySize.getQuantity();
  if (!IsFPR) {
    // 3 is the field number of __gr_offs
    reg_offs_p = CGF.Builder.CreateStructGEP(VAListAddr, 3, "gr_offs_p");
    reg_offs = CGF.Builder.CreateLoad(reg_offs_p, "gr_offs");
    reg_top_index = 1; // field number for __gr_top
    RegSize = llvm::alignTo(RegSize, 8);
  } else {
    // 4 is the field number of __vr_offs.
    reg_offs_p = CGF.Builder.CreateStructGEP(VAListAddr, 4, "vr_offs_p");
    reg_offs = CGF.Builder.CreateLoad(reg_offs_p, "vr_offs");
    reg_top_index = 2; // field number for __vr_top
    RegSize = 16 * NumRegs;
  }

  //=======================================
  // Find out where argument was passed
  //=======================================

  // If reg_offs >= 0 we're already using the stack for this type of
  // argument. We don't want to keep updating reg_offs (in case it overflows,
  // though anyone passing 2GB of arguments, each at most 16 bytes, deserves
  // whatever they get).
  llvm::Value *UsingStack = nullptr;
  UsingStack = CGF.Builder.CreateICmpSGE(
      reg_offs, llvm::ConstantInt::get(CGF.Int32Ty, 0));

  CGF.Builder.CreateCondBr(UsingStack, OnStackBlock, MaybeRegBlock);

  // Otherwise, at least some kind of argument could go in these registers, the
  // question is whether this particular type is too big.
  CGF.EmitBlock(MaybeRegBlock);

  // Integer arguments may need to correct register alignment (for example a
  // "struct { __int128 a; };" gets passed in x_2N, x_{2N+1}). In this case we
  // align __gr_offs to calculate the potential address.
  if (!IsFPR && !IsIndirect && TyAlign.getQuantity() > 8) {
    int Align = TyAlign.getQuantity();

    reg_offs = CGF.Builder.CreateAdd(
        reg_offs, llvm::ConstantInt::get(CGF.Int32Ty, Align - 1),
        "align_regoffs");
    reg_offs = CGF.Builder.CreateAnd(
        reg_offs, llvm::ConstantInt::get(CGF.Int32Ty, -Align),
        "aligned_regoffs");
  }

  // Update the gr_offs/vr_offs pointer for next call to va_arg on this va_list.
  // The fact that this is done unconditionally reflects the fact that
  // allocating an argument to the stack also uses up all the remaining
  // registers of the appropriate kind.
  llvm::Value *NewOffset = nullptr;
  NewOffset = CGF.Builder.CreateAdd(
      reg_offs, llvm::ConstantInt::get(CGF.Int32Ty, RegSize), "new_reg_offs");
  CGF.Builder.CreateStore(NewOffset, reg_offs_p);

  // Now we're in a position to decide whether this argument really was in
  // registers or not.
  llvm::Value *InRegs = nullptr;
  InRegs = CGF.Builder.CreateICmpSLE(
      NewOffset, llvm::ConstantInt::get(CGF.Int32Ty, 0), "inreg");

  CGF.Builder.CreateCondBr(InRegs, InRegBlock, OnStackBlock);

  //=======================================
  // Argument was in registers
  //=======================================

  // Now we emit the code for if the argument was originally passed in
  // registers. First start the appropriate block:
  CGF.EmitBlock(InRegBlock);

  llvm::Value *reg_top = nullptr;
  Address reg_top_p =
      CGF.Builder.CreateStructGEP(VAListAddr, reg_top_index, "reg_top_p");
  reg_top = CGF.Builder.CreateLoad(reg_top_p, "reg_top");
  Address BaseAddr(CGF.Builder.CreateInBoundsGEP(CGF.Int8Ty, reg_top, reg_offs),
                   CGF.Int8Ty, CharUnits::fromQuantity(IsFPR ? 16 : 8));
  Address RegAddr = Address::invalid();
  llvm::Type *MemTy = CGF.ConvertTypeForMem(Ty), *ElementTy = MemTy;

  if (IsIndirect) {
    // If it's been passed indirectly (actually a struct), whatever we find from
    // stored registers or on the stack will actually be a struct **.
    MemTy = llvm::PointerType::getUnqual(MemTy);
  }

  const Type *Base = nullptr;
  uint64_t NumMembers = 0;
  bool IsHFA = isHomogeneousAggregate(Ty, Base, NumMembers);
  if (IsHFA && NumMembers > 1) {
    // Homogeneous aggregates passed in registers will have their elements split
    // and stored 16-bytes apart regardless of size (they're notionally in qN,
    // qN+1, ...). We reload and store into a temporary local variable
    // contiguously.
    assert(!IsIndirect && "Homogeneous aggregates should be passed directly");
    auto BaseTyInfo = getContext().getTypeInfoInChars(QualType(Base, 0));
    llvm::Type *BaseTy = CGF.ConvertType(QualType(Base, 0));
    llvm::Type *HFATy = llvm::ArrayType::get(BaseTy, NumMembers);
    Address Tmp = CGF.CreateTempAlloca(HFATy,
                                       std::max(TyAlign, BaseTyInfo.Align));

    // On big-endian platforms, the value will be right-aligned in its slot.
    int Offset = 0;
    if (CGF.CGM.getDataLayout().isBigEndian() &&
        BaseTyInfo.Width.getQuantity() < 16)
      Offset = 16 - BaseTyInfo.Width.getQuantity();

    for (unsigned i = 0; i < NumMembers; ++i) {
      CharUnits BaseOffset = CharUnits::fromQuantity(16 * i + Offset);
      Address LoadAddr =
        CGF.Builder.CreateConstInBoundsByteGEP(BaseAddr, BaseOffset);
      LoadAddr = CGF.Builder.CreateElementBitCast(LoadAddr, BaseTy);

      Address StoreAddr = CGF.Builder.CreateConstArrayGEP(Tmp, i);

      llvm::Value *Elem = CGF.Builder.CreateLoad(LoadAddr);
      CGF.Builder.CreateStore(Elem, StoreAddr);
    }

    RegAddr = CGF.Builder.CreateElementBitCast(Tmp, MemTy);
  } else {
    // Otherwise the object is contiguous in memory.

    // It might be right-aligned in its slot.
    CharUnits SlotSize = BaseAddr.getAlignment();
    if (CGF.CGM.getDataLayout().isBigEndian() && !IsIndirect &&
        (IsHFA || !isAggregateTypeForABI(Ty)) &&
        TySize < SlotSize) {
      CharUnits Offset = SlotSize - TySize;
      BaseAddr = CGF.Builder.CreateConstInBoundsByteGEP(BaseAddr, Offset);
    }

    RegAddr = CGF.Builder.CreateElementBitCast(BaseAddr, MemTy);
  }

  CGF.EmitBranch(ContBlock);

  //=======================================
  // Argument was on the stack
  //=======================================
  CGF.EmitBlock(OnStackBlock);

  Address stack_p = CGF.Builder.CreateStructGEP(VAListAddr, 0, "stack_p");
  llvm::Value *OnStackPtr = CGF.Builder.CreateLoad(stack_p, "stack");

  // Again, stack arguments may need realignment. In this case both integer and
  // floating-point ones might be affected.
  if (!IsIndirect && TyAlign.getQuantity() > 8) {
    int Align = TyAlign.getQuantity();

    OnStackPtr = CGF.Builder.CreatePtrToInt(OnStackPtr, CGF.Int64Ty);

    OnStackPtr = CGF.Builder.CreateAdd(
        OnStackPtr, llvm::ConstantInt::get(CGF.Int64Ty, Align - 1),
        "align_stack");
    OnStackPtr = CGF.Builder.CreateAnd(
        OnStackPtr, llvm::ConstantInt::get(CGF.Int64Ty, -Align),
        "align_stack");

    OnStackPtr = CGF.Builder.CreateIntToPtr(OnStackPtr, CGF.Int8PtrTy);
  }
  Address OnStackAddr = Address(OnStackPtr, CGF.Int8Ty,
                                std::max(CharUnits::fromQuantity(8), TyAlign));

  // All stack slots are multiples of 8 bytes.
  CharUnits StackSlotSize = CharUnits::fromQuantity(8);
  CharUnits StackSize;
  if (IsIndirect)
    StackSize = StackSlotSize;
  else
    StackSize = TySize.alignTo(StackSlotSize);

  llvm::Value *StackSizeC = CGF.Builder.getSize(StackSize);
  llvm::Value *NewStack = CGF.Builder.CreateInBoundsGEP(
      CGF.Int8Ty, OnStackPtr, StackSizeC, "new_stack");

  // Write the new value of __stack for the next call to va_arg
  CGF.Builder.CreateStore(NewStack, stack_p);

  if (CGF.CGM.getDataLayout().isBigEndian() && !isAggregateTypeForABI(Ty) &&
      TySize < StackSlotSize) {
    CharUnits Offset = StackSlotSize - TySize;
    OnStackAddr = CGF.Builder.CreateConstInBoundsByteGEP(OnStackAddr, Offset);
  }

  OnStackAddr = CGF.Builder.CreateElementBitCast(OnStackAddr, MemTy);

  CGF.EmitBranch(ContBlock);

  //=======================================
  // Tidy up
  //=======================================
  CGF.EmitBlock(ContBlock);

  Address ResAddr = emitMergePHI(CGF, RegAddr, InRegBlock, OnStackAddr,
                                 OnStackBlock, "vaargs.addr");

  if (IsIndirect)
    return Address(CGF.Builder.CreateLoad(ResAddr, "vaarg.addr"), ElementTy,
                   TyAlign);

  return ResAddr;
}

Address AArch64ABIInfo::EmitDarwinVAArg(Address VAListAddr, QualType Ty,
                                        CodeGenFunction &CGF) const {
  // The backend's lowering doesn't support va_arg for aggregates or
  // illegal vector types.  Lower VAArg here for these cases and use
  // the LLVM va_arg instruction for everything else.
  if (!isAggregateTypeForABI(Ty) && !isIllegalVectorType(Ty))
    return EmitVAArgInstr(CGF, VAListAddr, Ty, ABIArgInfo::getDirect());

  uint64_t PointerSize = getTarget().getPointerWidth(0) / 8;
  CharUnits SlotSize = CharUnits::fromQuantity(PointerSize);

  // Empty records are ignored for parameter passing purposes.
  if (isEmptyRecord(getContext(), Ty, true)) {
    Address Addr = Address(CGF.Builder.CreateLoad(VAListAddr, "ap.cur"),
                           getVAListElementType(CGF), SlotSize);
    Addr = CGF.Builder.CreateElementBitCast(Addr, CGF.ConvertTypeForMem(Ty));
    return Addr;
  }

  // The size of the actual thing passed, which might end up just
  // being a pointer for indirect types.
  auto TyInfo = getContext().getTypeInfoInChars(Ty);

  // Arguments bigger than 16 bytes which aren't homogeneous
  // aggregates should be passed indirectly.
  bool IsIndirect = false;
  if (TyInfo.Width.getQuantity() > 16) {
    const Type *Base = nullptr;
    uint64_t Members = 0;
    IsIndirect = !isHomogeneousAggregate(Ty, Base, Members);
  }

  return emitVoidPtrVAArg(CGF, VAListAddr, Ty, IsIndirect,
                          TyInfo, SlotSize, /*AllowHigherAlign*/ true);
}

Address AArch64ABIInfo::EmitMSVAArg(CodeGenFunction &CGF, Address VAListAddr,
                                    QualType Ty) const {
  bool IsIndirect = false;

  // Composites larger than 16 bytes are passed by reference.
  if (isAggregateTypeForABI(Ty) && getContext().getTypeSize(Ty) > 128)
    IsIndirect = true;

  return emitVoidPtrVAArg(CGF, VAListAddr, Ty, IsIndirect,
                          CGF.getContext().getTypeInfoInChars(Ty),
                          CharUnits::fromQuantity(8),
                          /*allowHigherAlign*/ false);
}

//===----------------------------------------------------------------------===//
// ARM ABI Implementation
//===----------------------------------------------------------------------===//

namespace {

class ARMABIInfo : public SwiftABIInfo {
public:
  enum ABIKind {
    APCS = 0,
    AAPCS = 1,
    AAPCS_VFP = 2,
    AAPCS16_VFP = 3,
  };

private:
  ABIKind Kind;
  bool IsFloatABISoftFP;

public:
  ARMABIInfo(CodeGenTypes &CGT, ABIKind _Kind)
      : SwiftABIInfo(CGT), Kind(_Kind) {
    setCCs();
    IsFloatABISoftFP = CGT.getCodeGenOpts().FloatABI == "softfp" ||
        CGT.getCodeGenOpts().FloatABI == ""; // default
  }

  bool isEABI() const {
    switch (getTarget().getTriple().getEnvironment()) {
    case llvm::Triple::Android:
    case llvm::Triple::EABI:
    case llvm::Triple::EABIHF:
    case llvm::Triple::GNUEABI:
    case llvm::Triple::GNUEABIHF:
    case llvm::Triple::MuslEABI:
    case llvm::Triple::MuslEABIHF:
      return true;
    default:
      return false;
    }
  }

  bool isEABIHF() const {
    switch (getTarget().getTriple().getEnvironment()) {
    case llvm::Triple::EABIHF:
    case llvm::Triple::GNUEABIHF:
    case llvm::Triple::MuslEABIHF:
      return true;
    default:
      return false;
    }
  }

  ABIKind getABIKind() const { return Kind; }

  bool allowBFloatArgsAndRet() const override {
    return !IsFloatABISoftFP && getTarget().hasBFloat16Type();
  }

private:
  ABIArgInfo classifyReturnType(QualType RetTy, bool isVariadic,
                                unsigned functionCallConv) const;
  ABIArgInfo classifyArgumentType(QualType RetTy, bool isVariadic,
                                  unsigned functionCallConv) const;
  ABIArgInfo classifyHomogeneousAggregate(QualType Ty, const Type *Base,
                                          uint64_t Members) const;
  ABIArgInfo coerceIllegalVector(QualType Ty) const;
  bool isIllegalVectorType(QualType Ty) const;
  bool containsAnyFP16Vectors(QualType Ty) const;

  bool isHomogeneousAggregateBaseType(QualType Ty) const override;
  bool isHomogeneousAggregateSmallEnough(const Type *Ty,
                                         uint64_t Members) const override;

  bool isEffectivelyAAPCS_VFP(unsigned callConvention, bool acceptHalf) const;

  void computeInfo(CGFunctionInfo &FI) const override;

  Address EmitVAArg(CodeGenFunction &CGF, Address VAListAddr,
                    QualType Ty) const override;

  llvm::CallingConv::ID getLLVMDefaultCC() const;
  llvm::CallingConv::ID getABIDefaultCC() const;
  void setCCs();

  bool shouldPassIndirectlyForSwift(ArrayRef<llvm::Type*> scalars,
                                    bool asReturnValue) const override {
    return occupiesMoreThan(CGT, scalars, /*total*/ 4);
  }
  bool isSwiftErrorInRegister() const override {
    return true;
  }
  bool isLegalVectorTypeForSwift(CharUnits totalSize, llvm::Type *eltTy,
                                 unsigned elts) const override;
};

class ARMTargetCodeGenInfo : public TargetCodeGenInfo {
public:
  ARMTargetCodeGenInfo(CodeGenTypes &CGT, ARMABIInfo::ABIKind K)
      : TargetCodeGenInfo(std::make_unique<ARMABIInfo>(CGT, K)) {}

  const ARMABIInfo &getABIInfo() const {
    return static_cast<const ARMABIInfo&>(TargetCodeGenInfo::getABIInfo());
  }

  int getDwarfEHStackPointer(CodeGen::CodeGenModule &M) const override {
    return 13;
  }

  StringRef getARCRetainAutoreleasedReturnValueMarker() const override {
    return "mov\tr7, r7\t\t// marker for objc_retainAutoreleaseReturnValue";
  }

  bool initDwarfEHRegSizeTable(CodeGen::CodeGenFunction &CGF,
                               llvm::Value *Address) const override {
    llvm::Value *Four8 = llvm::ConstantInt::get(CGF.Int8Ty, 4);

    // 0-15 are the 16 integer registers.
    AssignToArrayRange(CGF.Builder, Address, Four8, 0, 15);
    return false;
  }

  unsigned getSizeOfUnwindException() const override {
    if (getABIInfo().isEABI()) return 88;
    return TargetCodeGenInfo::getSizeOfUnwindException();
  }

  void setTargetAttributes(const Decl *D, llvm::GlobalValue *GV,
                           CodeGen::CodeGenModule &CGM) const override {
    if (GV->isDeclaration())
      return;
    const FunctionDecl *FD = dyn_cast_or_null<FunctionDecl>(D);
    if (!FD)
      return;
    auto *Fn = cast<llvm::Function>(GV);

    if (const auto *TA = FD->getAttr<TargetAttr>()) {
      ParsedTargetAttr Attr = TA->parse();
      if (!Attr.BranchProtection.empty()) {
        TargetInfo::BranchProtectionInfo BPI;
        StringRef DiagMsg;
        StringRef Arch = Attr.Architecture.empty()
                             ? CGM.getTarget().getTargetOpts().CPU
                             : Attr.Architecture;
        if (!CGM.getTarget().validateBranchProtection(Attr.BranchProtection,
                                                      Arch, BPI, DiagMsg)) {
          CGM.getDiags().Report(
              D->getLocation(),
              diag::warn_target_unsupported_branch_protection_attribute)
              << Arch;
        } else {
          static const char *SignReturnAddrStr[] = {"none", "non-leaf", "all"};
          assert(static_cast<unsigned>(BPI.SignReturnAddr) <= 2 &&
                 "Unexpected SignReturnAddressScopeKind");
          Fn->addFnAttr(
              "sign-return-address",
              SignReturnAddrStr[static_cast<int>(BPI.SignReturnAddr)]);

          Fn->addFnAttr("branch-target-enforcement",
                        BPI.BranchTargetEnforcement ? "true" : "false");
        }
      } else if (CGM.getLangOpts().BranchTargetEnforcement ||
                 CGM.getLangOpts().hasSignReturnAddress()) {
        // If the Branch Protection attribute is missing, validate the target
        // Architecture attribute against Branch Protection command line
        // settings.
        if (!CGM.getTarget().isBranchProtectionSupportedArch(Attr.Architecture))
          CGM.getDiags().Report(
              D->getLocation(),
              diag::warn_target_unsupported_branch_protection_attribute)
              << Attr.Architecture;
      }
    }

    const ARMInterruptAttr *Attr = FD->getAttr<ARMInterruptAttr>();
    if (!Attr)
      return;

    const char *Kind;
    switch (Attr->getInterrupt()) {
    case ARMInterruptAttr::Generic: Kind = ""; break;
    case ARMInterruptAttr::IRQ:     Kind = "IRQ"; break;
    case ARMInterruptAttr::FIQ:     Kind = "FIQ"; break;
    case ARMInterruptAttr::SWI:     Kind = "SWI"; break;
    case ARMInterruptAttr::ABORT:   Kind = "ABORT"; break;
    case ARMInterruptAttr::UNDEF:   Kind = "UNDEF"; break;
    }

    Fn->addFnAttr("interrupt", Kind);

    ARMABIInfo::ABIKind ABI = cast<ARMABIInfo>(getABIInfo()).getABIKind();
    if (ABI == ARMABIInfo::APCS)
      return;

    // AAPCS guarantees that sp will be 8-byte aligned on any public interface,
    // however this is not necessarily true on taking any interrupt. Instruct
    // the backend to perform a realignment as part of the function prologue.
    llvm::AttrBuilder B(Fn->getContext());
    B.addStackAlignmentAttr(8);
    Fn->addFnAttrs(B);
  }
};

class WindowsARMTargetCodeGenInfo : public ARMTargetCodeGenInfo {
public:
  WindowsARMTargetCodeGenInfo(CodeGenTypes &CGT, ARMABIInfo::ABIKind K)
      : ARMTargetCodeGenInfo(CGT, K) {}

  void setTargetAttributes(const Decl *D, llvm::GlobalValue *GV,
                           CodeGen::CodeGenModule &CGM) const override;

  void getDependentLibraryOption(llvm::StringRef Lib,
                                 llvm::SmallString<24> &Opt) const override {
    Opt = "/DEFAULTLIB:" + qualifyWindowsLibrary(Lib);
  }

  void getDetectMismatchOption(llvm::StringRef Name, llvm::StringRef Value,
                               llvm::SmallString<32> &Opt) const override {
    Opt = "/FAILIFMISMATCH:\"" + Name.str() + "=" + Value.str() + "\"";
  }
};

void WindowsARMTargetCodeGenInfo::setTargetAttributes(
    const Decl *D, llvm::GlobalValue *GV, CodeGen::CodeGenModule &CGM) const {
  ARMTargetCodeGenInfo::setTargetAttributes(D, GV, CGM);
  if (GV->isDeclaration())
    return;
  addStackProbeTargetAttributes(D, GV, CGM);
}
}

void ARMABIInfo::computeInfo(CGFunctionInfo &FI) const {
  if (!::classifyReturnType(getCXXABI(), FI, *this))
    FI.getReturnInfo() = classifyReturnType(FI.getReturnType(), FI.isVariadic(),
                                            FI.getCallingConvention());

  for (auto &I : FI.arguments())
    I.info = classifyArgumentType(I.type, FI.isVariadic(),
                                  FI.getCallingConvention());


  // Always honor user-specified calling convention.
  if (FI.getCallingConvention() != llvm::CallingConv::C)
    return;

  llvm::CallingConv::ID cc = getRuntimeCC();
  if (cc != llvm::CallingConv::C)
    FI.setEffectiveCallingConvention(cc);
}

/// Return the default calling convention that LLVM will use.
llvm::CallingConv::ID ARMABIInfo::getLLVMDefaultCC() const {
  // The default calling convention that LLVM will infer.
  if (isEABIHF() || getTarget().getTriple().isWatchABI())
    return llvm::CallingConv::ARM_AAPCS_VFP;
  else if (isEABI())
    return llvm::CallingConv::ARM_AAPCS;
  else
    return llvm::CallingConv::ARM_APCS;
}

/// Return the calling convention that our ABI would like us to use
/// as the C calling convention.
llvm::CallingConv::ID ARMABIInfo::getABIDefaultCC() const {
  switch (getABIKind()) {
  case APCS: return llvm::CallingConv::ARM_APCS;
  case AAPCS: return llvm::CallingConv::ARM_AAPCS;
  case AAPCS_VFP: return llvm::CallingConv::ARM_AAPCS_VFP;
  case AAPCS16_VFP: return llvm::CallingConv::ARM_AAPCS_VFP;
  }
  llvm_unreachable("bad ABI kind");
}

void ARMABIInfo::setCCs() {
  assert(getRuntimeCC() == llvm::CallingConv::C);

  // Don't muddy up the IR with a ton of explicit annotations if
  // they'd just match what LLVM will infer from the triple.
  llvm::CallingConv::ID abiCC = getABIDefaultCC();
  if (abiCC != getLLVMDefaultCC())
    RuntimeCC = abiCC;
}

ABIArgInfo ARMABIInfo::coerceIllegalVector(QualType Ty) const {
  uint64_t Size = getContext().getTypeSize(Ty);
  if (Size <= 32) {
    llvm::Type *ResType =
        llvm::Type::getInt32Ty(getVMContext());
    return ABIArgInfo::getDirect(ResType);
  }
  if (Size == 64 || Size == 128) {
    auto *ResType = llvm::FixedVectorType::get(
        llvm::Type::getInt32Ty(getVMContext()), Size / 32);
    return ABIArgInfo::getDirect(ResType);
  }
  return getNaturalAlignIndirect(Ty, /*ByVal=*/false);
}

ABIArgInfo ARMABIInfo::classifyHomogeneousAggregate(QualType Ty,
                                                    const Type *Base,
                                                    uint64_t Members) const {
  assert(Base && "Base class should be set for homogeneous aggregate");
  // Base can be a floating-point or a vector.
  if (const VectorType *VT = Base->getAs<VectorType>()) {
    // FP16 vectors should be converted to integer vectors
    if (!getTarget().hasLegalHalfType() && containsAnyFP16Vectors(Ty)) {
      uint64_t Size = getContext().getTypeSize(VT);
      auto *NewVecTy = llvm::FixedVectorType::get(
          llvm::Type::getInt32Ty(getVMContext()), Size / 32);
      llvm::Type *Ty = llvm::ArrayType::get(NewVecTy, Members);
      return ABIArgInfo::getDirect(Ty, 0, nullptr, false);
    }
  }
  unsigned Align = 0;
  if (getABIKind() == ARMABIInfo::AAPCS ||
      getABIKind() == ARMABIInfo::AAPCS_VFP) {
    // For alignment adjusted HFAs, cap the argument alignment to 8, leave it
    // default otherwise.
    Align = getContext().getTypeUnadjustedAlignInChars(Ty).getQuantity();
    unsigned BaseAlign = getContext().getTypeAlignInChars(Base).getQuantity();
    Align = (Align > BaseAlign && Align >= 8) ? 8 : 0;
  }
  return ABIArgInfo::getDirect(nullptr, 0, nullptr, false, Align);
}

ABIArgInfo ARMABIInfo::classifyArgumentType(QualType Ty, bool isVariadic,
                                            unsigned functionCallConv) const {
  // 6.1.2.1 The following argument types are VFP CPRCs:
  //   A single-precision floating-point type (including promoted
  //   half-precision types); A double-precision floating-point type;
  //   A 64-bit or 128-bit containerized vector type; Homogeneous Aggregate
  //   with a Base Type of a single- or double-precision floating-point type,
  //   64-bit containerized vectors or 128-bit containerized vectors with one
  //   to four Elements.
  // Variadic functions should always marshal to the base standard.
  bool IsAAPCS_VFP =
      !isVariadic && isEffectivelyAAPCS_VFP(functionCallConv, /* AAPCS16 */ false);

  Ty = useFirstFieldIfTransparentUnion(Ty);

  // Handle illegal vector types here.
  if (isIllegalVectorType(Ty))
    return coerceIllegalVector(Ty);

  if (!isAggregateTypeForABI(Ty)) {
    // Treat an enum type as its underlying type.
    if (const EnumType *EnumTy = Ty->getAs<EnumType>()) {
      Ty = EnumTy->getDecl()->getIntegerType();
    }

    if (const auto *EIT = Ty->getAs<BitIntType>())
      if (EIT->getNumBits() > 64)
        return getNaturalAlignIndirect(Ty, /*ByVal=*/true);

    return (isPromotableIntegerTypeForABI(Ty) ? ABIArgInfo::getExtend(Ty)
                                              : ABIArgInfo::getDirect());
  }

  if (CGCXXABI::RecordArgABI RAA = getRecordArgABI(Ty, getCXXABI())) {
    return getNaturalAlignIndirect(Ty, RAA == CGCXXABI::RAA_DirectInMemory);
  }

  // Ignore empty records.
  if (isEmptyRecord(getContext(), Ty, true))
    return ABIArgInfo::getIgnore();

  if (IsAAPCS_VFP) {
    // Homogeneous Aggregates need to be expanded when we can fit the aggregate
    // into VFP registers.
    const Type *Base = nullptr;
    uint64_t Members = 0;
    if (isHomogeneousAggregate(Ty, Base, Members))
      return classifyHomogeneousAggregate(Ty, Base, Members);
  } else if (getABIKind() == ARMABIInfo::AAPCS16_VFP) {
    // WatchOS does have homogeneous aggregates. Note that we intentionally use
    // this convention even for a variadic function: the backend will use GPRs
    // if needed.
    const Type *Base = nullptr;
    uint64_t Members = 0;
    if (isHomogeneousAggregate(Ty, Base, Members)) {
      assert(Base && Members <= 4 && "unexpected homogeneous aggregate");
      llvm::Type *Ty =
        llvm::ArrayType::get(CGT.ConvertType(QualType(Base, 0)), Members);
      return ABIArgInfo::getDirect(Ty, 0, nullptr, false);
    }
  }

  if (getABIKind() == ARMABIInfo::AAPCS16_VFP &&
      getContext().getTypeSizeInChars(Ty) > CharUnits::fromQuantity(16)) {
    // WatchOS is adopting the 64-bit AAPCS rule on composite types: if they're
    // bigger than 128-bits, they get placed in space allocated by the caller,
    // and a pointer is passed.
    return ABIArgInfo::getIndirect(
        CharUnits::fromQuantity(getContext().getTypeAlign(Ty) / 8), false);
  }

  // Support byval for ARM.
  // The ABI alignment for APCS is 4-byte and for AAPCS at least 4-byte and at
  // most 8-byte. We realign the indirect argument if type alignment is bigger
  // than ABI alignment.
  uint64_t ABIAlign = 4;
  uint64_t TyAlign;
  if (getABIKind() == ARMABIInfo::AAPCS_VFP ||
      getABIKind() == ARMABIInfo::AAPCS) {
    TyAlign = getContext().getTypeUnadjustedAlignInChars(Ty).getQuantity();
    ABIAlign = std::min(std::max(TyAlign, (uint64_t)4), (uint64_t)8);
  } else {
    TyAlign = getContext().getTypeAlignInChars(Ty).getQuantity();
  }
  if (getContext().getTypeSizeInChars(Ty) > CharUnits::fromQuantity(64)) {
    assert(getABIKind() != ARMABIInfo::AAPCS16_VFP && "unexpected byval");
    return ABIArgInfo::getIndirect(CharUnits::fromQuantity(ABIAlign),
                                   /*ByVal=*/true,
                                   /*Realign=*/TyAlign > ABIAlign);
  }

  // On RenderScript, coerce Aggregates <= 64 bytes to an integer array of
  // same size and alignment.
  if (getTarget().isRenderScriptTarget()) {
    return coerceToIntArray(Ty, getContext(), getVMContext());
  }

  // Otherwise, pass by coercing to a structure of the appropriate size.
  llvm::Type* ElemTy;
  unsigned SizeRegs;
  // FIXME: Try to match the types of the arguments more accurately where
  // we can.
  if (TyAlign <= 4) {
    ElemTy = llvm::Type::getInt32Ty(getVMContext());
    SizeRegs = (getContext().getTypeSize(Ty) + 31) / 32;
  } else {
    ElemTy = llvm::Type::getInt64Ty(getVMContext());
    SizeRegs = (getContext().getTypeSize(Ty) + 63) / 64;
  }

  return ABIArgInfo::getDirect(llvm::ArrayType::get(ElemTy, SizeRegs));
}

static bool isIntegerLikeType(QualType Ty, ASTContext &Context,
                              llvm::LLVMContext &VMContext) {
  // APCS, C Language Calling Conventions, Non-Simple Return Values: A structure
  // is called integer-like if its size is less than or equal to one word, and
  // the offset of each of its addressable sub-fields is zero.

  uint64_t Size = Context.getTypeSize(Ty);

  // Check that the type fits in a word.
  if (Size > 32)
    return false;

  // FIXME: Handle vector types!
  if (Ty->isVectorType())
    return false;

  // Float types are never treated as "integer like".
  if (Ty->isRealFloatingType())
    return false;

  // If this is a builtin or pointer type then it is ok.
  if (Ty->getAs<BuiltinType>() || Ty->isPointerType())
    return true;

  // Small complex integer types are "integer like".
  if (const ComplexType *CT = Ty->getAs<ComplexType>())
    return isIntegerLikeType(CT->getElementType(), Context, VMContext);

  // Single element and zero sized arrays should be allowed, by the definition
  // above, but they are not.

  // Otherwise, it must be a record type.
  const RecordType *RT = Ty->getAs<RecordType>();
  if (!RT) return false;

  // Ignore records with flexible arrays.
  const RecordDecl *RD = RT->getDecl();
  if (RD->hasFlexibleArrayMember())
    return false;

  // Check that all sub-fields are at offset 0, and are themselves "integer
  // like".
  const ASTRecordLayout &Layout = Context.getASTRecordLayout(RD);

  bool HadField = false;
  unsigned idx = 0;
  for (RecordDecl::field_iterator i = RD->field_begin(), e = RD->field_end();
       i != e; ++i, ++idx) {
    const FieldDecl *FD = *i;

    // Bit-fields are not addressable, we only need to verify they are "integer
    // like". We still have to disallow a subsequent non-bitfield, for example:
    //   struct { int : 0; int x }
    // is non-integer like according to gcc.
    if (FD->isBitField()) {
      if (!RD->isUnion())
        HadField = true;

      if (!isIntegerLikeType(FD->getType(), Context, VMContext))
        return false;

      continue;
    }

    // Check if this field is at offset 0.
    if (Layout.getFieldOffset(idx) != 0)
      return false;

    if (!isIntegerLikeType(FD->getType(), Context, VMContext))
      return false;

    // Only allow at most one field in a structure. This doesn't match the
    // wording above, but follows gcc in situations with a field following an
    // empty structure.
    if (!RD->isUnion()) {
      if (HadField)
        return false;

      HadField = true;
    }
  }

  return true;
}

ABIArgInfo ARMABIInfo::classifyReturnType(QualType RetTy, bool isVariadic,
                                          unsigned functionCallConv) const {

  // Variadic functions should always marshal to the base standard.
  bool IsAAPCS_VFP =
      !isVariadic && isEffectivelyAAPCS_VFP(functionCallConv, /* AAPCS16 */ true);

  if (RetTy->isVoidType())
    return ABIArgInfo::getIgnore();

  if (const VectorType *VT = RetTy->getAs<VectorType>()) {
    // Large vector types should be returned via memory.
    if (getContext().getTypeSize(RetTy) > 128)
      return getNaturalAlignIndirect(RetTy);
    // TODO: FP16/BF16 vectors should be converted to integer vectors
    // This check is similar  to isIllegalVectorType - refactor?
    if ((!getTarget().hasLegalHalfType() &&
        (VT->getElementType()->isFloat16Type() ||
         VT->getElementType()->isHalfType())) ||
        (IsFloatABISoftFP &&
         VT->getElementType()->isBFloat16Type()))
      return coerceIllegalVector(RetTy);
  }

  if (!isAggregateTypeForABI(RetTy)) {
    // Treat an enum type as its underlying type.
    if (const EnumType *EnumTy = RetTy->getAs<EnumType>())
      RetTy = EnumTy->getDecl()->getIntegerType();

    if (const auto *EIT = RetTy->getAs<BitIntType>())
      if (EIT->getNumBits() > 64)
        return getNaturalAlignIndirect(RetTy, /*ByVal=*/false);

    return isPromotableIntegerTypeForABI(RetTy) ? ABIArgInfo::getExtend(RetTy)
                                                : ABIArgInfo::getDirect();
  }

  // Are we following APCS?
  if (getABIKind() == APCS) {
    if (isEmptyRecord(getContext(), RetTy, false))
      return ABIArgInfo::getIgnore();

    // Complex types are all returned as packed integers.
    //
    // FIXME: Consider using 2 x vector types if the back end handles them
    // correctly.
    if (RetTy->isAnyComplexType())
      return ABIArgInfo::getDirect(llvm::IntegerType::get(
          getVMContext(), getContext().getTypeSize(RetTy)));

    // Integer like structures are returned in r0.
    if (isIntegerLikeType(RetTy, getContext(), getVMContext())) {
      // Return in the smallest viable integer type.
      uint64_t Size = getContext().getTypeSize(RetTy);
      if (Size <= 8)
        return ABIArgInfo::getDirect(llvm::Type::getInt8Ty(getVMContext()));
      if (Size <= 16)
        return ABIArgInfo::getDirect(llvm::Type::getInt16Ty(getVMContext()));
      return ABIArgInfo::getDirect(llvm::Type::getInt32Ty(getVMContext()));
    }

    // Otherwise return in memory.
    return getNaturalAlignIndirect(RetTy);
  }

  // Otherwise this is an AAPCS variant.

  if (isEmptyRecord(getContext(), RetTy, true))
    return ABIArgInfo::getIgnore();

  // Check for homogeneous aggregates with AAPCS-VFP.
  if (IsAAPCS_VFP) {
    const Type *Base = nullptr;
    uint64_t Members = 0;
    if (isHomogeneousAggregate(RetTy, Base, Members))
      return classifyHomogeneousAggregate(RetTy, Base, Members);
  }

  // Aggregates <= 4 bytes are returned in r0; other aggregates
  // are returned indirectly.
  uint64_t Size = getContext().getTypeSize(RetTy);
  if (Size <= 32) {
    // On RenderScript, coerce Aggregates <= 4 bytes to an integer array of
    // same size and alignment.
    if (getTarget().isRenderScriptTarget()) {
      return coerceToIntArray(RetTy, getContext(), getVMContext());
    }
    if (getDataLayout().isBigEndian())
      // Return in 32 bit integer integer type (as if loaded by LDR, AAPCS 5.4)
      return ABIArgInfo::getDirect(llvm::Type::getInt32Ty(getVMContext()));

    // Return in the smallest viable integer type.
    if (Size <= 8)
      return ABIArgInfo::getDirect(llvm::Type::getInt8Ty(getVMContext()));
    if (Size <= 16)
      return ABIArgInfo::getDirect(llvm::Type::getInt16Ty(getVMContext()));
    return ABIArgInfo::getDirect(llvm::Type::getInt32Ty(getVMContext()));
  } else if (Size <= 128 && getABIKind() == AAPCS16_VFP) {
    llvm::Type *Int32Ty = llvm::Type::getInt32Ty(getVMContext());
    llvm::Type *CoerceTy =
        llvm::ArrayType::get(Int32Ty, llvm::alignTo(Size, 32) / 32);
    return ABIArgInfo::getDirect(CoerceTy);
  }

  return getNaturalAlignIndirect(RetTy);
}

/// isIllegalVector - check whether Ty is an illegal vector type.
bool ARMABIInfo::isIllegalVectorType(QualType Ty) const {
  if (const VectorType *VT = Ty->getAs<VectorType> ()) {
    // On targets that don't support half, fp16 or bfloat, they are expanded
    // into float, and we don't want the ABI to depend on whether or not they
    // are supported in hardware. Thus return false to coerce vectors of these
    // types into integer vectors.
    // We do not depend on hasLegalHalfType for bfloat as it is a
    // separate IR type.
    if ((!getTarget().hasLegalHalfType() &&
        (VT->getElementType()->isFloat16Type() ||
         VT->getElementType()->isHalfType())) ||
        (IsFloatABISoftFP &&
         VT->getElementType()->isBFloat16Type()))
      return true;
    if (isAndroid()) {
      // Android shipped using Clang 3.1, which supported a slightly different
      // vector ABI. The primary differences were that 3-element vector types
      // were legal, and so were sub 32-bit vectors (i.e. <2 x i8>). This path
      // accepts that legacy behavior for Android only.
      // Check whether VT is legal.
      unsigned NumElements = VT->getNumElements();
      // NumElements should be power of 2 or equal to 3.
      if (!llvm::isPowerOf2_32(NumElements) && NumElements != 3)
        return true;
    } else {
      // Check whether VT is legal.
      unsigned NumElements = VT->getNumElements();
      uint64_t Size = getContext().getTypeSize(VT);
      // NumElements should be power of 2.
      if (!llvm::isPowerOf2_32(NumElements))
        return true;
      // Size should be greater than 32 bits.
      return Size <= 32;
    }
  }
  return false;
}

/// Return true if a type contains any 16-bit floating point vectors
bool ARMABIInfo::containsAnyFP16Vectors(QualType Ty) const {
  if (const ConstantArrayType *AT = getContext().getAsConstantArrayType(Ty)) {
    uint64_t NElements = AT->getSize().getZExtValue();
    if (NElements == 0)
      return false;
    return containsAnyFP16Vectors(AT->getElementType());
  } else if (const RecordType *RT = Ty->getAs<RecordType>()) {
    const RecordDecl *RD = RT->getDecl();

    // If this is a C++ record, check the bases first.
    if (const CXXRecordDecl *CXXRD = dyn_cast<CXXRecordDecl>(RD))
      if (llvm::any_of(CXXRD->bases(), [this](const CXXBaseSpecifier &B) {
            return containsAnyFP16Vectors(B.getType());
          }))
        return true;

    if (llvm::any_of(RD->fields(), [this](FieldDecl *FD) {
          return FD && containsAnyFP16Vectors(FD->getType());
        }))
      return true;

    return false;
  } else {
    if (const VectorType *VT = Ty->getAs<VectorType>())
      return (VT->getElementType()->isFloat16Type() ||
              VT->getElementType()->isBFloat16Type() ||
              VT->getElementType()->isHalfType());
    return false;
  }
}

bool ARMABIInfo::isLegalVectorTypeForSwift(CharUnits vectorSize,
                                           llvm::Type *eltTy,
                                           unsigned numElts) const {
  if (!llvm::isPowerOf2_32(numElts))
    return false;
  unsigned size = getDataLayout().getTypeStoreSizeInBits(eltTy);
  if (size > 64)
    return false;
  if (vectorSize.getQuantity() != 8 &&
      (vectorSize.getQuantity() != 16 || numElts == 1))
    return false;
  return true;
}

bool ARMABIInfo::isHomogeneousAggregateBaseType(QualType Ty) const {
  // Homogeneous aggregates for AAPCS-VFP must have base types of float,
  // double, or 64-bit or 128-bit vectors.
  if (const BuiltinType *BT = Ty->getAs<BuiltinType>()) {
    if (BT->getKind() == BuiltinType::Float ||
        BT->getKind() == BuiltinType::Double ||
        BT->getKind() == BuiltinType::LongDouble)
      return true;
  } else if (const VectorType *VT = Ty->getAs<VectorType>()) {
    unsigned VecSize = getContext().getTypeSize(VT);
    if (VecSize == 64 || VecSize == 128)
      return true;
  }
  return false;
}

bool ARMABIInfo::isHomogeneousAggregateSmallEnough(const Type *Base,
                                                   uint64_t Members) const {
  return Members <= 4;
}

bool ARMABIInfo::isEffectivelyAAPCS_VFP(unsigned callConvention,
                                        bool acceptHalf) const {
  // Give precedence to user-specified calling conventions.
  if (callConvention != llvm::CallingConv::C)
    return (callConvention == llvm::CallingConv::ARM_AAPCS_VFP);
  else
    return (getABIKind() == AAPCS_VFP) ||
           (acceptHalf && (getABIKind() == AAPCS16_VFP));
}

Address ARMABIInfo::EmitVAArg(CodeGenFunction &CGF, Address VAListAddr,
                              QualType Ty) const {
  CharUnits SlotSize = CharUnits::fromQuantity(4);

  // Empty records are ignored for parameter passing purposes.
  if (isEmptyRecord(getContext(), Ty, true)) {
    Address Addr = Address(CGF.Builder.CreateLoad(VAListAddr),
                           getVAListElementType(CGF), SlotSize);
    Addr = CGF.Builder.CreateElementBitCast(Addr, CGF.ConvertTypeForMem(Ty));
    return Addr;
  }

  CharUnits TySize = getContext().getTypeSizeInChars(Ty);
  CharUnits TyAlignForABI = getContext().getTypeUnadjustedAlignInChars(Ty);

  // Use indirect if size of the illegal vector is bigger than 16 bytes.
  bool IsIndirect = false;
  const Type *Base = nullptr;
  uint64_t Members = 0;
  if (TySize > CharUnits::fromQuantity(16) && isIllegalVectorType(Ty)) {
    IsIndirect = true;

  // ARMv7k passes structs bigger than 16 bytes indirectly, in space
  // allocated by the caller.
  } else if (TySize > CharUnits::fromQuantity(16) &&
             getABIKind() == ARMABIInfo::AAPCS16_VFP &&
             !isHomogeneousAggregate(Ty, Base, Members)) {
    IsIndirect = true;

  // Otherwise, bound the type's ABI alignment.
  // The ABI alignment for 64-bit or 128-bit vectors is 8 for AAPCS and 4 for
  // APCS. For AAPCS, the ABI alignment is at least 4-byte and at most 8-byte.
  // Our callers should be prepared to handle an under-aligned address.
  } else if (getABIKind() == ARMABIInfo::AAPCS_VFP ||
             getABIKind() == ARMABIInfo::AAPCS) {
    TyAlignForABI = std::max(TyAlignForABI, CharUnits::fromQuantity(4));
    TyAlignForABI = std::min(TyAlignForABI, CharUnits::fromQuantity(8));
  } else if (getABIKind() == ARMABIInfo::AAPCS16_VFP) {
    // ARMv7k allows type alignment up to 16 bytes.
    TyAlignForABI = std::max(TyAlignForABI, CharUnits::fromQuantity(4));
    TyAlignForABI = std::min(TyAlignForABI, CharUnits::fromQuantity(16));
  } else {
    TyAlignForABI = CharUnits::fromQuantity(4);
  }

  TypeInfoChars TyInfo(TySize, TyAlignForABI, AlignRequirementKind::None);
  return emitVoidPtrVAArg(CGF, VAListAddr, Ty, IsIndirect, TyInfo,
                          SlotSize, /*AllowHigherAlign*/ true);
}

//===----------------------------------------------------------------------===//
// NVPTX ABI Implementation
//===----------------------------------------------------------------------===//

namespace {

class NVPTXTargetCodeGenInfo;

class NVPTXABIInfo : public ABIInfo {
  NVPTXTargetCodeGenInfo &CGInfo;

public:
  NVPTXABIInfo(CodeGenTypes &CGT, NVPTXTargetCodeGenInfo &Info)
      : ABIInfo(CGT), CGInfo(Info) {}

  ABIArgInfo classifyReturnType(QualType RetTy) const;
  ABIArgInfo classifyArgumentType(QualType Ty) const;

  void computeInfo(CGFunctionInfo &FI) const override;
  Address EmitVAArg(CodeGenFunction &CGF, Address VAListAddr,
                    QualType Ty) const override;
  bool isUnsupportedType(QualType T) const;
  ABIArgInfo coerceToIntArrayWithLimit(QualType Ty, unsigned MaxSize) const;
};

class NVPTXTargetCodeGenInfo : public TargetCodeGenInfo {
public:
  NVPTXTargetCodeGenInfo(CodeGenTypes &CGT)
      : TargetCodeGenInfo(std::make_unique<NVPTXABIInfo>(CGT, *this)) {}

  void setTargetAttributes(const Decl *D, llvm::GlobalValue *GV,
                           CodeGen::CodeGenModule &M) const override;
  bool shouldEmitStaticExternCAliases() const override;

  llvm::Type *getCUDADeviceBuiltinSurfaceDeviceType() const override {
    // On the device side, surface reference is represented as an object handle
    // in 64-bit integer.
    return llvm::Type::getInt64Ty(getABIInfo().getVMContext());
  }

  llvm::Type *getCUDADeviceBuiltinTextureDeviceType() const override {
    // On the device side, texture reference is represented as an object handle
    // in 64-bit integer.
    return llvm::Type::getInt64Ty(getABIInfo().getVMContext());
  }

  bool emitCUDADeviceBuiltinSurfaceDeviceCopy(CodeGenFunction &CGF, LValue Dst,
                                              LValue Src) const override {
    emitBuiltinSurfTexDeviceCopy(CGF, Dst, Src);
    return true;
  }

  bool emitCUDADeviceBuiltinTextureDeviceCopy(CodeGenFunction &CGF, LValue Dst,
                                              LValue Src) const override {
    emitBuiltinSurfTexDeviceCopy(CGF, Dst, Src);
    return true;
  }

private:
  // Adds a NamedMDNode with GV, Name, and Operand as operands, and adds the
  // resulting MDNode to the nvvm.annotations MDNode.
  static void addNVVMMetadata(llvm::GlobalValue *GV, StringRef Name,
                              int Operand);

  static void emitBuiltinSurfTexDeviceCopy(CodeGenFunction &CGF, LValue Dst,
                                           LValue Src) {
    llvm::Value *Handle = nullptr;
    llvm::Constant *C =
        llvm::dyn_cast<llvm::Constant>(Src.getAddress(CGF).getPointer());
    // Lookup `addrspacecast` through the constant pointer if any.
    if (auto *ASC = llvm::dyn_cast_or_null<llvm::AddrSpaceCastOperator>(C))
      C = llvm::cast<llvm::Constant>(ASC->getPointerOperand());
    if (auto *GV = llvm::dyn_cast_or_null<llvm::GlobalVariable>(C)) {
      // Load the handle from the specific global variable using
      // `nvvm.texsurf.handle.internal` intrinsic.
      Handle = CGF.EmitRuntimeCall(
          CGF.CGM.getIntrinsic(llvm::Intrinsic::nvvm_texsurf_handle_internal,
                               {GV->getType()}),
          {GV}, "texsurf_handle");
    } else
      Handle = CGF.EmitLoadOfScalar(Src, SourceLocation());
    CGF.EmitStoreOfScalar(Handle, Dst);
  }
};

/// Checks if the type is unsupported directly by the current target.
bool NVPTXABIInfo::isUnsupportedType(QualType T) const {
  ASTContext &Context = getContext();
  if (!Context.getTargetInfo().hasFloat16Type() && T->isFloat16Type())
    return true;
  if (!Context.getTargetInfo().hasFloat128Type() &&
      (T->isFloat128Type() ||
       (T->isRealFloatingType() && Context.getTypeSize(T) == 128)))
    return true;
  if (const auto *EIT = T->getAs<BitIntType>())
    return EIT->getNumBits() >
           (Context.getTargetInfo().hasInt128Type() ? 128U : 64U);
  if (!Context.getTargetInfo().hasInt128Type() && T->isIntegerType() &&
      Context.getTypeSize(T) > 64U)
    return true;
  if (const auto *AT = T->getAsArrayTypeUnsafe())
    return isUnsupportedType(AT->getElementType());
  const auto *RT = T->getAs<RecordType>();
  if (!RT)
    return false;
  const RecordDecl *RD = RT->getDecl();

  // If this is a C++ record, check the bases first.
  if (const CXXRecordDecl *CXXRD = dyn_cast<CXXRecordDecl>(RD))
    for (const CXXBaseSpecifier &I : CXXRD->bases())
      if (isUnsupportedType(I.getType()))
        return true;

  for (const FieldDecl *I : RD->fields())
    if (isUnsupportedType(I->getType()))
      return true;
  return false;
}

/// Coerce the given type into an array with maximum allowed size of elements.
ABIArgInfo NVPTXABIInfo::coerceToIntArrayWithLimit(QualType Ty,
                                                   unsigned MaxSize) const {
  // Alignment and Size are measured in bits.
  const uint64_t Size = getContext().getTypeSize(Ty);
  const uint64_t Alignment = getContext().getTypeAlign(Ty);
  const unsigned Div = std::min<unsigned>(MaxSize, Alignment);
  llvm::Type *IntType = llvm::Type::getIntNTy(getVMContext(), Div);
  const uint64_t NumElements = (Size + Div - 1) / Div;
  return ABIArgInfo::getDirect(llvm::ArrayType::get(IntType, NumElements));
}

ABIArgInfo NVPTXABIInfo::classifyReturnType(QualType RetTy) const {
  if (RetTy->isVoidType())
    return ABIArgInfo::getIgnore();

  if (getContext().getLangOpts().OpenMP &&
      getContext().getLangOpts().OpenMPIsDevice && isUnsupportedType(RetTy))
    return coerceToIntArrayWithLimit(RetTy, 64);

  // note: this is different from default ABI
  if (!RetTy->isScalarType())
    return ABIArgInfo::getDirect();

  // Treat an enum type as its underlying type.
  if (const EnumType *EnumTy = RetTy->getAs<EnumType>())
    RetTy = EnumTy->getDecl()->getIntegerType();

  return (isPromotableIntegerTypeForABI(RetTy) ? ABIArgInfo::getExtend(RetTy)
                                               : ABIArgInfo::getDirect());
}

ABIArgInfo NVPTXABIInfo::classifyArgumentType(QualType Ty) const {
  // Treat an enum type as its underlying type.
  if (const EnumType *EnumTy = Ty->getAs<EnumType>())
    Ty = EnumTy->getDecl()->getIntegerType();

  // Return aggregates type as indirect by value
  if (isAggregateTypeForABI(Ty)) {
    // Under CUDA device compilation, tex/surf builtin types are replaced with
    // object types and passed directly.
    if (getContext().getLangOpts().CUDAIsDevice) {
      if (Ty->isCUDADeviceBuiltinSurfaceType())
        return ABIArgInfo::getDirect(
            CGInfo.getCUDADeviceBuiltinSurfaceDeviceType());
      if (Ty->isCUDADeviceBuiltinTextureType())
        return ABIArgInfo::getDirect(
            CGInfo.getCUDADeviceBuiltinTextureDeviceType());
    }
    return getNaturalAlignIndirect(Ty, /* byval */ true);
  }

  if (const auto *EIT = Ty->getAs<BitIntType>()) {
    if ((EIT->getNumBits() > 128) ||
        (!getContext().getTargetInfo().hasInt128Type() &&
         EIT->getNumBits() > 64))
      return getNaturalAlignIndirect(Ty, /* byval */ true);
  }

  return (isPromotableIntegerTypeForABI(Ty) ? ABIArgInfo::getExtend(Ty)
                                            : ABIArgInfo::getDirect());
}

void NVPTXABIInfo::computeInfo(CGFunctionInfo &FI) const {
  if (!getCXXABI().classifyReturnType(FI))
    FI.getReturnInfo() = classifyReturnType(FI.getReturnType());
  for (auto &I : FI.arguments())
    I.info = classifyArgumentType(I.type);

  // Always honor user-specified calling convention.
  if (FI.getCallingConvention() != llvm::CallingConv::C)
    return;

  FI.setEffectiveCallingConvention(getRuntimeCC());
}

Address NVPTXABIInfo::EmitVAArg(CodeGenFunction &CGF, Address VAListAddr,
                                QualType Ty) const {
  llvm_unreachable("NVPTX does not support varargs");
}

void NVPTXTargetCodeGenInfo::setTargetAttributes(
    const Decl *D, llvm::GlobalValue *GV, CodeGen::CodeGenModule &M) const {
  if (GV->isDeclaration())
    return;
  const VarDecl *VD = dyn_cast_or_null<VarDecl>(D);
  if (VD) {
    if (M.getLangOpts().CUDA) {
      if (VD->getType()->isCUDADeviceBuiltinSurfaceType())
        addNVVMMetadata(GV, "surface", 1);
      else if (VD->getType()->isCUDADeviceBuiltinTextureType())
        addNVVMMetadata(GV, "texture", 1);
      return;
    }
  }

  const FunctionDecl *FD = dyn_cast_or_null<FunctionDecl>(D);
  if (!FD) return;

  llvm::Function *F = cast<llvm::Function>(GV);

  // Perform special handling in OpenCL mode
  if (M.getLangOpts().OpenCL) {
    // Use OpenCL function attributes to check for kernel functions
    // By default, all functions are device functions
    if (FD->hasAttr<OpenCLKernelAttr>()) {
      // OpenCL __kernel functions get kernel metadata
      // Create !{<func-ref>, metadata !"kernel", i32 1} node
      addNVVMMetadata(F, "kernel", 1);
      // And kernel functions are not subject to inlining
      F->addFnAttr(llvm::Attribute::NoInline);
    }
  }

  // Perform special handling in CUDA mode.
  if (M.getLangOpts().CUDA) {
    // CUDA __global__ functions get a kernel metadata entry.  Since
    // __global__ functions cannot be called from the device, we do not
    // need to set the noinline attribute.
    if (FD->hasAttr<CUDAGlobalAttr>()) {
      // Create !{<func-ref>, metadata !"kernel", i32 1} node
      addNVVMMetadata(F, "kernel", 1);
    }
    if (CUDALaunchBoundsAttr *Attr = FD->getAttr<CUDALaunchBoundsAttr>()) {
      // Create !{<func-ref>, metadata !"maxntidx", i32 <val>} node
      llvm::APSInt MaxThreads(32);
      MaxThreads = Attr->getMaxThreads()->EvaluateKnownConstInt(M.getContext());
      if (MaxThreads > 0)
        addNVVMMetadata(F, "maxntidx", MaxThreads.getExtValue());

      // min blocks is an optional argument for CUDALaunchBoundsAttr. If it was
      // not specified in __launch_bounds__ or if the user specified a 0 value,
      // we don't have to add a PTX directive.
      if (Attr->getMinBlocks()) {
        llvm::APSInt MinBlocks(32);
        MinBlocks = Attr->getMinBlocks()->EvaluateKnownConstInt(M.getContext());
        if (MinBlocks > 0)
          // Create !{<func-ref>, metadata !"minctasm", i32 <val>} node
          addNVVMMetadata(F, "minctasm", MinBlocks.getExtValue());
      }
    }
  }
}

void NVPTXTargetCodeGenInfo::addNVVMMetadata(llvm::GlobalValue *GV,
                                             StringRef Name, int Operand) {
  llvm::Module *M = GV->getParent();
  llvm::LLVMContext &Ctx = M->getContext();

  // Get "nvvm.annotations" metadata node
  llvm::NamedMDNode *MD = M->getOrInsertNamedMetadata("nvvm.annotations");

  llvm::Metadata *MDVals[] = {
      llvm::ConstantAsMetadata::get(GV), llvm::MDString::get(Ctx, Name),
      llvm::ConstantAsMetadata::get(
          llvm::ConstantInt::get(llvm::Type::getInt32Ty(Ctx), Operand))};
  // Append metadata to nvvm.annotations
  MD->addOperand(llvm::MDNode::get(Ctx, MDVals));
}

bool NVPTXTargetCodeGenInfo::shouldEmitStaticExternCAliases() const {
  return false;
}
}

//===----------------------------------------------------------------------===//
// SystemZ ABI Implementation
//===----------------------------------------------------------------------===//

namespace {

class SystemZABIInfo : public SwiftABIInfo {
  bool HasVector;
  bool IsSoftFloatABI;

public:
  SystemZABIInfo(CodeGenTypes &CGT, bool HV, bool SF)
    : SwiftABIInfo(CGT), HasVector(HV), IsSoftFloatABI(SF) {}

  bool isPromotableIntegerTypeForABI(QualType Ty) const;
  bool isCompoundType(QualType Ty) const;
  bool isVectorArgumentType(QualType Ty) const;
  bool isFPArgumentType(QualType Ty) const;
  QualType GetSingleElementType(QualType Ty) const;

  ABIArgInfo classifyReturnType(QualType RetTy) const;
  ABIArgInfo classifyArgumentType(QualType ArgTy) const;

  void computeInfo(CGFunctionInfo &FI) const override {
    if (!getCXXABI().classifyReturnType(FI))
      FI.getReturnInfo() = classifyReturnType(FI.getReturnType());
    for (auto &I : FI.arguments())
      I.info = classifyArgumentType(I.type);
  }

  Address EmitVAArg(CodeGenFunction &CGF, Address VAListAddr,
                    QualType Ty) const override;

  bool shouldPassIndirectlyForSwift(ArrayRef<llvm::Type*> scalars,
                                    bool asReturnValue) const override {
    return occupiesMoreThan(CGT, scalars, /*total*/ 4);
  }
  bool isSwiftErrorInRegister() const override {
    return false;
  }
};

class SystemZTargetCodeGenInfo : public TargetCodeGenInfo {
public:
  SystemZTargetCodeGenInfo(CodeGenTypes &CGT, bool HasVector, bool SoftFloatABI)
      : TargetCodeGenInfo(
            std::make_unique<SystemZABIInfo>(CGT, HasVector, SoftFloatABI)) {}

  llvm::Value *testFPKind(llvm::Value *V, unsigned BuiltinID,
                          CGBuilderTy &Builder,
                          CodeGenModule &CGM) const override {
    assert(V->getType()->isFloatingPointTy() && "V should have an FP type.");
    // Only use TDC in constrained FP mode.
    if (!Builder.getIsFPConstrained())
      return nullptr;

    llvm::Type *Ty = V->getType();
    if (Ty->isFloatTy() || Ty->isDoubleTy() || Ty->isFP128Ty()) {
      llvm::Module &M = CGM.getModule();
      auto &Ctx = M.getContext();
      llvm::Function *TDCFunc =
          llvm::Intrinsic::getDeclaration(&M, llvm::Intrinsic::s390_tdc, Ty);
      unsigned TDCBits = 0;
      switch (BuiltinID) {
      case Builtin::BI__builtin_isnan:
        TDCBits = 0xf;
        break;
      case Builtin::BIfinite:
      case Builtin::BI__finite:
      case Builtin::BIfinitef:
      case Builtin::BI__finitef:
      case Builtin::BIfinitel:
      case Builtin::BI__finitel:
      case Builtin::BI__builtin_isfinite:
        TDCBits = 0xfc0;
        break;
      case Builtin::BI__builtin_isinf:
        TDCBits = 0x30;
        break;
      default:
        break;
      }
      if (TDCBits)
        return Builder.CreateCall(
            TDCFunc,
            {V, llvm::ConstantInt::get(llvm::Type::getInt64Ty(Ctx), TDCBits)});
    }
    return nullptr;
  }
};
}

bool SystemZABIInfo::isPromotableIntegerTypeForABI(QualType Ty) const {
  // Treat an enum type as its underlying type.
  if (const EnumType *EnumTy = Ty->getAs<EnumType>())
    Ty = EnumTy->getDecl()->getIntegerType();

  // Promotable integer types are required to be promoted by the ABI.
  if (ABIInfo::isPromotableIntegerTypeForABI(Ty))
    return true;

  if (const auto *EIT = Ty->getAs<BitIntType>())
    if (EIT->getNumBits() < 64)
      return true;

  // 32-bit values must also be promoted.
  if (const BuiltinType *BT = Ty->getAs<BuiltinType>())
    switch (BT->getKind()) {
    case BuiltinType::Int:
    case BuiltinType::UInt:
      return true;
    default:
      return false;
    }
  return false;
}

bool SystemZABIInfo::isCompoundType(QualType Ty) const {
  return (Ty->isAnyComplexType() ||
          Ty->isVectorType() ||
          isAggregateTypeForABI(Ty));
}

bool SystemZABIInfo::isVectorArgumentType(QualType Ty) const {
  return (HasVector &&
          Ty->isVectorType() &&
          getContext().getTypeSize(Ty) <= 128);
}

bool SystemZABIInfo::isFPArgumentType(QualType Ty) const {
  if (IsSoftFloatABI)
    return false;

  if (const BuiltinType *BT = Ty->getAs<BuiltinType>())
    switch (BT->getKind()) {
    case BuiltinType::Float:
    case BuiltinType::Double:
      return true;
    default:
      return false;
    }

  return false;
}

QualType SystemZABIInfo::GetSingleElementType(QualType Ty) const {
  const RecordType *RT = Ty->getAs<RecordType>();

  if (RT && RT->isStructureOrClassType()) {
    const RecordDecl *RD = RT->getDecl();
    QualType Found;

    // If this is a C++ record, check the bases first.
    if (const CXXRecordDecl *CXXRD = dyn_cast<CXXRecordDecl>(RD))
      for (const auto &I : CXXRD->bases()) {
        QualType Base = I.getType();

        // Empty bases don't affect things either way.
        if (isEmptyRecord(getContext(), Base, true))
          continue;

        if (!Found.isNull())
          return Ty;
        Found = GetSingleElementType(Base);
      }

    // Check the fields.
    for (const auto *FD : RD->fields()) {
      // Unlike isSingleElementStruct(), empty structure and array fields
      // do count.  So do anonymous bitfields that aren't zero-sized.

      // Like isSingleElementStruct(), ignore C++20 empty data members.
      if (FD->hasAttr<NoUniqueAddressAttr>() &&
          isEmptyRecord(getContext(), FD->getType(), true))
        continue;

      // Unlike isSingleElementStruct(), arrays do not count.
      // Nested structures still do though.
      if (!Found.isNull())
        return Ty;
      Found = GetSingleElementType(FD->getType());
    }

    // Unlike isSingleElementStruct(), trailing padding is allowed.
    // An 8-byte aligned struct s { float f; } is passed as a double.
    if (!Found.isNull())
      return Found;
  }

  return Ty;
}

Address SystemZABIInfo::EmitVAArg(CodeGenFunction &CGF, Address VAListAddr,
                                  QualType Ty) const {
  // Assume that va_list type is correct; should be pointer to LLVM type:
  // struct {
  //   i64 __gpr;
  //   i64 __fpr;
  //   i8 *__overflow_arg_area;
  //   i8 *__reg_save_area;
  // };

  // Every non-vector argument occupies 8 bytes and is passed by preference
  // in either GPRs or FPRs.  Vector arguments occupy 8 or 16 bytes and are
  // always passed on the stack.
  Ty = getContext().getCanonicalType(Ty);
  auto TyInfo = getContext().getTypeInfoInChars(Ty);
  llvm::Type *ArgTy = CGF.ConvertTypeForMem(Ty);
  llvm::Type *DirectTy = ArgTy;
  ABIArgInfo AI = classifyArgumentType(Ty);
  bool IsIndirect = AI.isIndirect();
  bool InFPRs = false;
  bool IsVector = false;
  CharUnits UnpaddedSize;
  CharUnits DirectAlign;
  if (IsIndirect) {
    DirectTy = llvm::PointerType::getUnqual(DirectTy);
    UnpaddedSize = DirectAlign = CharUnits::fromQuantity(8);
  } else {
    if (AI.getCoerceToType())
      ArgTy = AI.getCoerceToType();
    InFPRs = (!IsSoftFloatABI && (ArgTy->isFloatTy() || ArgTy->isDoubleTy()));
    IsVector = ArgTy->isVectorTy();
    UnpaddedSize = TyInfo.Width;
    DirectAlign = TyInfo.Align;
  }
  CharUnits PaddedSize = CharUnits::fromQuantity(8);
  if (IsVector && UnpaddedSize > PaddedSize)
    PaddedSize = CharUnits::fromQuantity(16);
  assert((UnpaddedSize <= PaddedSize) && "Invalid argument size.");

  CharUnits Padding = (PaddedSize - UnpaddedSize);

  llvm::Type *IndexTy = CGF.Int64Ty;
  llvm::Value *PaddedSizeV =
    llvm::ConstantInt::get(IndexTy, PaddedSize.getQuantity());

  if (IsVector) {
    // Work out the address of a vector argument on the stack.
    // Vector arguments are always passed in the high bits of a
    // single (8 byte) or double (16 byte) stack slot.
    Address OverflowArgAreaPtr =
        CGF.Builder.CreateStructGEP(VAListAddr, 2, "overflow_arg_area_ptr");
    Address OverflowArgArea =
        Address(CGF.Builder.CreateLoad(OverflowArgAreaPtr, "overflow_arg_area"),
                CGF.Int8Ty, TyInfo.Align);
    Address MemAddr =
        CGF.Builder.CreateElementBitCast(OverflowArgArea, DirectTy, "mem_addr");

    // Update overflow_arg_area_ptr pointer
    llvm::Value *NewOverflowArgArea = CGF.Builder.CreateGEP(
        OverflowArgArea.getElementType(), OverflowArgArea.getPointer(),
        PaddedSizeV, "overflow_arg_area");
    CGF.Builder.CreateStore(NewOverflowArgArea, OverflowArgAreaPtr);

    return MemAddr;
  }

  assert(PaddedSize.getQuantity() == 8);

  unsigned MaxRegs, RegCountField, RegSaveIndex;
  CharUnits RegPadding;
  if (InFPRs) {
    MaxRegs = 4; // Maximum of 4 FPR arguments
    RegCountField = 1; // __fpr
    RegSaveIndex = 16; // save offset for f0
    RegPadding = CharUnits(); // floats are passed in the high bits of an FPR
  } else {
    MaxRegs = 5; // Maximum of 5 GPR arguments
    RegCountField = 0; // __gpr
    RegSaveIndex = 2; // save offset for r2
    RegPadding = Padding; // values are passed in the low bits of a GPR
  }

  Address RegCountPtr =
      CGF.Builder.CreateStructGEP(VAListAddr, RegCountField, "reg_count_ptr");
  llvm::Value *RegCount = CGF.Builder.CreateLoad(RegCountPtr, "reg_count");
  llvm::Value *MaxRegsV = llvm::ConstantInt::get(IndexTy, MaxRegs);
  llvm::Value *InRegs = CGF.Builder.CreateICmpULT(RegCount, MaxRegsV,
                                                 "fits_in_regs");

  llvm::BasicBlock *InRegBlock = CGF.createBasicBlock("vaarg.in_reg");
  llvm::BasicBlock *InMemBlock = CGF.createBasicBlock("vaarg.in_mem");
  llvm::BasicBlock *ContBlock = CGF.createBasicBlock("vaarg.end");
  CGF.Builder.CreateCondBr(InRegs, InRegBlock, InMemBlock);

  // Emit code to load the value if it was passed in registers.
  CGF.EmitBlock(InRegBlock);

  // Work out the address of an argument register.
  llvm::Value *ScaledRegCount =
    CGF.Builder.CreateMul(RegCount, PaddedSizeV, "scaled_reg_count");
  llvm::Value *RegBase =
    llvm::ConstantInt::get(IndexTy, RegSaveIndex * PaddedSize.getQuantity()
                                      + RegPadding.getQuantity());
  llvm::Value *RegOffset =
    CGF.Builder.CreateAdd(ScaledRegCount, RegBase, "reg_offset");
  Address RegSaveAreaPtr =
      CGF.Builder.CreateStructGEP(VAListAddr, 3, "reg_save_area_ptr");
  llvm::Value *RegSaveArea =
      CGF.Builder.CreateLoad(RegSaveAreaPtr, "reg_save_area");
  Address RawRegAddr(
      CGF.Builder.CreateGEP(CGF.Int8Ty, RegSaveArea, RegOffset, "raw_reg_addr"),
      CGF.Int8Ty, PaddedSize);
  Address RegAddr =
      CGF.Builder.CreateElementBitCast(RawRegAddr, DirectTy, "reg_addr");

  // Update the register count
  llvm::Value *One = llvm::ConstantInt::get(IndexTy, 1);
  llvm::Value *NewRegCount =
    CGF.Builder.CreateAdd(RegCount, One, "reg_count");
  CGF.Builder.CreateStore(NewRegCount, RegCountPtr);
  CGF.EmitBranch(ContBlock);

  // Emit code to load the value if it was passed in memory.
  CGF.EmitBlock(InMemBlock);

  // Work out the address of a stack argument.
  Address OverflowArgAreaPtr =
      CGF.Builder.CreateStructGEP(VAListAddr, 2, "overflow_arg_area_ptr");
  Address OverflowArgArea =
      Address(CGF.Builder.CreateLoad(OverflowArgAreaPtr, "overflow_arg_area"),
              CGF.Int8Ty, PaddedSize);
  Address RawMemAddr =
      CGF.Builder.CreateConstByteGEP(OverflowArgArea, Padding, "raw_mem_addr");
  Address MemAddr =
    CGF.Builder.CreateElementBitCast(RawMemAddr, DirectTy, "mem_addr");

  // Update overflow_arg_area_ptr pointer
  llvm::Value *NewOverflowArgArea =
    CGF.Builder.CreateGEP(OverflowArgArea.getElementType(),
                          OverflowArgArea.getPointer(), PaddedSizeV,
                          "overflow_arg_area");
  CGF.Builder.CreateStore(NewOverflowArgArea, OverflowArgAreaPtr);
  CGF.EmitBranch(ContBlock);

  // Return the appropriate result.
  CGF.EmitBlock(ContBlock);
  Address ResAddr = emitMergePHI(CGF, RegAddr, InRegBlock, MemAddr, InMemBlock,
                                 "va_arg.addr");

  if (IsIndirect)
    ResAddr = Address(CGF.Builder.CreateLoad(ResAddr, "indirect_arg"), ArgTy,
                      TyInfo.Align);

  return ResAddr;
}

ABIArgInfo SystemZABIInfo::classifyReturnType(QualType RetTy) const {
  if (RetTy->isVoidType())
    return ABIArgInfo::getIgnore();
  if (isVectorArgumentType(RetTy))
    return ABIArgInfo::getDirect();
  if (isCompoundType(RetTy) || getContext().getTypeSize(RetTy) > 64)
    return getNaturalAlignIndirect(RetTy);
  return (isPromotableIntegerTypeForABI(RetTy) ? ABIArgInfo::getExtend(RetTy)
                                               : ABIArgInfo::getDirect());
}

ABIArgInfo SystemZABIInfo::classifyArgumentType(QualType Ty) const {
  // Handle the generic C++ ABI.
  if (CGCXXABI::RecordArgABI RAA = getRecordArgABI(Ty, getCXXABI()))
    return getNaturalAlignIndirect(Ty, RAA == CGCXXABI::RAA_DirectInMemory);

  // Integers and enums are extended to full register width.
  if (isPromotableIntegerTypeForABI(Ty))
    return ABIArgInfo::getExtend(Ty);

  // Handle vector types and vector-like structure types.  Note that
  // as opposed to float-like structure types, we do not allow any
  // padding for vector-like structures, so verify the sizes match.
  uint64_t Size = getContext().getTypeSize(Ty);
  QualType SingleElementTy = GetSingleElementType(Ty);
  if (isVectorArgumentType(SingleElementTy) &&
      getContext().getTypeSize(SingleElementTy) == Size)
    return ABIArgInfo::getDirect(CGT.ConvertType(SingleElementTy));

  // Values that are not 1, 2, 4 or 8 bytes in size are passed indirectly.
  if (Size != 8 && Size != 16 && Size != 32 && Size != 64)
    return getNaturalAlignIndirect(Ty, /*ByVal=*/false);

  // Handle small structures.
  if (const RecordType *RT = Ty->getAs<RecordType>()) {
    // Structures with flexible arrays have variable length, so really
    // fail the size test above.
    const RecordDecl *RD = RT->getDecl();
    if (RD->hasFlexibleArrayMember())
      return getNaturalAlignIndirect(Ty, /*ByVal=*/false);

    // The structure is passed as an unextended integer, a float, or a double.
    llvm::Type *PassTy;
    if (isFPArgumentType(SingleElementTy)) {
      assert(Size == 32 || Size == 64);
      if (Size == 32)
        PassTy = llvm::Type::getFloatTy(getVMContext());
      else
        PassTy = llvm::Type::getDoubleTy(getVMContext());
    } else
      PassTy = llvm::IntegerType::get(getVMContext(), Size);
    return ABIArgInfo::getDirect(PassTy);
  }

  // Non-structure compounds are passed indirectly.
  if (isCompoundType(Ty))
    return getNaturalAlignIndirect(Ty, /*ByVal=*/false);

  return ABIArgInfo::getDirect(nullptr);
}

//===----------------------------------------------------------------------===//
// MSP430 ABI Implementation
//===----------------------------------------------------------------------===//

namespace {

class MSP430ABIInfo : public DefaultABIInfo {
  static ABIArgInfo complexArgInfo() {
    ABIArgInfo Info = ABIArgInfo::getDirect();
    Info.setCanBeFlattened(false);
    return Info;
  }

public:
  MSP430ABIInfo(CodeGenTypes &CGT) : DefaultABIInfo(CGT) {}

  ABIArgInfo classifyReturnType(QualType RetTy) const {
    if (RetTy->isAnyComplexType())
      return complexArgInfo();

    return DefaultABIInfo::classifyReturnType(RetTy);
  }

  ABIArgInfo classifyArgumentType(QualType RetTy) const {
    if (RetTy->isAnyComplexType())
      return complexArgInfo();

    return DefaultABIInfo::classifyArgumentType(RetTy);
  }

  // Just copy the original implementations because
  // DefaultABIInfo::classify{Return,Argument}Type() are not virtual
  void computeInfo(CGFunctionInfo &FI) const override {
    if (!getCXXABI().classifyReturnType(FI))
      FI.getReturnInfo() = classifyReturnType(FI.getReturnType());
    for (auto &I : FI.arguments())
      I.info = classifyArgumentType(I.type);
  }

  Address EmitVAArg(CodeGenFunction &CGF, Address VAListAddr,
                    QualType Ty) const override {
    return EmitVAArgInstr(CGF, VAListAddr, Ty, classifyArgumentType(Ty));
  }
};

class MSP430TargetCodeGenInfo : public TargetCodeGenInfo {
public:
  MSP430TargetCodeGenInfo(CodeGenTypes &CGT)
      : TargetCodeGenInfo(std::make_unique<MSP430ABIInfo>(CGT)) {}
  void setTargetAttributes(const Decl *D, llvm::GlobalValue *GV,
                           CodeGen::CodeGenModule &M) const override;
};

}

void MSP430TargetCodeGenInfo::setTargetAttributes(
    const Decl *D, llvm::GlobalValue *GV, CodeGen::CodeGenModule &M) const {
  if (GV->isDeclaration())
    return;
  if (const FunctionDecl *FD = dyn_cast_or_null<FunctionDecl>(D)) {
    const auto *InterruptAttr = FD->getAttr<MSP430InterruptAttr>();
    if (!InterruptAttr)
      return;

    // Handle 'interrupt' attribute:
    llvm::Function *F = cast<llvm::Function>(GV);

    // Step 1: Set ISR calling convention.
    F->setCallingConv(llvm::CallingConv::MSP430_INTR);

    // Step 2: Add attributes goodness.
    F->addFnAttr(llvm::Attribute::NoInline);
    F->addFnAttr("interrupt", llvm::utostr(InterruptAttr->getNumber()));
  }
}

//===----------------------------------------------------------------------===//
// MIPS ABI Implementation.  This works for both little-endian and
// big-endian variants.
//===----------------------------------------------------------------------===//

namespace {
class MipsABIInfo : public ABIInfo {
  bool IsO32;
  unsigned MinABIStackAlignInBytes, StackAlignInBytes;
  void CoerceToIntArgs(uint64_t TySize,
                       SmallVectorImpl<llvm::Type *> &ArgList) const;
  llvm::Type* HandleAggregates(QualType Ty, uint64_t TySize) const;
  llvm::Type* returnAggregateInRegs(QualType RetTy, uint64_t Size) const;
  llvm::Type* getPaddingType(uint64_t Align, uint64_t Offset) const;
public:
  MipsABIInfo(CodeGenTypes &CGT, bool _IsO32) :
    ABIInfo(CGT), IsO32(_IsO32), MinABIStackAlignInBytes(IsO32 ? 4 : 8),
    StackAlignInBytes(IsO32 ? 8 : 16) {}

  ABIArgInfo classifyReturnType(QualType RetTy) const;
  ABIArgInfo classifyArgumentType(QualType RetTy, uint64_t &Offset) const;
  void computeInfo(CGFunctionInfo &FI) const override;
  Address EmitVAArg(CodeGenFunction &CGF, Address VAListAddr,
                    QualType Ty) const override;
  ABIArgInfo extendType(QualType Ty) const;
};

class MIPSTargetCodeGenInfo : public TargetCodeGenInfo {
  unsigned SizeOfUnwindException;
public:
  MIPSTargetCodeGenInfo(CodeGenTypes &CGT, bool IsO32)
      : TargetCodeGenInfo(std::make_unique<MipsABIInfo>(CGT, IsO32)),
        SizeOfUnwindException(IsO32 ? 24 : 32) {}

  int getDwarfEHStackPointer(CodeGen::CodeGenModule &CGM) const override {
    return 29;
  }

  void setTargetAttributes(const Decl *D, llvm::GlobalValue *GV,
                           CodeGen::CodeGenModule &CGM) const override {
    const FunctionDecl *FD = dyn_cast_or_null<FunctionDecl>(D);
    if (!FD) return;
    llvm::Function *Fn = cast<llvm::Function>(GV);

    if (FD->hasAttr<MipsLongCallAttr>())
      Fn->addFnAttr("long-call");
    else if (FD->hasAttr<MipsShortCallAttr>())
      Fn->addFnAttr("short-call");

    // Other attributes do not have a meaning for declarations.
    if (GV->isDeclaration())
      return;

    if (FD->hasAttr<Mips16Attr>()) {
      Fn->addFnAttr("mips16");
    }
    else if (FD->hasAttr<NoMips16Attr>()) {
      Fn->addFnAttr("nomips16");
    }

    if (FD->hasAttr<MicroMipsAttr>())
      Fn->addFnAttr("micromips");
    else if (FD->hasAttr<NoMicroMipsAttr>())
      Fn->addFnAttr("nomicromips");

    const MipsInterruptAttr *Attr = FD->getAttr<MipsInterruptAttr>();
    if (!Attr)
      return;

    const char *Kind;
    switch (Attr->getInterrupt()) {
    case MipsInterruptAttr::eic:     Kind = "eic"; break;
    case MipsInterruptAttr::sw0:     Kind = "sw0"; break;
    case MipsInterruptAttr::sw1:     Kind = "sw1"; break;
    case MipsInterruptAttr::hw0:     Kind = "hw0"; break;
    case MipsInterruptAttr::hw1:     Kind = "hw1"; break;
    case MipsInterruptAttr::hw2:     Kind = "hw2"; break;
    case MipsInterruptAttr::hw3:     Kind = "hw3"; break;
    case MipsInterruptAttr::hw4:     Kind = "hw4"; break;
    case MipsInterruptAttr::hw5:     Kind = "hw5"; break;
    }

    Fn->addFnAttr("interrupt", Kind);

  }

  bool initDwarfEHRegSizeTable(CodeGen::CodeGenFunction &CGF,
                               llvm::Value *Address) const override;

  unsigned getSizeOfUnwindException() const override {
    return SizeOfUnwindException;
  }
};
}

void MipsABIInfo::CoerceToIntArgs(
    uint64_t TySize, SmallVectorImpl<llvm::Type *> &ArgList) const {
  llvm::IntegerType *IntTy =
    llvm::IntegerType::get(getVMContext(), MinABIStackAlignInBytes * 8);

  // Add (TySize / MinABIStackAlignInBytes) args of IntTy.
  for (unsigned N = TySize / (MinABIStackAlignInBytes * 8); N; --N)
    ArgList.push_back(IntTy);

  // If necessary, add one more integer type to ArgList.
  unsigned R = TySize % (MinABIStackAlignInBytes * 8);

  if (R)
    ArgList.push_back(llvm::IntegerType::get(getVMContext(), R));
}

// In N32/64, an aligned double precision floating point field is passed in
// a register.
llvm::Type* MipsABIInfo::HandleAggregates(QualType Ty, uint64_t TySize) const {
  SmallVector<llvm::Type*, 8> ArgList, IntArgList;

  if (IsO32) {
    CoerceToIntArgs(TySize, ArgList);
    return llvm::StructType::get(getVMContext(), ArgList);
  }

  if (Ty->isComplexType())
    return CGT.ConvertType(Ty);

  const RecordType *RT = Ty->getAs<RecordType>();

  // Unions/vectors are passed in integer registers.
  if (!RT || !RT->isStructureOrClassType()) {
    CoerceToIntArgs(TySize, ArgList);
    return llvm::StructType::get(getVMContext(), ArgList);
  }

  const RecordDecl *RD = RT->getDecl();
  const ASTRecordLayout &Layout = getContext().getASTRecordLayout(RD);
  assert(!(TySize % 8) && "Size of structure must be multiple of 8.");

  uint64_t LastOffset = 0;
  unsigned idx = 0;
  llvm::IntegerType *I64 = llvm::IntegerType::get(getVMContext(), 64);

  // Iterate over fields in the struct/class and check if there are any aligned
  // double fields.
  for (RecordDecl::field_iterator i = RD->field_begin(), e = RD->field_end();
       i != e; ++i, ++idx) {
    const QualType Ty = i->getType();
    const BuiltinType *BT = Ty->getAs<BuiltinType>();

    if (!BT || BT->getKind() != BuiltinType::Double)
      continue;

    uint64_t Offset = Layout.getFieldOffset(idx);
    if (Offset % 64) // Ignore doubles that are not aligned.
      continue;

    // Add ((Offset - LastOffset) / 64) args of type i64.
    for (unsigned j = (Offset - LastOffset) / 64; j > 0; --j)
      ArgList.push_back(I64);

    // Add double type.
    ArgList.push_back(llvm::Type::getDoubleTy(getVMContext()));
    LastOffset = Offset + 64;
  }

  CoerceToIntArgs(TySize - LastOffset, IntArgList);
  ArgList.append(IntArgList.begin(), IntArgList.end());

  return llvm::StructType::get(getVMContext(), ArgList);
}

llvm::Type *MipsABIInfo::getPaddingType(uint64_t OrigOffset,
                                        uint64_t Offset) const {
  if (OrigOffset + MinABIStackAlignInBytes > Offset)
    return nullptr;

  return llvm::IntegerType::get(getVMContext(), (Offset - OrigOffset) * 8);
}

ABIArgInfo
MipsABIInfo::classifyArgumentType(QualType Ty, uint64_t &Offset) const {
  Ty = useFirstFieldIfTransparentUnion(Ty);

  uint64_t OrigOffset = Offset;
  uint64_t TySize = getContext().getTypeSize(Ty);
  uint64_t Align = getContext().getTypeAlign(Ty) / 8;

  Align = std::min(std::max(Align, (uint64_t)MinABIStackAlignInBytes),
                   (uint64_t)StackAlignInBytes);
  unsigned CurrOffset = llvm::alignTo(Offset, Align);
  Offset = CurrOffset + llvm::alignTo(TySize, Align * 8) / 8;

  if (isAggregateTypeForABI(Ty) || Ty->isVectorType()) {
    // Ignore empty aggregates.
    if (TySize == 0)
      return ABIArgInfo::getIgnore();

    if (CGCXXABI::RecordArgABI RAA = getRecordArgABI(Ty, getCXXABI())) {
      Offset = OrigOffset + MinABIStackAlignInBytes;
      return getNaturalAlignIndirect(Ty, RAA == CGCXXABI::RAA_DirectInMemory);
    }

    // If we have reached here, aggregates are passed directly by coercing to
    // another structure type. Padding is inserted if the offset of the
    // aggregate is unaligned.
    ABIArgInfo ArgInfo =
        ABIArgInfo::getDirect(HandleAggregates(Ty, TySize), 0,
                              getPaddingType(OrigOffset, CurrOffset));
    ArgInfo.setInReg(true);
    return ArgInfo;
  }

  // Treat an enum type as its underlying type.
  if (const EnumType *EnumTy = Ty->getAs<EnumType>())
    Ty = EnumTy->getDecl()->getIntegerType();

  // Make sure we pass indirectly things that are too large.
  if (const auto *EIT = Ty->getAs<BitIntType>())
    if (EIT->getNumBits() > 128 ||
        (EIT->getNumBits() > 64 &&
         !getContext().getTargetInfo().hasInt128Type()))
      return getNaturalAlignIndirect(Ty);

  // All integral types are promoted to the GPR width.
  if (Ty->isIntegralOrEnumerationType())
    return extendType(Ty);

  return ABIArgInfo::getDirect(
      nullptr, 0, IsO32 ? nullptr : getPaddingType(OrigOffset, CurrOffset));
}

llvm::Type*
MipsABIInfo::returnAggregateInRegs(QualType RetTy, uint64_t Size) const {
  const RecordType *RT = RetTy->getAs<RecordType>();
  SmallVector<llvm::Type*, 8> RTList;

  if (RT && RT->isStructureOrClassType()) {
    const RecordDecl *RD = RT->getDecl();
    const ASTRecordLayout &Layout = getContext().getASTRecordLayout(RD);
    unsigned FieldCnt = Layout.getFieldCount();

    // N32/64 returns struct/classes in floating point registers if the
    // following conditions are met:
    // 1. The size of the struct/class is no larger than 128-bit.
    // 2. The struct/class has one or two fields all of which are floating
    //    point types.
    // 3. The offset of the first field is zero (this follows what gcc does).
    //
    // Any other composite results are returned in integer registers.
    //
    if (FieldCnt && (FieldCnt <= 2) && !Layout.getFieldOffset(0)) {
      RecordDecl::field_iterator b = RD->field_begin(), e = RD->field_end();
      for (; b != e; ++b) {
        const BuiltinType *BT = b->getType()->getAs<BuiltinType>();

        if (!BT || !BT->isFloatingPoint())
          break;

        RTList.push_back(CGT.ConvertType(b->getType()));
      }

      if (b == e)
        return llvm::StructType::get(getVMContext(), RTList,
                                     RD->hasAttr<PackedAttr>());

      RTList.clear();
    }
  }

  CoerceToIntArgs(Size, RTList);
  return llvm::StructType::get(getVMContext(), RTList);
}

ABIArgInfo MipsABIInfo::classifyReturnType(QualType RetTy) const {
  uint64_t Size = getContext().getTypeSize(RetTy);

  if (RetTy->isVoidType())
    return ABIArgInfo::getIgnore();

  // O32 doesn't treat zero-sized structs differently from other structs.
  // However, N32/N64 ignores zero sized return values.
  if (!IsO32 && Size == 0)
    return ABIArgInfo::getIgnore();

  if (isAggregateTypeForABI(RetTy) || RetTy->isVectorType()) {
    if (Size <= 128) {
      if (RetTy->isAnyComplexType())
        return ABIArgInfo::getDirect();

      // O32 returns integer vectors in registers and N32/N64 returns all small
      // aggregates in registers.
      if (!IsO32 ||
          (RetTy->isVectorType() && !RetTy->hasFloatingRepresentation())) {
        ABIArgInfo ArgInfo =
            ABIArgInfo::getDirect(returnAggregateInRegs(RetTy, Size));
        ArgInfo.setInReg(true);
        return ArgInfo;
      }
    }

    return getNaturalAlignIndirect(RetTy);
  }

  // Treat an enum type as its underlying type.
  if (const EnumType *EnumTy = RetTy->getAs<EnumType>())
    RetTy = EnumTy->getDecl()->getIntegerType();

  // Make sure we pass indirectly things that are too large.
  if (const auto *EIT = RetTy->getAs<BitIntType>())
    if (EIT->getNumBits() > 128 ||
        (EIT->getNumBits() > 64 &&
         !getContext().getTargetInfo().hasInt128Type()))
      return getNaturalAlignIndirect(RetTy);

  if (isPromotableIntegerTypeForABI(RetTy))
    return ABIArgInfo::getExtend(RetTy);

  if ((RetTy->isUnsignedIntegerOrEnumerationType() ||
      RetTy->isSignedIntegerOrEnumerationType()) && Size == 32 && !IsO32)
    return ABIArgInfo::getSignExtend(RetTy);

  return ABIArgInfo::getDirect();
}

void MipsABIInfo::computeInfo(CGFunctionInfo &FI) const {
  ABIArgInfo &RetInfo = FI.getReturnInfo();
  if (!getCXXABI().classifyReturnType(FI))
    RetInfo = classifyReturnType(FI.getReturnType());

  // Check if a pointer to an aggregate is passed as a hidden argument.
  uint64_t Offset = RetInfo.isIndirect() ? MinABIStackAlignInBytes : 0;

  for (auto &I : FI.arguments())
    I.info = classifyArgumentType(I.type, Offset);
}

Address MipsABIInfo::EmitVAArg(CodeGenFunction &CGF, Address VAListAddr,
                               QualType OrigTy) const {
  QualType Ty = OrigTy;

  // Integer arguments are promoted to 32-bit on O32 and 64-bit on N32/N64.
  // Pointers are also promoted in the same way but this only matters for N32.
  unsigned SlotSizeInBits = IsO32 ? 32 : 64;
  unsigned PtrWidth = getTarget().getPointerWidth(0);
  bool DidPromote = false;
  if ((Ty->isIntegerType() &&
          getContext().getIntWidth(Ty) < SlotSizeInBits) ||
      (Ty->isPointerType() && PtrWidth < SlotSizeInBits)) {
    DidPromote = true;
    Ty = getContext().getIntTypeForBitwidth(SlotSizeInBits,
                                            Ty->isSignedIntegerType());
  }

  auto TyInfo = getContext().getTypeInfoInChars(Ty);

  // The alignment of things in the argument area is never larger than
  // StackAlignInBytes.
  TyInfo.Align =
    std::min(TyInfo.Align, CharUnits::fromQuantity(StackAlignInBytes));

  // MinABIStackAlignInBytes is the size of argument slots on the stack.
  CharUnits ArgSlotSize = CharUnits::fromQuantity(MinABIStackAlignInBytes);

  Address Addr = emitVoidPtrVAArg(CGF, VAListAddr, Ty, /*indirect*/ false,
                          TyInfo, ArgSlotSize, /*AllowHigherAlign*/ true);


  // If there was a promotion, "unpromote" into a temporary.
  // TODO: can we just use a pointer into a subset of the original slot?
  if (DidPromote) {
    Address Temp = CGF.CreateMemTemp(OrigTy, "vaarg.promotion-temp");
    llvm::Value *Promoted = CGF.Builder.CreateLoad(Addr);

    // Truncate down to the right width.
    llvm::Type *IntTy = (OrigTy->isIntegerType() ? Temp.getElementType()
                                                 : CGF.IntPtrTy);
    llvm::Value *V = CGF.Builder.CreateTrunc(Promoted, IntTy);
    if (OrigTy->isPointerType())
      V = CGF.Builder.CreateIntToPtr(V, Temp.getElementType());

    CGF.Builder.CreateStore(V, Temp);
    Addr = Temp;
  }

  return Addr;
}

ABIArgInfo MipsABIInfo::extendType(QualType Ty) const {
  int TySize = getContext().getTypeSize(Ty);

  // MIPS64 ABI requires unsigned 32 bit integers to be sign extended.
  if (Ty->isUnsignedIntegerOrEnumerationType() && TySize == 32)
    return ABIArgInfo::getSignExtend(Ty);

  return ABIArgInfo::getExtend(Ty);
}

bool
MIPSTargetCodeGenInfo::initDwarfEHRegSizeTable(CodeGen::CodeGenFunction &CGF,
                                               llvm::Value *Address) const {
  // This information comes from gcc's implementation, which seems to
  // as canonical as it gets.

  // Everything on MIPS is 4 bytes.  Double-precision FP registers
  // are aliased to pairs of single-precision FP registers.
  llvm::Value *Four8 = llvm::ConstantInt::get(CGF.Int8Ty, 4);

  // 0-31 are the general purpose registers, $0 - $31.
  // 32-63 are the floating-point registers, $f0 - $f31.
  // 64 and 65 are the multiply/divide registers, $hi and $lo.
  // 66 is the (notional, I think) register for signal-handler return.
  AssignToArrayRange(CGF.Builder, Address, Four8, 0, 65);

  // 67-74 are the floating-point status registers, $fcc0 - $fcc7.
  // They are one bit wide and ignored here.

  // 80-111 are the coprocessor 0 registers, $c0r0 - $c0r31.
  // (coprocessor 1 is the FP unit)
  // 112-143 are the coprocessor 2 registers, $c2r0 - $c2r31.
  // 144-175 are the coprocessor 3 registers, $c3r0 - $c3r31.
  // 176-181 are the DSP accumulator registers.
  AssignToArrayRange(CGF.Builder, Address, Four8, 80, 181);
  return false;
}

//===----------------------------------------------------------------------===//
// M68k ABI Implementation
//===----------------------------------------------------------------------===//

namespace {

class M68kTargetCodeGenInfo : public TargetCodeGenInfo {
public:
  M68kTargetCodeGenInfo(CodeGenTypes &CGT)
      : TargetCodeGenInfo(std::make_unique<DefaultABIInfo>(CGT)) {}
  void setTargetAttributes(const Decl *D, llvm::GlobalValue *GV,
                           CodeGen::CodeGenModule &M) const override;
};

} // namespace

void M68kTargetCodeGenInfo::setTargetAttributes(
    const Decl *D, llvm::GlobalValue *GV, CodeGen::CodeGenModule &M) const {
  if (const auto *FD = dyn_cast_or_null<FunctionDecl>(D)) {
    if (const auto *attr = FD->getAttr<M68kInterruptAttr>()) {
      // Handle 'interrupt' attribute:
      llvm::Function *F = cast<llvm::Function>(GV);

      // Step 1: Set ISR calling convention.
      F->setCallingConv(llvm::CallingConv::M68k_INTR);

      // Step 2: Add attributes goodness.
      F->addFnAttr(llvm::Attribute::NoInline);

      // Step 3: Emit ISR vector alias.
      unsigned Num = attr->getNumber() / 2;
      llvm::GlobalAlias::create(llvm::Function::ExternalLinkage,
                                "__isr_" + Twine(Num), F);
    }
  }
}

//===----------------------------------------------------------------------===//
// AVR ABI Implementation. Documented at
// https://gcc.gnu.org/wiki/avr-gcc#Calling_Convention
// https://gcc.gnu.org/wiki/avr-gcc#Reduced_Tiny
//===----------------------------------------------------------------------===//

namespace {
class AVRABIInfo : public DefaultABIInfo {
private:
  // The total amount of registers can be used to pass parameters. It is 18 on
  // AVR, or 6 on AVRTiny.
  const unsigned ParamRegs;
  // The total amount of registers can be used to pass return value. It is 8 on
  // AVR, or 4 on AVRTiny.
  const unsigned RetRegs;

public:
  AVRABIInfo(CodeGenTypes &CGT, unsigned NPR, unsigned NRR)
      : DefaultABIInfo(CGT), ParamRegs(NPR), RetRegs(NRR) {}

  ABIArgInfo classifyReturnType(QualType Ty, bool &LargeRet) const {
    if (isAggregateTypeForABI(Ty)) {
      // On AVR, a return struct with size less than or equals to 8 bytes is
      // returned directly via registers R18-R25. On AVRTiny, a return struct
      // with size less than or equals to 4 bytes is returned directly via
      // registers R22-R25.
      if (getContext().getTypeSize(Ty) <= RetRegs * 8)
        return ABIArgInfo::getDirect();
      // A return struct with larger size is returned via a stack
      // slot, along with a pointer to it as the function's implicit argument.
      LargeRet = true;
      return getNaturalAlignIndirect(Ty);
    }
    // Otherwise we follow the default way which is compatible.
    return DefaultABIInfo::classifyReturnType(Ty);
  }

  ABIArgInfo classifyArgumentType(QualType Ty, unsigned &NumRegs) const {
    unsigned TySize = getContext().getTypeSize(Ty);

    // An int8 type argument always costs two registers like an int16.
    if (TySize == 8 && NumRegs >= 2) {
      NumRegs -= 2;
      return ABIArgInfo::getExtend(Ty);
    }

    // If the argument size is an odd number of bytes, round up the size
    // to the next even number.
    TySize = llvm::alignTo(TySize, 16);

    // Any type including an array/struct type can be passed in rgisters,
    // if there are enough registers left.
    if (TySize <= NumRegs * 8) {
      NumRegs -= TySize / 8;
      return ABIArgInfo::getDirect();
    }

    // An argument is passed either completely in registers or completely in
    // memory. Since there are not enough registers left, current argument
    // and all other unprocessed arguments should be passed in memory.
    // However we still need to return `ABIArgInfo::getDirect()` other than
    // `ABIInfo::getNaturalAlignIndirect(Ty)`, otherwise an extra stack slot
    // will be allocated, so the stack frame layout will be incompatible with
    // avr-gcc.
    NumRegs = 0;
    return ABIArgInfo::getDirect();
  }

  void computeInfo(CGFunctionInfo &FI) const override {
    // Decide the return type.
    bool LargeRet = false;
    if (!getCXXABI().classifyReturnType(FI))
      FI.getReturnInfo() = classifyReturnType(FI.getReturnType(), LargeRet);

    // Decide each argument type. The total number of registers can be used for
    // arguments depends on several factors:
    // 1. Arguments of varargs functions are passed on the stack. This applies
    //    even to the named arguments. So no register can be used.
    // 2. Total 18 registers can be used on avr and 6 ones on avrtiny.
    // 3. If the return type is a struct with too large size, two registers
    //    (out of 18/6) will be cost as an implicit pointer argument.
    unsigned NumRegs = ParamRegs;
    if (FI.isVariadic())
      NumRegs = 0;
    else if (LargeRet)
      NumRegs -= 2;
    for (auto &I : FI.arguments())
      I.info = classifyArgumentType(I.type, NumRegs);
  }
};

class AVRTargetCodeGenInfo : public TargetCodeGenInfo {
public:
  AVRTargetCodeGenInfo(CodeGenTypes &CGT, unsigned NPR, unsigned NRR)
      : TargetCodeGenInfo(std::make_unique<AVRABIInfo>(CGT, NPR, NRR)) {}

  LangAS getGlobalVarAddressSpace(CodeGenModule &CGM,
                                  const VarDecl *D) const override {
    // Check if global/static variable is defined in address space
    // 1~6 (__flash, __flash1, __flash2, __flash3, __flash4, __flash5)
    // but not constant.
    if (D) {
      LangAS AS = D->getType().getAddressSpace();
      if (isTargetAddressSpace(AS) && 1 <= toTargetAddressSpace(AS) &&
          toTargetAddressSpace(AS) <= 6 && !D->getType().isConstQualified())
        CGM.getDiags().Report(D->getLocation(),
                              diag::err_verify_nonconst_addrspace)
            << "__flash*";
    }
    return TargetCodeGenInfo::getGlobalVarAddressSpace(CGM, D);
  }

  void setTargetAttributes(const Decl *D, llvm::GlobalValue *GV,
                           CodeGen::CodeGenModule &CGM) const override {
    if (GV->isDeclaration())
      return;
    const auto *FD = dyn_cast_or_null<FunctionDecl>(D);
    if (!FD) return;
    auto *Fn = cast<llvm::Function>(GV);

    if (FD->getAttr<AVRInterruptAttr>())
      Fn->addFnAttr("interrupt");

    if (FD->getAttr<AVRSignalAttr>())
      Fn->addFnAttr("signal");
  }
};
}

//===----------------------------------------------------------------------===//
// TCE ABI Implementation (see http://tce.cs.tut.fi). Uses mostly the defaults.
// Currently subclassed only to implement custom OpenCL C function attribute
// handling.
//===----------------------------------------------------------------------===//

namespace {

class TCETargetCodeGenInfo : public DefaultTargetCodeGenInfo {
public:
  TCETargetCodeGenInfo(CodeGenTypes &CGT)
    : DefaultTargetCodeGenInfo(CGT) {}

  void setTargetAttributes(const Decl *D, llvm::GlobalValue *GV,
                           CodeGen::CodeGenModule &M) const override;
};

void TCETargetCodeGenInfo::setTargetAttributes(
    const Decl *D, llvm::GlobalValue *GV, CodeGen::CodeGenModule &M) const {
  if (GV->isDeclaration())
    return;
  const FunctionDecl *FD = dyn_cast_or_null<FunctionDecl>(D);
  if (!FD) return;

  llvm::Function *F = cast<llvm::Function>(GV);

  if (M.getLangOpts().OpenCL) {
    if (FD->hasAttr<OpenCLKernelAttr>()) {
      // OpenCL C Kernel functions are not subject to inlining
      F->addFnAttr(llvm::Attribute::NoInline);
      const ReqdWorkGroupSizeAttr *Attr = FD->getAttr<ReqdWorkGroupSizeAttr>();
      if (Attr) {
        // Convert the reqd_work_group_size() attributes to metadata.
        llvm::LLVMContext &Context = F->getContext();
        llvm::NamedMDNode *OpenCLMetadata =
            M.getModule().getOrInsertNamedMetadata(
                "opencl.kernel_wg_size_info");

        SmallVector<llvm::Metadata *, 5> Operands;
        Operands.push_back(llvm::ConstantAsMetadata::get(F));

        Operands.push_back(
            llvm::ConstantAsMetadata::get(llvm::Constant::getIntegerValue(
                M.Int32Ty, llvm::APInt(32, Attr->getXDim()))));
        Operands.push_back(
            llvm::ConstantAsMetadata::get(llvm::Constant::getIntegerValue(
                M.Int32Ty, llvm::APInt(32, Attr->getYDim()))));
        Operands.push_back(
            llvm::ConstantAsMetadata::get(llvm::Constant::getIntegerValue(
                M.Int32Ty, llvm::APInt(32, Attr->getZDim()))));

        // Add a boolean constant operand for "required" (true) or "hint"
        // (false) for implementing the work_group_size_hint attr later.
        // Currently always true as the hint is not yet implemented.
        Operands.push_back(
            llvm::ConstantAsMetadata::get(llvm::ConstantInt::getTrue(Context)));
        OpenCLMetadata->addOperand(llvm::MDNode::get(Context, Operands));
      }
    }
  }
}

}

//===----------------------------------------------------------------------===//
// Hexagon ABI Implementation
//===----------------------------------------------------------------------===//

namespace {

class HexagonABIInfo : public DefaultABIInfo {
public:
  HexagonABIInfo(CodeGenTypes &CGT) : DefaultABIInfo(CGT) {}

private:
  ABIArgInfo classifyReturnType(QualType RetTy) const;
  ABIArgInfo classifyArgumentType(QualType RetTy) const;
  ABIArgInfo classifyArgumentType(QualType RetTy, unsigned *RegsLeft) const;

  void computeInfo(CGFunctionInfo &FI) const override;

  Address EmitVAArg(CodeGenFunction &CGF, Address VAListAddr,
                    QualType Ty) const override;
  Address EmitVAArgFromMemory(CodeGenFunction &CFG, Address VAListAddr,
                              QualType Ty) const;
  Address EmitVAArgForHexagon(CodeGenFunction &CFG, Address VAListAddr,
                              QualType Ty) const;
  Address EmitVAArgForHexagonLinux(CodeGenFunction &CFG, Address VAListAddr,
                                   QualType Ty) const;
};

class HexagonTargetCodeGenInfo : public TargetCodeGenInfo {
public:
  HexagonTargetCodeGenInfo(CodeGenTypes &CGT)
      : TargetCodeGenInfo(std::make_unique<HexagonABIInfo>(CGT)) {}

  int getDwarfEHStackPointer(CodeGen::CodeGenModule &M) const override {
    return 29;
  }

  void setTargetAttributes(const Decl *D, llvm::GlobalValue *GV,
                           CodeGen::CodeGenModule &GCM) const override {
    if (GV->isDeclaration())
      return;
    const FunctionDecl *FD = dyn_cast_or_null<FunctionDecl>(D);
    if (!FD)
      return;
  }
};

} // namespace

void HexagonABIInfo::computeInfo(CGFunctionInfo &FI) const {
  unsigned RegsLeft = 6;
  if (!getCXXABI().classifyReturnType(FI))
    FI.getReturnInfo() = classifyReturnType(FI.getReturnType());
  for (auto &I : FI.arguments())
    I.info = classifyArgumentType(I.type, &RegsLeft);
}

static bool HexagonAdjustRegsLeft(uint64_t Size, unsigned *RegsLeft) {
  assert(Size <= 64 && "Not expecting to pass arguments larger than 64 bits"
                       " through registers");

  if (*RegsLeft == 0)
    return false;

  if (Size <= 32) {
    (*RegsLeft)--;
    return true;
  }

  if (2 <= (*RegsLeft & (~1U))) {
    *RegsLeft = (*RegsLeft & (~1U)) - 2;
    return true;
  }

  // Next available register was r5 but candidate was greater than 32-bits so it
  // has to go on the stack. However we still consume r5
  if (*RegsLeft == 1)
    *RegsLeft = 0;

  return false;
}

ABIArgInfo HexagonABIInfo::classifyArgumentType(QualType Ty,
                                                unsigned *RegsLeft) const {
  if (!isAggregateTypeForABI(Ty)) {
    // Treat an enum type as its underlying type.
    if (const EnumType *EnumTy = Ty->getAs<EnumType>())
      Ty = EnumTy->getDecl()->getIntegerType();

    uint64_t Size = getContext().getTypeSize(Ty);
    if (Size <= 64)
      HexagonAdjustRegsLeft(Size, RegsLeft);

    if (Size > 64 && Ty->isBitIntType())
      return getNaturalAlignIndirect(Ty, /*ByVal=*/true);

    return isPromotableIntegerTypeForABI(Ty) ? ABIArgInfo::getExtend(Ty)
                                             : ABIArgInfo::getDirect();
  }

  if (CGCXXABI::RecordArgABI RAA = getRecordArgABI(Ty, getCXXABI()))
    return getNaturalAlignIndirect(Ty, RAA == CGCXXABI::RAA_DirectInMemory);

  // Ignore empty records.
  if (isEmptyRecord(getContext(), Ty, true))
    return ABIArgInfo::getIgnore();

  uint64_t Size = getContext().getTypeSize(Ty);
  unsigned Align = getContext().getTypeAlign(Ty);

  if (Size > 64)
    return getNaturalAlignIndirect(Ty, /*ByVal=*/true);

  if (HexagonAdjustRegsLeft(Size, RegsLeft))
    Align = Size <= 32 ? 32 : 64;
  if (Size <= Align) {
    // Pass in the smallest viable integer type.
    if (!llvm::isPowerOf2_64(Size))
      Size = llvm::NextPowerOf2(Size);
    return ABIArgInfo::getDirect(llvm::Type::getIntNTy(getVMContext(), Size));
  }
  return DefaultABIInfo::classifyArgumentType(Ty);
}

ABIArgInfo HexagonABIInfo::classifyReturnType(QualType RetTy) const {
  if (RetTy->isVoidType())
    return ABIArgInfo::getIgnore();

  const TargetInfo &T = CGT.getTarget();
  uint64_t Size = getContext().getTypeSize(RetTy);

  if (RetTy->getAs<VectorType>()) {
    // HVX vectors are returned in vector registers or register pairs.
    if (T.hasFeature("hvx")) {
      assert(T.hasFeature("hvx-length64b") || T.hasFeature("hvx-length128b"));
      uint64_t VecSize = T.hasFeature("hvx-length64b") ? 64*8 : 128*8;
      if (Size == VecSize || Size == 2*VecSize)
        return ABIArgInfo::getDirectInReg();
    }
    // Large vector types should be returned via memory.
    if (Size > 64)
      return getNaturalAlignIndirect(RetTy);
  }

  if (!isAggregateTypeForABI(RetTy)) {
    // Treat an enum type as its underlying type.
    if (const EnumType *EnumTy = RetTy->getAs<EnumType>())
      RetTy = EnumTy->getDecl()->getIntegerType();

    if (Size > 64 && RetTy->isBitIntType())
      return getNaturalAlignIndirect(RetTy, /*ByVal=*/false);

    return isPromotableIntegerTypeForABI(RetTy) ? ABIArgInfo::getExtend(RetTy)
                                                : ABIArgInfo::getDirect();
  }

  if (isEmptyRecord(getContext(), RetTy, true))
    return ABIArgInfo::getIgnore();

  // Aggregates <= 8 bytes are returned in registers, other aggregates
  // are returned indirectly.
  if (Size <= 64) {
    // Return in the smallest viable integer type.
    if (!llvm::isPowerOf2_64(Size))
      Size = llvm::NextPowerOf2(Size);
    return ABIArgInfo::getDirect(llvm::Type::getIntNTy(getVMContext(), Size));
  }
  return getNaturalAlignIndirect(RetTy, /*ByVal=*/true);
}

Address HexagonABIInfo::EmitVAArgFromMemory(CodeGenFunction &CGF,
                                            Address VAListAddr,
                                            QualType Ty) const {
  // Load the overflow area pointer.
  Address __overflow_area_pointer_p =
      CGF.Builder.CreateStructGEP(VAListAddr, 2, "__overflow_area_pointer_p");
  llvm::Value *__overflow_area_pointer = CGF.Builder.CreateLoad(
      __overflow_area_pointer_p, "__overflow_area_pointer");

  uint64_t Align = CGF.getContext().getTypeAlign(Ty) / 8;
  if (Align > 4) {
    // Alignment should be a power of 2.
    assert((Align & (Align - 1)) == 0 && "Alignment is not power of 2!");

    // overflow_arg_area = (overflow_arg_area + align - 1) & -align;
    llvm::Value *Offset = llvm::ConstantInt::get(CGF.Int64Ty, Align - 1);

    // Add offset to the current pointer to access the argument.
    __overflow_area_pointer =
        CGF.Builder.CreateGEP(CGF.Int8Ty, __overflow_area_pointer, Offset);
    llvm::Value *AsInt =
        CGF.Builder.CreatePtrToInt(__overflow_area_pointer, CGF.Int32Ty);

    // Create a mask which should be "AND"ed
    // with (overflow_arg_area + align - 1)
    llvm::Value *Mask = llvm::ConstantInt::get(CGF.Int32Ty, -(int)Align);
    __overflow_area_pointer = CGF.Builder.CreateIntToPtr(
        CGF.Builder.CreateAnd(AsInt, Mask), __overflow_area_pointer->getType(),
        "__overflow_area_pointer.align");
  }

  // Get the type of the argument from memory and bitcast
  // overflow area pointer to the argument type.
  llvm::Type *PTy = CGF.ConvertTypeForMem(Ty);
  Address AddrTyped = CGF.Builder.CreateElementBitCast(
      Address(__overflow_area_pointer, CGF.Int8Ty,
              CharUnits::fromQuantity(Align)),
      PTy);

  // Round up to the minimum stack alignment for varargs which is 4 bytes.
  uint64_t Offset = llvm::alignTo(CGF.getContext().getTypeSize(Ty) / 8, 4);

  __overflow_area_pointer = CGF.Builder.CreateGEP(
      CGF.Int8Ty, __overflow_area_pointer,
      llvm::ConstantInt::get(CGF.Int32Ty, Offset),
      "__overflow_area_pointer.next");
  CGF.Builder.CreateStore(__overflow_area_pointer, __overflow_area_pointer_p);

  return AddrTyped;
}

Address HexagonABIInfo::EmitVAArgForHexagon(CodeGenFunction &CGF,
                                            Address VAListAddr,
                                            QualType Ty) const {
  // FIXME: Need to handle alignment
  llvm::Type *BP = CGF.Int8PtrTy;
  CGBuilderTy &Builder = CGF.Builder;
  Address VAListAddrAsBPP = Builder.CreateElementBitCast(VAListAddr, BP, "ap");
  llvm::Value *Addr = Builder.CreateLoad(VAListAddrAsBPP, "ap.cur");
  // Handle address alignment for type alignment > 32 bits
  uint64_t TyAlign = CGF.getContext().getTypeAlign(Ty) / 8;
  if (TyAlign > 4) {
    assert((TyAlign & (TyAlign - 1)) == 0 && "Alignment is not power of 2!");
    llvm::Value *AddrAsInt = Builder.CreatePtrToInt(Addr, CGF.Int32Ty);
    AddrAsInt = Builder.CreateAdd(AddrAsInt, Builder.getInt32(TyAlign - 1));
    AddrAsInt = Builder.CreateAnd(AddrAsInt, Builder.getInt32(~(TyAlign - 1)));
    Addr = Builder.CreateIntToPtr(AddrAsInt, BP);
  }
  Address AddrTyped = Builder.CreateElementBitCast(
      Address(Addr, CGF.Int8Ty, CharUnits::fromQuantity(TyAlign)),
      CGF.ConvertType(Ty));

  uint64_t Offset = llvm::alignTo(CGF.getContext().getTypeSize(Ty) / 8, 4);
  llvm::Value *NextAddr = Builder.CreateGEP(
      CGF.Int8Ty, Addr, llvm::ConstantInt::get(CGF.Int32Ty, Offset), "ap.next");
  Builder.CreateStore(NextAddr, VAListAddrAsBPP);

  return AddrTyped;
}

Address HexagonABIInfo::EmitVAArgForHexagonLinux(CodeGenFunction &CGF,
                                                 Address VAListAddr,
                                                 QualType Ty) const {
  int ArgSize = CGF.getContext().getTypeSize(Ty) / 8;

  if (ArgSize > 8)
    return EmitVAArgFromMemory(CGF, VAListAddr, Ty);

  // Here we have check if the argument is in register area or
  // in overflow area.
  // If the saved register area pointer + argsize rounded up to alignment >
  // saved register area end pointer, argument is in overflow area.
  unsigned RegsLeft = 6;
  Ty = CGF.getContext().getCanonicalType(Ty);
  (void)classifyArgumentType(Ty, &RegsLeft);

  llvm::BasicBlock *MaybeRegBlock = CGF.createBasicBlock("vaarg.maybe_reg");
  llvm::BasicBlock *InRegBlock = CGF.createBasicBlock("vaarg.in_reg");
  llvm::BasicBlock *OnStackBlock = CGF.createBasicBlock("vaarg.on_stack");
  llvm::BasicBlock *ContBlock = CGF.createBasicBlock("vaarg.end");

  // Get rounded size of the argument.GCC does not allow vararg of
  // size < 4 bytes. We follow the same logic here.
  ArgSize = (CGF.getContext().getTypeSize(Ty) <= 32) ? 4 : 8;
  int ArgAlign = (CGF.getContext().getTypeSize(Ty) <= 32) ? 4 : 8;

  // Argument may be in saved register area
  CGF.EmitBlock(MaybeRegBlock);

  // Load the current saved register area pointer.
  Address __current_saved_reg_area_pointer_p = CGF.Builder.CreateStructGEP(
      VAListAddr, 0, "__current_saved_reg_area_pointer_p");
  llvm::Value *__current_saved_reg_area_pointer = CGF.Builder.CreateLoad(
      __current_saved_reg_area_pointer_p, "__current_saved_reg_area_pointer");

  // Load the saved register area end pointer.
  Address __saved_reg_area_end_pointer_p = CGF.Builder.CreateStructGEP(
      VAListAddr, 1, "__saved_reg_area_end_pointer_p");
  llvm::Value *__saved_reg_area_end_pointer = CGF.Builder.CreateLoad(
      __saved_reg_area_end_pointer_p, "__saved_reg_area_end_pointer");

  // If the size of argument is > 4 bytes, check if the stack
  // location is aligned to 8 bytes
  if (ArgAlign > 4) {

    llvm::Value *__current_saved_reg_area_pointer_int =
        CGF.Builder.CreatePtrToInt(__current_saved_reg_area_pointer,
                                   CGF.Int32Ty);

    __current_saved_reg_area_pointer_int = CGF.Builder.CreateAdd(
        __current_saved_reg_area_pointer_int,
        llvm::ConstantInt::get(CGF.Int32Ty, (ArgAlign - 1)),
        "align_current_saved_reg_area_pointer");

    __current_saved_reg_area_pointer_int =
        CGF.Builder.CreateAnd(__current_saved_reg_area_pointer_int,
                              llvm::ConstantInt::get(CGF.Int32Ty, -ArgAlign),
                              "align_current_saved_reg_area_pointer");

    __current_saved_reg_area_pointer =
        CGF.Builder.CreateIntToPtr(__current_saved_reg_area_pointer_int,
                                   __current_saved_reg_area_pointer->getType(),
                                   "align_current_saved_reg_area_pointer");
  }

  llvm::Value *__new_saved_reg_area_pointer =
      CGF.Builder.CreateGEP(CGF.Int8Ty, __current_saved_reg_area_pointer,
                            llvm::ConstantInt::get(CGF.Int32Ty, ArgSize),
                            "__new_saved_reg_area_pointer");

  llvm::Value *UsingStack = nullptr;
  UsingStack = CGF.Builder.CreateICmpSGT(__new_saved_reg_area_pointer,
                                         __saved_reg_area_end_pointer);

  CGF.Builder.CreateCondBr(UsingStack, OnStackBlock, InRegBlock);

  // Argument in saved register area
  // Implement the block where argument is in register saved area
  CGF.EmitBlock(InRegBlock);

  llvm::Type *PTy = CGF.ConvertType(Ty);
  llvm::Value *__saved_reg_area_p = CGF.Builder.CreateBitCast(
      __current_saved_reg_area_pointer, llvm::PointerType::getUnqual(PTy));

  CGF.Builder.CreateStore(__new_saved_reg_area_pointer,
                          __current_saved_reg_area_pointer_p);

  CGF.EmitBranch(ContBlock);

  // Argument in overflow area
  // Implement the block where the argument is in overflow area.
  CGF.EmitBlock(OnStackBlock);

  // Load the overflow area pointer
  Address __overflow_area_pointer_p =
      CGF.Builder.CreateStructGEP(VAListAddr, 2, "__overflow_area_pointer_p");
  llvm::Value *__overflow_area_pointer = CGF.Builder.CreateLoad(
      __overflow_area_pointer_p, "__overflow_area_pointer");

  // Align the overflow area pointer according to the alignment of the argument
  if (ArgAlign > 4) {
    llvm::Value *__overflow_area_pointer_int =
        CGF.Builder.CreatePtrToInt(__overflow_area_pointer, CGF.Int32Ty);

    __overflow_area_pointer_int =
        CGF.Builder.CreateAdd(__overflow_area_pointer_int,
                              llvm::ConstantInt::get(CGF.Int32Ty, ArgAlign - 1),
                              "align_overflow_area_pointer");

    __overflow_area_pointer_int =
        CGF.Builder.CreateAnd(__overflow_area_pointer_int,
                              llvm::ConstantInt::get(CGF.Int32Ty, -ArgAlign),
                              "align_overflow_area_pointer");

    __overflow_area_pointer = CGF.Builder.CreateIntToPtr(
        __overflow_area_pointer_int, __overflow_area_pointer->getType(),
        "align_overflow_area_pointer");
  }

  // Get the pointer for next argument in overflow area and store it
  // to overflow area pointer.
  llvm::Value *__new_overflow_area_pointer = CGF.Builder.CreateGEP(
      CGF.Int8Ty, __overflow_area_pointer,
      llvm::ConstantInt::get(CGF.Int32Ty, ArgSize),
      "__overflow_area_pointer.next");

  CGF.Builder.CreateStore(__new_overflow_area_pointer,
                          __overflow_area_pointer_p);

  CGF.Builder.CreateStore(__new_overflow_area_pointer,
                          __current_saved_reg_area_pointer_p);

  // Bitcast the overflow area pointer to the type of argument.
  llvm::Type *OverflowPTy = CGF.ConvertTypeForMem(Ty);
  llvm::Value *__overflow_area_p = CGF.Builder.CreateBitCast(
      __overflow_area_pointer, llvm::PointerType::getUnqual(OverflowPTy));

  CGF.EmitBranch(ContBlock);

  // Get the correct pointer to load the variable argument
  // Implement the ContBlock
  CGF.EmitBlock(ContBlock);

  llvm::Type *MemTy = CGF.ConvertTypeForMem(Ty);
  llvm::Type *MemPTy = llvm::PointerType::getUnqual(MemTy);
  llvm::PHINode *ArgAddr = CGF.Builder.CreatePHI(MemPTy, 2, "vaarg.addr");
  ArgAddr->addIncoming(__saved_reg_area_p, InRegBlock);
  ArgAddr->addIncoming(__overflow_area_p, OnStackBlock);

  return Address(ArgAddr, MemTy, CharUnits::fromQuantity(ArgAlign));
}

Address HexagonABIInfo::EmitVAArg(CodeGenFunction &CGF, Address VAListAddr,
                                  QualType Ty) const {

  if (getTarget().getTriple().isMusl())
    return EmitVAArgForHexagonLinux(CGF, VAListAddr, Ty);

  return EmitVAArgForHexagon(CGF, VAListAddr, Ty);
}

//===----------------------------------------------------------------------===//
// Lanai ABI Implementation
//===----------------------------------------------------------------------===//

namespace {
class LanaiABIInfo : public DefaultABIInfo {
public:
  LanaiABIInfo(CodeGen::CodeGenTypes &CGT) : DefaultABIInfo(CGT) {}

  bool shouldUseInReg(QualType Ty, CCState &State) const;

  void computeInfo(CGFunctionInfo &FI) const override {
    CCState State(FI);
    // Lanai uses 4 registers to pass arguments unless the function has the
    // regparm attribute set.
    if (FI.getHasRegParm()) {
      State.FreeRegs = FI.getRegParm();
    } else {
      State.FreeRegs = 4;
    }

    if (!getCXXABI().classifyReturnType(FI))
      FI.getReturnInfo() = classifyReturnType(FI.getReturnType());
    for (auto &I : FI.arguments())
      I.info = classifyArgumentType(I.type, State);
  }

  ABIArgInfo getIndirectResult(QualType Ty, bool ByVal, CCState &State) const;
  ABIArgInfo classifyArgumentType(QualType RetTy, CCState &State) const;
};
} // end anonymous namespace

bool LanaiABIInfo::shouldUseInReg(QualType Ty, CCState &State) const {
  unsigned Size = getContext().getTypeSize(Ty);
  unsigned SizeInRegs = llvm::alignTo(Size, 32U) / 32U;

  if (SizeInRegs == 0)
    return false;

  if (SizeInRegs > State.FreeRegs) {
    State.FreeRegs = 0;
    return false;
  }

  State.FreeRegs -= SizeInRegs;

  return true;
}

ABIArgInfo LanaiABIInfo::getIndirectResult(QualType Ty, bool ByVal,
                                           CCState &State) const {
  if (!ByVal) {
    if (State.FreeRegs) {
      --State.FreeRegs; // Non-byval indirects just use one pointer.
      return getNaturalAlignIndirectInReg(Ty);
    }
    return getNaturalAlignIndirect(Ty, false);
  }

  // Compute the byval alignment.
  const unsigned MinABIStackAlignInBytes = 4;
  unsigned TypeAlign = getContext().getTypeAlign(Ty) / 8;
  return ABIArgInfo::getIndirect(CharUnits::fromQuantity(4), /*ByVal=*/true,
                                 /*Realign=*/TypeAlign >
                                     MinABIStackAlignInBytes);
}

ABIArgInfo LanaiABIInfo::classifyArgumentType(QualType Ty,
                                              CCState &State) const {
  // Check with the C++ ABI first.
  const RecordType *RT = Ty->getAs<RecordType>();
  if (RT) {
    CGCXXABI::RecordArgABI RAA = getRecordArgABI(RT, getCXXABI());
    if (RAA == CGCXXABI::RAA_Indirect) {
      return getIndirectResult(Ty, /*ByVal=*/false, State);
    } else if (RAA == CGCXXABI::RAA_DirectInMemory) {
      return getNaturalAlignIndirect(Ty, /*ByVal=*/true);
    }
  }

  if (isAggregateTypeForABI(Ty)) {
    // Structures with flexible arrays are always indirect.
    if (RT && RT->getDecl()->hasFlexibleArrayMember())
      return getIndirectResult(Ty, /*ByVal=*/true, State);

    // Ignore empty structs/unions.
    if (isEmptyRecord(getContext(), Ty, true))
      return ABIArgInfo::getIgnore();

    llvm::LLVMContext &LLVMContext = getVMContext();
    unsigned SizeInRegs = (getContext().getTypeSize(Ty) + 31) / 32;
    if (SizeInRegs <= State.FreeRegs) {
      llvm::IntegerType *Int32 = llvm::Type::getInt32Ty(LLVMContext);
      SmallVector<llvm::Type *, 3> Elements(SizeInRegs, Int32);
      llvm::Type *Result = llvm::StructType::get(LLVMContext, Elements);
      State.FreeRegs -= SizeInRegs;
      return ABIArgInfo::getDirectInReg(Result);
    } else {
      State.FreeRegs = 0;
    }
    return getIndirectResult(Ty, true, State);
  }

  // Treat an enum type as its underlying type.
  if (const auto *EnumTy = Ty->getAs<EnumType>())
    Ty = EnumTy->getDecl()->getIntegerType();

  bool InReg = shouldUseInReg(Ty, State);

  // Don't pass >64 bit integers in registers.
  if (const auto *EIT = Ty->getAs<BitIntType>())
    if (EIT->getNumBits() > 64)
      return getIndirectResult(Ty, /*ByVal=*/true, State);

  if (isPromotableIntegerTypeForABI(Ty)) {
    if (InReg)
      return ABIArgInfo::getDirectInReg();
    return ABIArgInfo::getExtend(Ty);
  }
  if (InReg)
    return ABIArgInfo::getDirectInReg();
  return ABIArgInfo::getDirect();
}

namespace {
class LanaiTargetCodeGenInfo : public TargetCodeGenInfo {
public:
  LanaiTargetCodeGenInfo(CodeGen::CodeGenTypes &CGT)
      : TargetCodeGenInfo(std::make_unique<LanaiABIInfo>(CGT)) {}
};
}

//===----------------------------------------------------------------------===//
// AMDGPU ABI Implementation
//===----------------------------------------------------------------------===//

namespace {

class AMDGPUABIInfo final : public DefaultABIInfo {
private:
  static const unsigned MaxNumRegsForArgsRet = 16;

  unsigned numRegsForType(QualType Ty) const;

  bool isHomogeneousAggregateBaseType(QualType Ty) const override;
  bool isHomogeneousAggregateSmallEnough(const Type *Base,
                                         uint64_t Members) const override;

  // Coerce HIP scalar pointer arguments from generic pointers to global ones.
  llvm::Type *coerceKernelArgumentType(llvm::Type *Ty, unsigned FromAS,
                                       unsigned ToAS) const {
    // Single value types.
    auto *PtrTy = llvm::dyn_cast<llvm::PointerType>(Ty);
    if (PtrTy && PtrTy->getAddressSpace() == FromAS)
      return llvm::PointerType::getWithSamePointeeType(PtrTy, ToAS);
    return Ty;
  }

public:
  explicit AMDGPUABIInfo(CodeGen::CodeGenTypes &CGT) :
    DefaultABIInfo(CGT) {}

  ABIArgInfo classifyReturnType(QualType RetTy) const;
  ABIArgInfo classifyKernelArgumentType(QualType Ty) const;
  ABIArgInfo classifyArgumentType(QualType Ty, unsigned &NumRegsLeft) const;

  void computeInfo(CGFunctionInfo &FI) const override;
  Address EmitVAArg(CodeGenFunction &CGF, Address VAListAddr,
                    QualType Ty) const override;
};

bool AMDGPUABIInfo::isHomogeneousAggregateBaseType(QualType Ty) const {
  return true;
}

bool AMDGPUABIInfo::isHomogeneousAggregateSmallEnough(
  const Type *Base, uint64_t Members) const {
  uint32_t NumRegs = (getContext().getTypeSize(Base) + 31) / 32;

  // Homogeneous Aggregates may occupy at most 16 registers.
  return Members * NumRegs <= MaxNumRegsForArgsRet;
}

/// Estimate number of registers the type will use when passed in registers.
unsigned AMDGPUABIInfo::numRegsForType(QualType Ty) const {
  unsigned NumRegs = 0;

  if (const VectorType *VT = Ty->getAs<VectorType>()) {
    // Compute from the number of elements. The reported size is based on the
    // in-memory size, which includes the padding 4th element for 3-vectors.
    QualType EltTy = VT->getElementType();
    unsigned EltSize = getContext().getTypeSize(EltTy);

    // 16-bit element vectors should be passed as packed.
    if (EltSize == 16)
      return (VT->getNumElements() + 1) / 2;

    unsigned EltNumRegs = (EltSize + 31) / 32;
    return EltNumRegs * VT->getNumElements();
  }

  if (const RecordType *RT = Ty->getAs<RecordType>()) {
    const RecordDecl *RD = RT->getDecl();
    assert(!RD->hasFlexibleArrayMember());

    for (const FieldDecl *Field : RD->fields()) {
      QualType FieldTy = Field->getType();
      NumRegs += numRegsForType(FieldTy);
    }

    return NumRegs;
  }

  return (getContext().getTypeSize(Ty) + 31) / 32;
}

void AMDGPUABIInfo::computeInfo(CGFunctionInfo &FI) const {
  llvm::CallingConv::ID CC = FI.getCallingConvention();

  if (!getCXXABI().classifyReturnType(FI))
    FI.getReturnInfo() = classifyReturnType(FI.getReturnType());

  unsigned NumRegsLeft = MaxNumRegsForArgsRet;
  for (auto &Arg : FI.arguments()) {
    if (CC == llvm::CallingConv::AMDGPU_KERNEL) {
      Arg.info = classifyKernelArgumentType(Arg.type);
    } else {
      Arg.info = classifyArgumentType(Arg.type, NumRegsLeft);
    }
  }
}

Address AMDGPUABIInfo::EmitVAArg(CodeGenFunction &CGF, Address VAListAddr,
                                 QualType Ty) const {
  llvm_unreachable("AMDGPU does not support varargs");
}

ABIArgInfo AMDGPUABIInfo::classifyReturnType(QualType RetTy) const {
  if (isAggregateTypeForABI(RetTy)) {
    // Records with non-trivial destructors/copy-constructors should not be
    // returned by value.
    if (!getRecordArgABI(RetTy, getCXXABI())) {
      // Ignore empty structs/unions.
      if (isEmptyRecord(getContext(), RetTy, true))
        return ABIArgInfo::getIgnore();

      // Lower single-element structs to just return a regular value.
      if (const Type *SeltTy = isSingleElementStruct(RetTy, getContext()))
        return ABIArgInfo::getDirect(CGT.ConvertType(QualType(SeltTy, 0)));

      if (const RecordType *RT = RetTy->getAs<RecordType>()) {
        const RecordDecl *RD = RT->getDecl();
        if (RD->hasFlexibleArrayMember())
          return DefaultABIInfo::classifyReturnType(RetTy);
      }

      // Pack aggregates <= 4 bytes into single VGPR or pair.
      uint64_t Size = getContext().getTypeSize(RetTy);
      if (Size <= 16)
        return ABIArgInfo::getDirect(llvm::Type::getInt16Ty(getVMContext()));

      if (Size <= 32)
        return ABIArgInfo::getDirect(llvm::Type::getInt32Ty(getVMContext()));

      if (Size <= 64) {
        llvm::Type *I32Ty = llvm::Type::getInt32Ty(getVMContext());
        return ABIArgInfo::getDirect(llvm::ArrayType::get(I32Ty, 2));
      }

      if (numRegsForType(RetTy) <= MaxNumRegsForArgsRet)
        return ABIArgInfo::getDirect();
    }
  }

  // Otherwise just do the default thing.
  return DefaultABIInfo::classifyReturnType(RetTy);
}

/// For kernels all parameters are really passed in a special buffer. It doesn't
/// make sense to pass anything byval, so everything must be direct.
ABIArgInfo AMDGPUABIInfo::classifyKernelArgumentType(QualType Ty) const {
  Ty = useFirstFieldIfTransparentUnion(Ty);

  // TODO: Can we omit empty structs?

  if (const Type *SeltTy = isSingleElementStruct(Ty, getContext()))
    Ty = QualType(SeltTy, 0);

  llvm::Type *OrigLTy = CGT.ConvertType(Ty);
  llvm::Type *LTy = OrigLTy;
  if (getContext().getLangOpts().HIP) {
    LTy = coerceKernelArgumentType(
        OrigLTy, /*FromAS=*/getContext().getTargetAddressSpace(LangAS::Default),
        /*ToAS=*/getContext().getTargetAddressSpace(LangAS::cuda_device));
  }

  // FIXME: Should also use this for OpenCL, but it requires addressing the
  // problem of kernels being called.
  //
  // FIXME: This doesn't apply the optimization of coercing pointers in structs
  // to global address space when using byref. This would require implementing a
  // new kind of coercion of the in-memory type when for indirect arguments.
  if (!getContext().getLangOpts().OpenCL && LTy == OrigLTy &&
      isAggregateTypeForABI(Ty)) {
    return ABIArgInfo::getIndirectAliased(
        getContext().getTypeAlignInChars(Ty),
        getContext().getTargetAddressSpace(LangAS::opencl_constant),
        false /*Realign*/, nullptr /*Padding*/);
  }

  // If we set CanBeFlattened to true, CodeGen will expand the struct to its
  // individual elements, which confuses the Clover OpenCL backend; therefore we
  // have to set it to false here. Other args of getDirect() are just defaults.
  return ABIArgInfo::getDirect(LTy, 0, nullptr, false);
}

ABIArgInfo AMDGPUABIInfo::classifyArgumentType(QualType Ty,
                                               unsigned &NumRegsLeft) const {
  assert(NumRegsLeft <= MaxNumRegsForArgsRet && "register estimate underflow");

  Ty = useFirstFieldIfTransparentUnion(Ty);

  if (isAggregateTypeForABI(Ty)) {
    // Records with non-trivial destructors/copy-constructors should not be
    // passed by value.
    if (auto RAA = getRecordArgABI(Ty, getCXXABI()))
      return getNaturalAlignIndirect(Ty, RAA == CGCXXABI::RAA_DirectInMemory);

    // Ignore empty structs/unions.
    if (isEmptyRecord(getContext(), Ty, true))
      return ABIArgInfo::getIgnore();

    // Lower single-element structs to just pass a regular value. TODO: We
    // could do reasonable-size multiple-element structs too, using getExpand(),
    // though watch out for things like bitfields.
    if (const Type *SeltTy = isSingleElementStruct(Ty, getContext()))
      return ABIArgInfo::getDirect(CGT.ConvertType(QualType(SeltTy, 0)));

    if (const RecordType *RT = Ty->getAs<RecordType>()) {
      const RecordDecl *RD = RT->getDecl();
      if (RD->hasFlexibleArrayMember())
        return DefaultABIInfo::classifyArgumentType(Ty);
    }

    // Pack aggregates <= 8 bytes into single VGPR or pair.
    uint64_t Size = getContext().getTypeSize(Ty);
    if (Size <= 64) {
      unsigned NumRegs = (Size + 31) / 32;
      NumRegsLeft -= std::min(NumRegsLeft, NumRegs);

      if (Size <= 16)
        return ABIArgInfo::getDirect(llvm::Type::getInt16Ty(getVMContext()));

      if (Size <= 32)
        return ABIArgInfo::getDirect(llvm::Type::getInt32Ty(getVMContext()));

      // XXX: Should this be i64 instead, and should the limit increase?
      llvm::Type *I32Ty = llvm::Type::getInt32Ty(getVMContext());
      return ABIArgInfo::getDirect(llvm::ArrayType::get(I32Ty, 2));
    }

    if (NumRegsLeft > 0) {
      unsigned NumRegs = numRegsForType(Ty);
      if (NumRegsLeft >= NumRegs) {
        NumRegsLeft -= NumRegs;
        return ABIArgInfo::getDirect();
      }
    }
  }

  // Otherwise just do the default thing.
  ABIArgInfo ArgInfo = DefaultABIInfo::classifyArgumentType(Ty);
  if (!ArgInfo.isIndirect()) {
    unsigned NumRegs = numRegsForType(Ty);
    NumRegsLeft -= std::min(NumRegs, NumRegsLeft);
  }

  return ArgInfo;
}

class AMDGPUTargetCodeGenInfo : public TargetCodeGenInfo {
public:
  AMDGPUTargetCodeGenInfo(CodeGenTypes &CGT)
      : TargetCodeGenInfo(std::make_unique<AMDGPUABIInfo>(CGT)) {}

  void setFunctionDeclAttributes(const FunctionDecl *FD, llvm::Function *F,
                                 CodeGenModule &CGM) const;

  void setTargetAttributes(const Decl *D, llvm::GlobalValue *GV,
                           CodeGen::CodeGenModule &M) const override;
  unsigned getOpenCLKernelCallingConv() const override;

  llvm::Constant *getNullPointer(const CodeGen::CodeGenModule &CGM,
      llvm::PointerType *T, QualType QT) const override;

  LangAS getASTAllocaAddressSpace() const override {
    return getLangASFromTargetAS(
        getABIInfo().getDataLayout().getAllocaAddrSpace());
  }
  LangAS getGlobalVarAddressSpace(CodeGenModule &CGM,
                                  const VarDecl *D) const override;
  llvm::SyncScope::ID getLLVMSyncScopeID(const LangOptions &LangOpts,
                                         SyncScope Scope,
                                         llvm::AtomicOrdering Ordering,
                                         llvm::LLVMContext &Ctx) const override;
  llvm::Function *
  createEnqueuedBlockKernel(CodeGenFunction &CGF,
                            llvm::Function *BlockInvokeFunc,
                            llvm::Type *BlockTy) const override;
  bool shouldEmitStaticExternCAliases() const override;
  void setCUDAKernelCallingConvention(const FunctionType *&FT) const override;
};
}

static bool requiresAMDGPUProtectedVisibility(const Decl *D,
                                              llvm::GlobalValue *GV) {
  if (GV->getVisibility() != llvm::GlobalValue::HiddenVisibility)
    return false;

  return D->hasAttr<OpenCLKernelAttr>() ||
         (isa<FunctionDecl>(D) && D->hasAttr<CUDAGlobalAttr>()) ||
         (isa<VarDecl>(D) &&
          (D->hasAttr<CUDADeviceAttr>() || D->hasAttr<CUDAConstantAttr>() ||
           cast<VarDecl>(D)->getType()->isCUDADeviceBuiltinSurfaceType() ||
           cast<VarDecl>(D)->getType()->isCUDADeviceBuiltinTextureType()));
}

void AMDGPUTargetCodeGenInfo::setFunctionDeclAttributes(
    const FunctionDecl *FD, llvm::Function *F, CodeGenModule &M) const {
  const auto *ReqdWGS =
      M.getLangOpts().OpenCL ? FD->getAttr<ReqdWorkGroupSizeAttr>() : nullptr;
  const bool IsOpenCLKernel =
      M.getLangOpts().OpenCL && FD->hasAttr<OpenCLKernelAttr>();
  const bool IsHIPKernel = M.getLangOpts().HIP && FD->hasAttr<CUDAGlobalAttr>();

  const auto *FlatWGS = FD->getAttr<AMDGPUFlatWorkGroupSizeAttr>();
  if (ReqdWGS || FlatWGS) {
    unsigned Min = 0;
    unsigned Max = 0;
    if (FlatWGS) {
      Min = FlatWGS->getMin()
                ->EvaluateKnownConstInt(M.getContext())
                .getExtValue();
      Max = FlatWGS->getMax()
                ->EvaluateKnownConstInt(M.getContext())
                .getExtValue();
    }
    if (ReqdWGS && Min == 0 && Max == 0)
      Min = Max = ReqdWGS->getXDim() * ReqdWGS->getYDim() * ReqdWGS->getZDim();

    if (Min != 0) {
      assert(Min <= Max && "Min must be less than or equal Max");

      std::string AttrVal = llvm::utostr(Min) + "," + llvm::utostr(Max);
      F->addFnAttr("amdgpu-flat-work-group-size", AttrVal);
    } else
      assert(Max == 0 && "Max must be zero");
  } else if (IsOpenCLKernel || IsHIPKernel) {
    // By default, restrict the maximum size to a value specified by
    // --gpu-max-threads-per-block=n or its default value for HIP.
    const unsigned OpenCLDefaultMaxWorkGroupSize = 256;
    const unsigned DefaultMaxWorkGroupSize =
        IsOpenCLKernel ? OpenCLDefaultMaxWorkGroupSize
                       : M.getLangOpts().GPUMaxThreadsPerBlock;
    std::string AttrVal =
        std::string("1,") + llvm::utostr(DefaultMaxWorkGroupSize);
    F->addFnAttr("amdgpu-flat-work-group-size", AttrVal);
  }

  if (const auto *Attr = FD->getAttr<AMDGPUWavesPerEUAttr>()) {
    unsigned Min =
        Attr->getMin()->EvaluateKnownConstInt(M.getContext()).getExtValue();
    unsigned Max = Attr->getMax() ? Attr->getMax()
                                        ->EvaluateKnownConstInt(M.getContext())
                                        .getExtValue()
                                  : 0;

    if (Min != 0) {
      assert((Max == 0 || Min <= Max) && "Min must be less than or equal Max");

      std::string AttrVal = llvm::utostr(Min);
      if (Max != 0)
        AttrVal = AttrVal + "," + llvm::utostr(Max);
      F->addFnAttr("amdgpu-waves-per-eu", AttrVal);
    } else
      assert(Max == 0 && "Max must be zero");
  }

  if (const auto *Attr = FD->getAttr<AMDGPUNumSGPRAttr>()) {
    unsigned NumSGPR = Attr->getNumSGPR();

    if (NumSGPR != 0)
      F->addFnAttr("amdgpu-num-sgpr", llvm::utostr(NumSGPR));
  }

  if (const auto *Attr = FD->getAttr<AMDGPUNumVGPRAttr>()) {
    uint32_t NumVGPR = Attr->getNumVGPR();

    if (NumVGPR != 0)
      F->addFnAttr("amdgpu-num-vgpr", llvm::utostr(NumVGPR));
  }
}

void AMDGPUTargetCodeGenInfo::setTargetAttributes(
    const Decl *D, llvm::GlobalValue *GV, CodeGen::CodeGenModule &M) const {
  if (requiresAMDGPUProtectedVisibility(D, GV)) {
    GV->setVisibility(llvm::GlobalValue::ProtectedVisibility);
    GV->setDSOLocal(true);
  }

  if (GV->isDeclaration())
    return;

  llvm::Function *F = dyn_cast<llvm::Function>(GV);
  if (!F)
    return;

  const FunctionDecl *FD = dyn_cast_or_null<FunctionDecl>(D);
  if (FD)
    setFunctionDeclAttributes(FD, F, M);

  const bool IsHIPKernel =
      M.getLangOpts().HIP && FD && FD->hasAttr<CUDAGlobalAttr>();

  if (IsHIPKernel)
    F->addFnAttr("uniform-work-group-size", "true");

  if (M.getContext().getTargetInfo().allowAMDGPUUnsafeFPAtomics())
    F->addFnAttr("amdgpu-unsafe-fp-atomics", "true");

  if (!getABIInfo().getCodeGenOpts().EmitIEEENaNCompliantInsts)
    F->addFnAttr("amdgpu-ieee", "false");
}

unsigned AMDGPUTargetCodeGenInfo::getOpenCLKernelCallingConv() const {
  return llvm::CallingConv::AMDGPU_KERNEL;
}

// Currently LLVM assumes null pointers always have value 0,
// which results in incorrectly transformed IR. Therefore, instead of
// emitting null pointers in private and local address spaces, a null
// pointer in generic address space is emitted which is casted to a
// pointer in local or private address space.
llvm::Constant *AMDGPUTargetCodeGenInfo::getNullPointer(
    const CodeGen::CodeGenModule &CGM, llvm::PointerType *PT,
    QualType QT) const {
  if (CGM.getContext().getTargetNullPointerValue(QT) == 0)
    return llvm::ConstantPointerNull::get(PT);

  auto &Ctx = CGM.getContext();
  auto NPT = llvm::PointerType::getWithSamePointeeType(
      PT, Ctx.getTargetAddressSpace(LangAS::opencl_generic));
  return llvm::ConstantExpr::getAddrSpaceCast(
      llvm::ConstantPointerNull::get(NPT), PT);
}

LangAS
AMDGPUTargetCodeGenInfo::getGlobalVarAddressSpace(CodeGenModule &CGM,
                                                  const VarDecl *D) const {
  assert(!CGM.getLangOpts().OpenCL &&
         !(CGM.getLangOpts().CUDA && CGM.getLangOpts().CUDAIsDevice) &&
         "Address space agnostic languages only");
  LangAS DefaultGlobalAS = getLangASFromTargetAS(
      CGM.getContext().getTargetAddressSpace(LangAS::opencl_global));
  if (!D)
    return DefaultGlobalAS;

  LangAS AddrSpace = D->getType().getAddressSpace();
  assert(AddrSpace == LangAS::Default || isTargetAddressSpace(AddrSpace));
  if (AddrSpace != LangAS::Default)
    return AddrSpace;

  // Only promote to address space 4 if VarDecl has constant initialization.
  if (CGM.isTypeConstant(D->getType(), false) &&
      D->hasConstantInitialization()) {
    if (auto ConstAS = CGM.getTarget().getConstantAddressSpace())
      return ConstAS.getValue();
  }
  return DefaultGlobalAS;
}

llvm::SyncScope::ID
AMDGPUTargetCodeGenInfo::getLLVMSyncScopeID(const LangOptions &LangOpts,
                                            SyncScope Scope,
                                            llvm::AtomicOrdering Ordering,
                                            llvm::LLVMContext &Ctx) const {
  std::string Name;
  switch (Scope) {
  case SyncScope::HIPSingleThread:
    Name = "singlethread";
    break;
  case SyncScope::HIPWavefront:
  case SyncScope::OpenCLSubGroup:
    Name = "wavefront";
    break;
  case SyncScope::HIPWorkgroup:
  case SyncScope::OpenCLWorkGroup:
    Name = "workgroup";
    break;
  case SyncScope::HIPAgent:
  case SyncScope::OpenCLDevice:
    Name = "agent";
    break;
  case SyncScope::HIPSystem:
  case SyncScope::OpenCLAllSVMDevices:
    Name = "";
    break;
  }

  if (Ordering != llvm::AtomicOrdering::SequentiallyConsistent) {
    if (!Name.empty())
      Name = Twine(Twine(Name) + Twine("-")).str();

    Name = Twine(Twine(Name) + Twine("one-as")).str();
  }

  return Ctx.getOrInsertSyncScopeID(Name);
}

bool AMDGPUTargetCodeGenInfo::shouldEmitStaticExternCAliases() const {
  return false;
}

void AMDGPUTargetCodeGenInfo::setCUDAKernelCallingConvention(
    const FunctionType *&FT) const {
  FT = getABIInfo().getContext().adjustFunctionType(
      FT, FT->getExtInfo().withCallingConv(CC_OpenCLKernel));
}

//===----------------------------------------------------------------------===//
// SPARC v8 ABI Implementation.
// Based on the SPARC Compliance Definition version 2.4.1.
//
// Ensures that complex values are passed in registers.
//
namespace {
class SparcV8ABIInfo : public DefaultABIInfo {
public:
  SparcV8ABIInfo(CodeGenTypes &CGT) : DefaultABIInfo(CGT) {}

private:
  ABIArgInfo classifyReturnType(QualType RetTy) const;
  void computeInfo(CGFunctionInfo &FI) const override;
};
} // end anonymous namespace


ABIArgInfo
SparcV8ABIInfo::classifyReturnType(QualType Ty) const {
  if (Ty->isAnyComplexType()) {
    return ABIArgInfo::getDirect();
  }
  else {
    return DefaultABIInfo::classifyReturnType(Ty);
  }
}

void SparcV8ABIInfo::computeInfo(CGFunctionInfo &FI) const {

  FI.getReturnInfo() = classifyReturnType(FI.getReturnType());
  for (auto &Arg : FI.arguments())
    Arg.info = classifyArgumentType(Arg.type);
}

namespace {
class SparcV8TargetCodeGenInfo : public TargetCodeGenInfo {
public:
  SparcV8TargetCodeGenInfo(CodeGenTypes &CGT)
      : TargetCodeGenInfo(std::make_unique<SparcV8ABIInfo>(CGT)) {}

  llvm::Value *decodeReturnAddress(CodeGen::CodeGenFunction &CGF,
                                   llvm::Value *Address) const override {
    int Offset;
    if (isAggregateTypeForABI(CGF.CurFnInfo->getReturnType()))
      Offset = 12;
    else
      Offset = 8;
    return CGF.Builder.CreateGEP(CGF.Int8Ty, Address,
                                 llvm::ConstantInt::get(CGF.Int32Ty, Offset));
  }

  llvm::Value *encodeReturnAddress(CodeGen::CodeGenFunction &CGF,
                                   llvm::Value *Address) const override {
    int Offset;
    if (isAggregateTypeForABI(CGF.CurFnInfo->getReturnType()))
      Offset = -12;
    else
      Offset = -8;
    return CGF.Builder.CreateGEP(CGF.Int8Ty, Address,
                                 llvm::ConstantInt::get(CGF.Int32Ty, Offset));
  }
};
} // end anonymous namespace

//===----------------------------------------------------------------------===//
// SPARC v9 ABI Implementation.
// Based on the SPARC Compliance Definition version 2.4.1.
//
// Function arguments a mapped to a nominal "parameter array" and promoted to
// registers depending on their type. Each argument occupies 8 or 16 bytes in
// the array, structs larger than 16 bytes are passed indirectly.
//
// One case requires special care:
//
//   struct mixed {
//     int i;
//     float f;
//   };
//
// When a struct mixed is passed by value, it only occupies 8 bytes in the
// parameter array, but the int is passed in an integer register, and the float
// is passed in a floating point register. This is represented as two arguments
// with the LLVM IR inreg attribute:
//
//   declare void f(i32 inreg %i, float inreg %f)
//
// The code generator will only allocate 4 bytes from the parameter array for
// the inreg arguments. All other arguments are allocated a multiple of 8
// bytes.
//
namespace {
class SparcV9ABIInfo : public ABIInfo {
public:
  SparcV9ABIInfo(CodeGenTypes &CGT) : ABIInfo(CGT) {}

private:
  ABIArgInfo classifyType(QualType RetTy, unsigned SizeLimit) const;
  void computeInfo(CGFunctionInfo &FI) const override;
  Address EmitVAArg(CodeGenFunction &CGF, Address VAListAddr,
                    QualType Ty) const override;

  // Coercion type builder for structs passed in registers. The coercion type
  // serves two purposes:
  //
  // 1. Pad structs to a multiple of 64 bits, so they are passed 'left-aligned'
  //    in registers.
  // 2. Expose aligned floating point elements as first-level elements, so the
  //    code generator knows to pass them in floating point registers.
  //
  // We also compute the InReg flag which indicates that the struct contains
  // aligned 32-bit floats.
  //
  struct CoerceBuilder {
    llvm::LLVMContext &Context;
    const llvm::DataLayout &DL;
    SmallVector<llvm::Type*, 8> Elems;
    uint64_t Size;
    bool InReg;

    CoerceBuilder(llvm::LLVMContext &c, const llvm::DataLayout &dl)
      : Context(c), DL(dl), Size(0), InReg(false) {}

    // Pad Elems with integers until Size is ToSize.
    void pad(uint64_t ToSize) {
      assert(ToSize >= Size && "Cannot remove elements");
      if (ToSize == Size)
        return;

      // Finish the current 64-bit word.
      uint64_t Aligned = llvm::alignTo(Size, 64);
      if (Aligned > Size && Aligned <= ToSize) {
        Elems.push_back(llvm::IntegerType::get(Context, Aligned - Size));
        Size = Aligned;
      }

      // Add whole 64-bit words.
      while (Size + 64 <= ToSize) {
        Elems.push_back(llvm::Type::getInt64Ty(Context));
        Size += 64;
      }

      // Final in-word padding.
      if (Size < ToSize) {
        Elems.push_back(llvm::IntegerType::get(Context, ToSize - Size));
        Size = ToSize;
      }
    }

    // Add a floating point element at Offset.
    void addFloat(uint64_t Offset, llvm::Type *Ty, unsigned Bits) {
      // Unaligned floats are treated as integers.
      if (Offset % Bits)
        return;
      // The InReg flag is only required if there are any floats < 64 bits.
      if (Bits < 64)
        InReg = true;
      pad(Offset);
      Elems.push_back(Ty);
      Size = Offset + Bits;
    }

    // Add a struct type to the coercion type, starting at Offset (in bits).
    void addStruct(uint64_t Offset, llvm::StructType *StrTy) {
      const llvm::StructLayout *Layout = DL.getStructLayout(StrTy);
      for (unsigned i = 0, e = StrTy->getNumElements(); i != e; ++i) {
        llvm::Type *ElemTy = StrTy->getElementType(i);
        uint64_t ElemOffset = Offset + Layout->getElementOffsetInBits(i);
        switch (ElemTy->getTypeID()) {
        case llvm::Type::StructTyID:
          addStruct(ElemOffset, cast<llvm::StructType>(ElemTy));
          break;
        case llvm::Type::FloatTyID:
          addFloat(ElemOffset, ElemTy, 32);
          break;
        case llvm::Type::DoubleTyID:
          addFloat(ElemOffset, ElemTy, 64);
          break;
        case llvm::Type::FP128TyID:
          addFloat(ElemOffset, ElemTy, 128);
          break;
        case llvm::Type::PointerTyID:
          if (ElemOffset % 64 == 0) {
            pad(ElemOffset);
            Elems.push_back(ElemTy);
            Size += 64;
          }
          break;
        default:
          break;
        }
      }
    }

    // Check if Ty is a usable substitute for the coercion type.
    bool isUsableType(llvm::StructType *Ty) const {
      return llvm::makeArrayRef(Elems) == Ty->elements();
    }

    // Get the coercion type as a literal struct type.
    llvm::Type *getType() const {
      if (Elems.size() == 1)
        return Elems.front();
      else
        return llvm::StructType::get(Context, Elems);
    }
  };
};
} // end anonymous namespace

ABIArgInfo
SparcV9ABIInfo::classifyType(QualType Ty, unsigned SizeLimit) const {
  if (Ty->isVoidType())
    return ABIArgInfo::getIgnore();

  uint64_t Size = getContext().getTypeSize(Ty);

  // Anything too big to fit in registers is passed with an explicit indirect
  // pointer / sret pointer.
  if (Size > SizeLimit)
    return getNaturalAlignIndirect(Ty, /*ByVal=*/false);

  // Treat an enum type as its underlying type.
  if (const EnumType *EnumTy = Ty->getAs<EnumType>())
    Ty = EnumTy->getDecl()->getIntegerType();

  // Integer types smaller than a register are extended.
  if (Size < 64 && Ty->isIntegerType())
    return ABIArgInfo::getExtend(Ty);

  if (const auto *EIT = Ty->getAs<BitIntType>())
    if (EIT->getNumBits() < 64)
      return ABIArgInfo::getExtend(Ty);

  // Other non-aggregates go in registers.
  if (!isAggregateTypeForABI(Ty))
    return ABIArgInfo::getDirect();

  // If a C++ object has either a non-trivial copy constructor or a non-trivial
  // destructor, it is passed with an explicit indirect pointer / sret pointer.
  if (CGCXXABI::RecordArgABI RAA = getRecordArgABI(Ty, getCXXABI()))
    return getNaturalAlignIndirect(Ty, RAA == CGCXXABI::RAA_DirectInMemory);

  // This is a small aggregate type that should be passed in registers.
  // Build a coercion type from the LLVM struct type.
  llvm::StructType *StrTy = dyn_cast<llvm::StructType>(CGT.ConvertType(Ty));
  if (!StrTy)
    return ABIArgInfo::getDirect();

  CoerceBuilder CB(getVMContext(), getDataLayout());
  CB.addStruct(0, StrTy);
  CB.pad(llvm::alignTo(CB.DL.getTypeSizeInBits(StrTy), 64));

  // Try to use the original type for coercion.
  llvm::Type *CoerceTy = CB.isUsableType(StrTy) ? StrTy : CB.getType();

  if (CB.InReg)
    return ABIArgInfo::getDirectInReg(CoerceTy);
  else
    return ABIArgInfo::getDirect(CoerceTy);
}

Address SparcV9ABIInfo::EmitVAArg(CodeGenFunction &CGF, Address VAListAddr,
                                  QualType Ty) const {
  ABIArgInfo AI = classifyType(Ty, 16 * 8);
  llvm::Type *ArgTy = CGT.ConvertType(Ty);
  if (AI.canHaveCoerceToType() && !AI.getCoerceToType())
    AI.setCoerceToType(ArgTy);

  CharUnits SlotSize = CharUnits::fromQuantity(8);

  CGBuilderTy &Builder = CGF.Builder;
  Address Addr = Address(Builder.CreateLoad(VAListAddr, "ap.cur"),
                         getVAListElementType(CGF), SlotSize);
  llvm::Type *ArgPtrTy = llvm::PointerType::getUnqual(ArgTy);

  auto TypeInfo = getContext().getTypeInfoInChars(Ty);

  Address ArgAddr = Address::invalid();
  CharUnits Stride;
  switch (AI.getKind()) {
  case ABIArgInfo::Expand:
  case ABIArgInfo::CoerceAndExpand:
  case ABIArgInfo::InAlloca:
    llvm_unreachable("Unsupported ABI kind for va_arg");

  case ABIArgInfo::Extend: {
    Stride = SlotSize;
    CharUnits Offset = SlotSize - TypeInfo.Width;
    ArgAddr = Builder.CreateConstInBoundsByteGEP(Addr, Offset, "extend");
    break;
  }

  case ABIArgInfo::Direct: {
    auto AllocSize = getDataLayout().getTypeAllocSize(AI.getCoerceToType());
    Stride = CharUnits::fromQuantity(AllocSize).alignTo(SlotSize);
    ArgAddr = Addr;
    break;
  }

  case ABIArgInfo::Indirect:
  case ABIArgInfo::IndirectAliased:
    Stride = SlotSize;
    ArgAddr = Builder.CreateElementBitCast(Addr, ArgPtrTy, "indirect");
    ArgAddr = Address(Builder.CreateLoad(ArgAddr, "indirect.arg"), ArgTy,
                      TypeInfo.Align);
    break;

  case ABIArgInfo::Ignore:
    return Address(llvm::UndefValue::get(ArgPtrTy), ArgTy, TypeInfo.Align);
  }

  // Update VAList.
  Address NextPtr = Builder.CreateConstInBoundsByteGEP(Addr, Stride, "ap.next");
  Builder.CreateStore(NextPtr.getPointer(), VAListAddr);

  return Builder.CreateElementBitCast(ArgAddr, ArgTy, "arg.addr");
}

void SparcV9ABIInfo::computeInfo(CGFunctionInfo &FI) const {
  FI.getReturnInfo() = classifyType(FI.getReturnType(), 32 * 8);
  for (auto &I : FI.arguments())
    I.info = classifyType(I.type, 16 * 8);
}

namespace {
class SparcV9TargetCodeGenInfo : public TargetCodeGenInfo {
public:
  SparcV9TargetCodeGenInfo(CodeGenTypes &CGT)
      : TargetCodeGenInfo(std::make_unique<SparcV9ABIInfo>(CGT)) {}

  int getDwarfEHStackPointer(CodeGen::CodeGenModule &M) const override {
    return 14;
  }

  bool initDwarfEHRegSizeTable(CodeGen::CodeGenFunction &CGF,
                               llvm::Value *Address) const override;

  llvm::Value *decodeReturnAddress(CodeGen::CodeGenFunction &CGF,
                                   llvm::Value *Address) const override {
    return CGF.Builder.CreateGEP(CGF.Int8Ty, Address,
                                 llvm::ConstantInt::get(CGF.Int32Ty, 8));
  }

  llvm::Value *encodeReturnAddress(CodeGen::CodeGenFunction &CGF,
                                   llvm::Value *Address) const override {
    return CGF.Builder.CreateGEP(CGF.Int8Ty, Address,
                                 llvm::ConstantInt::get(CGF.Int32Ty, -8));
  }
};
} // end anonymous namespace

bool
SparcV9TargetCodeGenInfo::initDwarfEHRegSizeTable(CodeGen::CodeGenFunction &CGF,
                                                llvm::Value *Address) const {
  // This is calculated from the LLVM and GCC tables and verified
  // against gcc output.  AFAIK all ABIs use the same encoding.

  CodeGen::CGBuilderTy &Builder = CGF.Builder;

  llvm::IntegerType *i8 = CGF.Int8Ty;
  llvm::Value *Four8 = llvm::ConstantInt::get(i8, 4);
  llvm::Value *Eight8 = llvm::ConstantInt::get(i8, 8);

  // 0-31: the 8-byte general-purpose registers
  AssignToArrayRange(Builder, Address, Eight8, 0, 31);

  // 32-63: f0-31, the 4-byte floating-point registers
  AssignToArrayRange(Builder, Address, Four8, 32, 63);

  //   Y   = 64
  //   PSR = 65
  //   WIM = 66
  //   TBR = 67
  //   PC  = 68
  //   NPC = 69
  //   FSR = 70
  //   CSR = 71
  AssignToArrayRange(Builder, Address, Eight8, 64, 71);

  // 72-87: d0-15, the 8-byte floating-point registers
  AssignToArrayRange(Builder, Address, Eight8, 72, 87);

  return false;
}

// ARC ABI implementation.
namespace {

class ARCABIInfo : public DefaultABIInfo {
public:
  using DefaultABIInfo::DefaultABIInfo;

private:
  Address EmitVAArg(CodeGenFunction &CGF, Address VAListAddr,
                    QualType Ty) const override;

  void updateState(const ABIArgInfo &Info, QualType Ty, CCState &State) const {
    if (!State.FreeRegs)
      return;
    if (Info.isIndirect() && Info.getInReg())
      State.FreeRegs--;
    else if (Info.isDirect() && Info.getInReg()) {
      unsigned sz = (getContext().getTypeSize(Ty) + 31) / 32;
      if (sz < State.FreeRegs)
        State.FreeRegs -= sz;
      else
        State.FreeRegs = 0;
    }
  }

  void computeInfo(CGFunctionInfo &FI) const override {
    CCState State(FI);
    // ARC uses 8 registers to pass arguments.
    State.FreeRegs = 8;

    if (!getCXXABI().classifyReturnType(FI))
      FI.getReturnInfo() = classifyReturnType(FI.getReturnType());
    updateState(FI.getReturnInfo(), FI.getReturnType(), State);
    for (auto &I : FI.arguments()) {
      I.info = classifyArgumentType(I.type, State.FreeRegs);
      updateState(I.info, I.type, State);
    }
  }

  ABIArgInfo getIndirectByRef(QualType Ty, bool HasFreeRegs) const;
  ABIArgInfo getIndirectByValue(QualType Ty) const;
  ABIArgInfo classifyArgumentType(QualType Ty, uint8_t FreeRegs) const;
  ABIArgInfo classifyReturnType(QualType RetTy) const;
};

class ARCTargetCodeGenInfo : public TargetCodeGenInfo {
public:
  ARCTargetCodeGenInfo(CodeGenTypes &CGT)
      : TargetCodeGenInfo(std::make_unique<ARCABIInfo>(CGT)) {}
};


ABIArgInfo ARCABIInfo::getIndirectByRef(QualType Ty, bool HasFreeRegs) const {
  return HasFreeRegs ? getNaturalAlignIndirectInReg(Ty) :
                       getNaturalAlignIndirect(Ty, false);
}

ABIArgInfo ARCABIInfo::getIndirectByValue(QualType Ty) const {
  // Compute the byval alignment.
  const unsigned MinABIStackAlignInBytes = 4;
  unsigned TypeAlign = getContext().getTypeAlign(Ty) / 8;
  return ABIArgInfo::getIndirect(CharUnits::fromQuantity(4), /*ByVal=*/true,
                                 TypeAlign > MinABIStackAlignInBytes);
}

Address ARCABIInfo::EmitVAArg(CodeGenFunction &CGF, Address VAListAddr,
                              QualType Ty) const {
  return emitVoidPtrVAArg(CGF, VAListAddr, Ty, /*indirect*/ false,
                          getContext().getTypeInfoInChars(Ty),
                          CharUnits::fromQuantity(4), true);
}

ABIArgInfo ARCABIInfo::classifyArgumentType(QualType Ty,
                                            uint8_t FreeRegs) const {
  // Handle the generic C++ ABI.
  const RecordType *RT = Ty->getAs<RecordType>();
  if (RT) {
    CGCXXABI::RecordArgABI RAA = getRecordArgABI(RT, getCXXABI());
    if (RAA == CGCXXABI::RAA_Indirect)
      return getIndirectByRef(Ty, FreeRegs > 0);

    if (RAA == CGCXXABI::RAA_DirectInMemory)
      return getIndirectByValue(Ty);
  }

  // Treat an enum type as its underlying type.
  if (const EnumType *EnumTy = Ty->getAs<EnumType>())
    Ty = EnumTy->getDecl()->getIntegerType();

  auto SizeInRegs = llvm::alignTo(getContext().getTypeSize(Ty), 32) / 32;

  if (isAggregateTypeForABI(Ty)) {
    // Structures with flexible arrays are always indirect.
    if (RT && RT->getDecl()->hasFlexibleArrayMember())
      return getIndirectByValue(Ty);

    // Ignore empty structs/unions.
    if (isEmptyRecord(getContext(), Ty, true))
      return ABIArgInfo::getIgnore();

    llvm::LLVMContext &LLVMContext = getVMContext();

    llvm::IntegerType *Int32 = llvm::Type::getInt32Ty(LLVMContext);
    SmallVector<llvm::Type *, 3> Elements(SizeInRegs, Int32);
    llvm::Type *Result = llvm::StructType::get(LLVMContext, Elements);

    return FreeRegs >= SizeInRegs ?
        ABIArgInfo::getDirectInReg(Result) :
        ABIArgInfo::getDirect(Result, 0, nullptr, false);
  }

  if (const auto *EIT = Ty->getAs<BitIntType>())
    if (EIT->getNumBits() > 64)
      return getIndirectByValue(Ty);

  return isPromotableIntegerTypeForABI(Ty)
             ? (FreeRegs >= SizeInRegs ? ABIArgInfo::getExtendInReg(Ty)
                                       : ABIArgInfo::getExtend(Ty))
             : (FreeRegs >= SizeInRegs ? ABIArgInfo::getDirectInReg()
                                       : ABIArgInfo::getDirect());
}

ABIArgInfo ARCABIInfo::classifyReturnType(QualType RetTy) const {
  if (RetTy->isAnyComplexType())
    return ABIArgInfo::getDirectInReg();

  // Arguments of size > 4 registers are indirect.
  auto RetSize = llvm::alignTo(getContext().getTypeSize(RetTy), 32) / 32;
  if (RetSize > 4)
    return getIndirectByRef(RetTy, /*HasFreeRegs*/ true);

  return DefaultABIInfo::classifyReturnType(RetTy);
}

} // End anonymous namespace.

//===----------------------------------------------------------------------===//
// XCore ABI Implementation
//===----------------------------------------------------------------------===//

namespace {

/// A SmallStringEnc instance is used to build up the TypeString by passing
/// it by reference between functions that append to it.
typedef llvm::SmallString<128> SmallStringEnc;

/// TypeStringCache caches the meta encodings of Types.
///
/// The reason for caching TypeStrings is two fold:
///   1. To cache a type's encoding for later uses;
///   2. As a means to break recursive member type inclusion.
///
/// A cache Entry can have a Status of:
///   NonRecursive:   The type encoding is not recursive;
///   Recursive:      The type encoding is recursive;
///   Incomplete:     An incomplete TypeString;
///   IncompleteUsed: An incomplete TypeString that has been used in a
///                   Recursive type encoding.
///
/// A NonRecursive entry will have all of its sub-members expanded as fully
/// as possible. Whilst it may contain types which are recursive, the type
/// itself is not recursive and thus its encoding may be safely used whenever
/// the type is encountered.
///
/// A Recursive entry will have all of its sub-members expanded as fully as
/// possible. The type itself is recursive and it may contain other types which
/// are recursive. The Recursive encoding must not be used during the expansion
/// of a recursive type's recursive branch. For simplicity the code uses
/// IncompleteCount to reject all usage of Recursive encodings for member types.
///
/// An Incomplete entry is always a RecordType and only encodes its
/// identifier e.g. "s(S){}". Incomplete 'StubEnc' entries are ephemeral and
/// are placed into the cache during type expansion as a means to identify and
/// handle recursive inclusion of types as sub-members. If there is recursion
/// the entry becomes IncompleteUsed.
///
/// During the expansion of a RecordType's members:
///
///   If the cache contains a NonRecursive encoding for the member type, the
///   cached encoding is used;
///
///   If the cache contains a Recursive encoding for the member type, the
///   cached encoding is 'Swapped' out, as it may be incorrect, and...
///
///   If the member is a RecordType, an Incomplete encoding is placed into the
///   cache to break potential recursive inclusion of itself as a sub-member;
///
///   Once a member RecordType has been expanded, its temporary incomplete
///   entry is removed from the cache. If a Recursive encoding was swapped out
///   it is swapped back in;
///
///   If an incomplete entry is used to expand a sub-member, the incomplete
///   entry is marked as IncompleteUsed. The cache keeps count of how many
///   IncompleteUsed entries it currently contains in IncompleteUsedCount;
///
///   If a member's encoding is found to be a NonRecursive or Recursive viz:
///   IncompleteUsedCount==0, the member's encoding is added to the cache.
///   Else the member is part of a recursive type and thus the recursion has
///   been exited too soon for the encoding to be correct for the member.
///
class TypeStringCache {
  enum Status {NonRecursive, Recursive, Incomplete, IncompleteUsed};
  struct Entry {
    std::string Str;     // The encoded TypeString for the type.
    enum Status State;   // Information about the encoding in 'Str'.
    std::string Swapped; // A temporary place holder for a Recursive encoding
                         // during the expansion of RecordType's members.
  };
  std::map<const IdentifierInfo *, struct Entry> Map;
  unsigned IncompleteCount;     // Number of Incomplete entries in the Map.
  unsigned IncompleteUsedCount; // Number of IncompleteUsed entries in the Map.
public:
  TypeStringCache() : IncompleteCount(0), IncompleteUsedCount(0) {}
  void addIncomplete(const IdentifierInfo *ID, std::string StubEnc);
  bool removeIncomplete(const IdentifierInfo *ID);
  void addIfComplete(const IdentifierInfo *ID, StringRef Str,
                     bool IsRecursive);
  StringRef lookupStr(const IdentifierInfo *ID);
};

/// TypeString encodings for enum & union fields must be order.
/// FieldEncoding is a helper for this ordering process.
class FieldEncoding {
  bool HasName;
  std::string Enc;
public:
  FieldEncoding(bool b, SmallStringEnc &e) : HasName(b), Enc(e.c_str()) {}
  StringRef str() { return Enc; }
  bool operator<(const FieldEncoding &rhs) const {
    if (HasName != rhs.HasName) return HasName;
    return Enc < rhs.Enc;
  }
};

class XCoreABIInfo : public DefaultABIInfo {
public:
  XCoreABIInfo(CodeGen::CodeGenTypes &CGT) : DefaultABIInfo(CGT) {}
  Address EmitVAArg(CodeGenFunction &CGF, Address VAListAddr,
                    QualType Ty) const override;
};

class XCoreTargetCodeGenInfo : public TargetCodeGenInfo {
  mutable TypeStringCache TSC;
  void emitTargetMD(const Decl *D, llvm::GlobalValue *GV,
                    const CodeGen::CodeGenModule &M) const;

public:
  XCoreTargetCodeGenInfo(CodeGenTypes &CGT)
      : TargetCodeGenInfo(std::make_unique<XCoreABIInfo>(CGT)) {}
  void emitTargetMetadata(CodeGen::CodeGenModule &CGM,
                          const llvm::MapVector<GlobalDecl, StringRef>
                              &MangledDeclNames) const override;
};

} // End anonymous namespace.

// TODO: this implementation is likely now redundant with the default
// EmitVAArg.
Address XCoreABIInfo::EmitVAArg(CodeGenFunction &CGF, Address VAListAddr,
                                QualType Ty) const {
  CGBuilderTy &Builder = CGF.Builder;

  // Get the VAList.
  CharUnits SlotSize = CharUnits::fromQuantity(4);
  Address AP = Address(Builder.CreateLoad(VAListAddr),
                       getVAListElementType(CGF), SlotSize);

  // Handle the argument.
  ABIArgInfo AI = classifyArgumentType(Ty);
  CharUnits TypeAlign = getContext().getTypeAlignInChars(Ty);
  llvm::Type *ArgTy = CGT.ConvertType(Ty);
  if (AI.canHaveCoerceToType() && !AI.getCoerceToType())
    AI.setCoerceToType(ArgTy);
  llvm::Type *ArgPtrTy = llvm::PointerType::getUnqual(ArgTy);

  Address Val = Address::invalid();
  CharUnits ArgSize = CharUnits::Zero();
  switch (AI.getKind()) {
  case ABIArgInfo::Expand:
  case ABIArgInfo::CoerceAndExpand:
  case ABIArgInfo::InAlloca:
    llvm_unreachable("Unsupported ABI kind for va_arg");
  case ABIArgInfo::Ignore:
    Val = Address(llvm::UndefValue::get(ArgPtrTy), ArgTy, TypeAlign);
    ArgSize = CharUnits::Zero();
    break;
  case ABIArgInfo::Extend:
  case ABIArgInfo::Direct:
    Val = Builder.CreateElementBitCast(AP, ArgTy);
    ArgSize = CharUnits::fromQuantity(
        getDataLayout().getTypeAllocSize(AI.getCoerceToType()));
    ArgSize = ArgSize.alignTo(SlotSize);
    break;
  case ABIArgInfo::Indirect:
  case ABIArgInfo::IndirectAliased:
    Val = Builder.CreateElementBitCast(AP, ArgPtrTy);
    Val = Address(Builder.CreateLoad(Val), ArgTy, TypeAlign);
    ArgSize = SlotSize;
    break;
  }

  // Increment the VAList.
  if (!ArgSize.isZero()) {
    Address APN = Builder.CreateConstInBoundsByteGEP(AP, ArgSize);
    Builder.CreateStore(APN.getPointer(), VAListAddr);
  }

  return Val;
}

/// During the expansion of a RecordType, an incomplete TypeString is placed
/// into the cache as a means to identify and break recursion.
/// If there is a Recursive encoding in the cache, it is swapped out and will
/// be reinserted by removeIncomplete().
/// All other types of encoding should have been used rather than arriving here.
void TypeStringCache::addIncomplete(const IdentifierInfo *ID,
                                    std::string StubEnc) {
  if (!ID)
    return;
  Entry &E = Map[ID];
  assert( (E.Str.empty() || E.State == Recursive) &&
         "Incorrectly use of addIncomplete");
  assert(!StubEnc.empty() && "Passing an empty string to addIncomplete()");
  E.Swapped.swap(E.Str); // swap out the Recursive
  E.Str.swap(StubEnc);
  E.State = Incomplete;
  ++IncompleteCount;
}

/// Once the RecordType has been expanded, the temporary incomplete TypeString
/// must be removed from the cache.
/// If a Recursive was swapped out by addIncomplete(), it will be replaced.
/// Returns true if the RecordType was defined recursively.
bool TypeStringCache::removeIncomplete(const IdentifierInfo *ID) {
  if (!ID)
    return false;
  auto I = Map.find(ID);
  assert(I != Map.end() && "Entry not present");
  Entry &E = I->second;
  assert( (E.State == Incomplete ||
           E.State == IncompleteUsed) &&
         "Entry must be an incomplete type");
  bool IsRecursive = false;
  if (E.State == IncompleteUsed) {
    // We made use of our Incomplete encoding, thus we are recursive.
    IsRecursive = true;
    --IncompleteUsedCount;
  }
  if (E.Swapped.empty())
    Map.erase(I);
  else {
    // Swap the Recursive back.
    E.Swapped.swap(E.Str);
    E.Swapped.clear();
    E.State = Recursive;
  }
  --IncompleteCount;
  return IsRecursive;
}

/// Add the encoded TypeString to the cache only if it is NonRecursive or
/// Recursive (viz: all sub-members were expanded as fully as possible).
void TypeStringCache::addIfComplete(const IdentifierInfo *ID, StringRef Str,
                                    bool IsRecursive) {
  if (!ID || IncompleteUsedCount)
    return; // No key or it is is an incomplete sub-type so don't add.
  Entry &E = Map[ID];
  if (IsRecursive && !E.Str.empty()) {
    assert(E.State==Recursive && E.Str.size() == Str.size() &&
           "This is not the same Recursive entry");
    // The parent container was not recursive after all, so we could have used
    // this Recursive sub-member entry after all, but we assumed the worse when
    // we started viz: IncompleteCount!=0.
    return;
  }
  assert(E.Str.empty() && "Entry already present");
  E.Str = Str.str();
  E.State = IsRecursive? Recursive : NonRecursive;
}

/// Return a cached TypeString encoding for the ID. If there isn't one, or we
/// are recursively expanding a type (IncompleteCount != 0) and the cached
/// encoding is Recursive, return an empty StringRef.
StringRef TypeStringCache::lookupStr(const IdentifierInfo *ID) {
  if (!ID)
    return StringRef();   // We have no key.
  auto I = Map.find(ID);
  if (I == Map.end())
    return StringRef();   // We have no encoding.
  Entry &E = I->second;
  if (E.State == Recursive && IncompleteCount)
    return StringRef();   // We don't use Recursive encodings for member types.

  if (E.State == Incomplete) {
    // The incomplete type is being used to break out of recursion.
    E.State = IncompleteUsed;
    ++IncompleteUsedCount;
  }
  return E.Str;
}

/// The XCore ABI includes a type information section that communicates symbol
/// type information to the linker. The linker uses this information to verify
/// safety/correctness of things such as array bound and pointers et al.
/// The ABI only requires C (and XC) language modules to emit TypeStrings.
/// This type information (TypeString) is emitted into meta data for all global
/// symbols: definitions, declarations, functions & variables.
///
/// The TypeString carries type, qualifier, name, size & value details.
/// Please see 'Tools Development Guide' section 2.16.2 for format details:
/// https://www.xmos.com/download/public/Tools-Development-Guide%28X9114A%29.pdf
/// The output is tested by test/CodeGen/xcore-stringtype.c.
///
static bool getTypeString(SmallStringEnc &Enc, const Decl *D,
                          const CodeGen::CodeGenModule &CGM,
                          TypeStringCache &TSC);

/// XCore uses emitTargetMD to emit TypeString metadata for global symbols.
void XCoreTargetCodeGenInfo::emitTargetMD(
    const Decl *D, llvm::GlobalValue *GV,
    const CodeGen::CodeGenModule &CGM) const {
  SmallStringEnc Enc;
  if (getTypeString(Enc, D, CGM, TSC)) {
    llvm::LLVMContext &Ctx = CGM.getModule().getContext();
    llvm::Metadata *MDVals[] = {llvm::ConstantAsMetadata::get(GV),
                                llvm::MDString::get(Ctx, Enc.str())};
    llvm::NamedMDNode *MD =
      CGM.getModule().getOrInsertNamedMetadata("xcore.typestrings");
    MD->addOperand(llvm::MDNode::get(Ctx, MDVals));
  }
}

void XCoreTargetCodeGenInfo::emitTargetMetadata(
    CodeGen::CodeGenModule &CGM,
    const llvm::MapVector<GlobalDecl, StringRef> &MangledDeclNames) const {
  // Warning, new MangledDeclNames may be appended within this loop.
  // We rely on MapVector insertions adding new elements to the end
  // of the container.
  for (unsigned I = 0; I != MangledDeclNames.size(); ++I) {
    auto Val = *(MangledDeclNames.begin() + I);
    llvm::GlobalValue *GV = CGM.GetGlobalValue(Val.second);
    if (GV) {
      const Decl *D = Val.first.getDecl()->getMostRecentDecl();
      emitTargetMD(D, GV, CGM);
    }
  }
}

//===----------------------------------------------------------------------===//
// Base ABI and target codegen info implementation common between SPIR and
// SPIR-V.
//===----------------------------------------------------------------------===//

namespace {
class CommonSPIRABIInfo : public DefaultABIInfo {
public:
  CommonSPIRABIInfo(CodeGenTypes &CGT) : DefaultABIInfo(CGT) { setCCs(); }

private:
  void setCCs();
};

class SPIRVABIInfo : public CommonSPIRABIInfo {
public:
  SPIRVABIInfo(CodeGenTypes &CGT) : CommonSPIRABIInfo(CGT) {}
  void computeInfo(CGFunctionInfo &FI) const override;

private:
  ABIArgInfo classifyKernelArgumentType(QualType Ty) const;
};
} // end anonymous namespace
namespace {
class CommonSPIRTargetCodeGenInfo : public TargetCodeGenInfo {
public:
  CommonSPIRTargetCodeGenInfo(CodeGen::CodeGenTypes &CGT)
      : TargetCodeGenInfo(std::make_unique<CommonSPIRABIInfo>(CGT)) {}
  CommonSPIRTargetCodeGenInfo(std::unique_ptr<ABIInfo> ABIInfo)
      : TargetCodeGenInfo(std::move(ABIInfo)) {}

  LangAS getASTAllocaAddressSpace() const override {
    return getLangASFromTargetAS(
        getABIInfo().getDataLayout().getAllocaAddrSpace());
  }

  unsigned getOpenCLKernelCallingConv() const override;
};
class SPIRVTargetCodeGenInfo : public CommonSPIRTargetCodeGenInfo {
public:
  SPIRVTargetCodeGenInfo(CodeGen::CodeGenTypes &CGT)
      : CommonSPIRTargetCodeGenInfo(std::make_unique<SPIRVABIInfo>(CGT)) {}
  void setCUDAKernelCallingConvention(const FunctionType *&FT) const override;
};
} // End anonymous namespace.

void CommonSPIRABIInfo::setCCs() {
  assert(getRuntimeCC() == llvm::CallingConv::C);
  RuntimeCC = llvm::CallingConv::SPIR_FUNC;
}

ABIArgInfo SPIRVABIInfo::classifyKernelArgumentType(QualType Ty) const {
  if (getContext().getLangOpts().CUDAIsDevice) {
    // Coerce pointer arguments with default address space to CrossWorkGroup
    // pointers for HIPSPV/CUDASPV. When the language mode is HIP/CUDA, the
    // SPIRTargetInfo maps cuda_device to SPIR-V's CrossWorkGroup address space.
    llvm::Type *LTy = CGT.ConvertType(Ty);
    auto DefaultAS = getContext().getTargetAddressSpace(LangAS::Default);
    auto GlobalAS = getContext().getTargetAddressSpace(LangAS::cuda_device);
    auto *PtrTy = llvm::dyn_cast<llvm::PointerType>(LTy);
    if (PtrTy && PtrTy->getAddressSpace() == DefaultAS) {
      LTy = llvm::PointerType::getWithSamePointeeType(PtrTy, GlobalAS);
      return ABIArgInfo::getDirect(LTy, 0, nullptr, false);
    }
  }
  return classifyArgumentType(Ty);
}

void SPIRVABIInfo::computeInfo(CGFunctionInfo &FI) const {
  // The logic is same as in DefaultABIInfo with an exception on the kernel
  // arguments handling.
  llvm::CallingConv::ID CC = FI.getCallingConvention();

  if (!getCXXABI().classifyReturnType(FI))
    FI.getReturnInfo() = classifyReturnType(FI.getReturnType());

  for (auto &I : FI.arguments()) {
    if (CC == llvm::CallingConv::SPIR_KERNEL) {
      I.info = classifyKernelArgumentType(I.type);
    } else {
      I.info = classifyArgumentType(I.type);
    }
  }
}

namespace clang {
namespace CodeGen {
void computeSPIRKernelABIInfo(CodeGenModule &CGM, CGFunctionInfo &FI) {
  if (CGM.getTarget().getTriple().isSPIRV())
    SPIRVABIInfo(CGM.getTypes()).computeInfo(FI);
  else
    CommonSPIRABIInfo(CGM.getTypes()).computeInfo(FI);
}
}
}

unsigned CommonSPIRTargetCodeGenInfo::getOpenCLKernelCallingConv() const {
  return llvm::CallingConv::SPIR_KERNEL;
}

void SPIRVTargetCodeGenInfo::setCUDAKernelCallingConvention(
    const FunctionType *&FT) const {
  // Convert HIP kernels to SPIR-V kernels.
  if (getABIInfo().getContext().getLangOpts().HIP) {
    FT = getABIInfo().getContext().adjustFunctionType(
        FT, FT->getExtInfo().withCallingConv(CC_OpenCLKernel));
    return;
  }
}

static bool appendType(SmallStringEnc &Enc, QualType QType,
                       const CodeGen::CodeGenModule &CGM,
                       TypeStringCache &TSC);

/// Helper function for appendRecordType().
/// Builds a SmallVector containing the encoded field types in declaration
/// order.
static bool extractFieldType(SmallVectorImpl<FieldEncoding> &FE,
                             const RecordDecl *RD,
                             const CodeGen::CodeGenModule &CGM,
                             TypeStringCache &TSC) {
  for (const auto *Field : RD->fields()) {
    SmallStringEnc Enc;
    Enc += "m(";
    Enc += Field->getName();
    Enc += "){";
    if (Field->isBitField()) {
      Enc += "b(";
      llvm::raw_svector_ostream OS(Enc);
      OS << Field->getBitWidthValue(CGM.getContext());
      Enc += ':';
    }
    if (!appendType(Enc, Field->getType(), CGM, TSC))
      return false;
    if (Field->isBitField())
      Enc += ')';
    Enc += '}';
    FE.emplace_back(!Field->getName().empty(), Enc);
  }
  return true;
}

/// Appends structure and union types to Enc and adds encoding to cache.
/// Recursively calls appendType (via extractFieldType) for each field.
/// Union types have their fields ordered according to the ABI.
static bool appendRecordType(SmallStringEnc &Enc, const RecordType *RT,
                             const CodeGen::CodeGenModule &CGM,
                             TypeStringCache &TSC, const IdentifierInfo *ID) {
  // Append the cached TypeString if we have one.
  StringRef TypeString = TSC.lookupStr(ID);
  if (!TypeString.empty()) {
    Enc += TypeString;
    return true;
  }

  // Start to emit an incomplete TypeString.
  size_t Start = Enc.size();
  Enc += (RT->isUnionType()? 'u' : 's');
  Enc += '(';
  if (ID)
    Enc += ID->getName();
  Enc += "){";

  // We collect all encoded fields and order as necessary.
  bool IsRecursive = false;
  const RecordDecl *RD = RT->getDecl()->getDefinition();
  if (RD && !RD->field_empty()) {
    // An incomplete TypeString stub is placed in the cache for this RecordType
    // so that recursive calls to this RecordType will use it whilst building a
    // complete TypeString for this RecordType.
    SmallVector<FieldEncoding, 16> FE;
    std::string StubEnc(Enc.substr(Start).str());
    StubEnc += '}';  // StubEnc now holds a valid incomplete TypeString.
    TSC.addIncomplete(ID, std::move(StubEnc));
    if (!extractFieldType(FE, RD, CGM, TSC)) {
      (void) TSC.removeIncomplete(ID);
      return false;
    }
    IsRecursive = TSC.removeIncomplete(ID);
    // The ABI requires unions to be sorted but not structures.
    // See FieldEncoding::operator< for sort algorithm.
    if (RT->isUnionType())
      llvm::sort(FE);
    // We can now complete the TypeString.
    unsigned E = FE.size();
    for (unsigned I = 0; I != E; ++I) {
      if (I)
        Enc += ',';
      Enc += FE[I].str();
    }
  }
  Enc += '}';
  TSC.addIfComplete(ID, Enc.substr(Start), IsRecursive);
  return true;
}

/// Appends enum types to Enc and adds the encoding to the cache.
static bool appendEnumType(SmallStringEnc &Enc, const EnumType *ET,
                           TypeStringCache &TSC,
                           const IdentifierInfo *ID) {
  // Append the cached TypeString if we have one.
  StringRef TypeString = TSC.lookupStr(ID);
  if (!TypeString.empty()) {
    Enc += TypeString;
    return true;
  }

  size_t Start = Enc.size();
  Enc += "e(";
  if (ID)
    Enc += ID->getName();
  Enc += "){";

  // We collect all encoded enumerations and order them alphanumerically.
  if (const EnumDecl *ED = ET->getDecl()->getDefinition()) {
    SmallVector<FieldEncoding, 16> FE;
    for (auto I = ED->enumerator_begin(), E = ED->enumerator_end(); I != E;
         ++I) {
      SmallStringEnc EnumEnc;
      EnumEnc += "m(";
      EnumEnc += I->getName();
      EnumEnc += "){";
      I->getInitVal().toString(EnumEnc);
      EnumEnc += '}';
      FE.push_back(FieldEncoding(!I->getName().empty(), EnumEnc));
    }
    llvm::sort(FE);
    unsigned E = FE.size();
    for (unsigned I = 0; I != E; ++I) {
      if (I)
        Enc += ',';
      Enc += FE[I].str();
    }
  }
  Enc += '}';
  TSC.addIfComplete(ID, Enc.substr(Start), false);
  return true;
}

/// Appends type's qualifier to Enc.
/// This is done prior to appending the type's encoding.
static void appendQualifier(SmallStringEnc &Enc, QualType QT) {
  // Qualifiers are emitted in alphabetical order.
  static const char *const Table[]={"","c:","r:","cr:","v:","cv:","rv:","crv:"};
  int Lookup = 0;
  if (QT.isConstQualified())
    Lookup += 1<<0;
  if (QT.isRestrictQualified())
    Lookup += 1<<1;
  if (QT.isVolatileQualified())
    Lookup += 1<<2;
  Enc += Table[Lookup];
}

/// Appends built-in types to Enc.
static bool appendBuiltinType(SmallStringEnc &Enc, const BuiltinType *BT) {
  const char *EncType;
  switch (BT->getKind()) {
    case BuiltinType::Void:
      EncType = "0";
      break;
    case BuiltinType::Bool:
      EncType = "b";
      break;
    case BuiltinType::Char_U:
      EncType = "uc";
      break;
    case BuiltinType::UChar:
      EncType = "uc";
      break;
    case BuiltinType::SChar:
      EncType = "sc";
      break;
    case BuiltinType::UShort:
      EncType = "us";
      break;
    case BuiltinType::Short:
      EncType = "ss";
      break;
    case BuiltinType::UInt:
      EncType = "ui";
      break;
    case BuiltinType::Int:
      EncType = "si";
      break;
    case BuiltinType::ULong:
      EncType = "ul";
      break;
    case BuiltinType::Long:
      EncType = "sl";
      break;
    case BuiltinType::ULongLong:
      EncType = "ull";
      break;
    case BuiltinType::LongLong:
      EncType = "sll";
      break;
    case BuiltinType::Float:
      EncType = "ft";
      break;
    case BuiltinType::Double:
      EncType = "d";
      break;
    case BuiltinType::LongDouble:
      EncType = "ld";
      break;
    default:
      return false;
  }
  Enc += EncType;
  return true;
}

/// Appends a pointer encoding to Enc before calling appendType for the pointee.
static bool appendPointerType(SmallStringEnc &Enc, const PointerType *PT,
                              const CodeGen::CodeGenModule &CGM,
                              TypeStringCache &TSC) {
  Enc += "p(";
  if (!appendType(Enc, PT->getPointeeType(), CGM, TSC))
    return false;
  Enc += ')';
  return true;
}

/// Appends array encoding to Enc before calling appendType for the element.
static bool appendArrayType(SmallStringEnc &Enc, QualType QT,
                            const ArrayType *AT,
                            const CodeGen::CodeGenModule &CGM,
                            TypeStringCache &TSC, StringRef NoSizeEnc) {
  if (AT->getSizeModifier() != ArrayType::Normal)
    return false;
  Enc += "a(";
  if (const ConstantArrayType *CAT = dyn_cast<ConstantArrayType>(AT))
    CAT->getSize().toStringUnsigned(Enc);
  else
    Enc += NoSizeEnc; // Global arrays use "*", otherwise it is "".
  Enc += ':';
  // The Qualifiers should be attached to the type rather than the array.
  appendQualifier(Enc, QT);
  if (!appendType(Enc, AT->getElementType(), CGM, TSC))
    return false;
  Enc += ')';
  return true;
}

/// Appends a function encoding to Enc, calling appendType for the return type
/// and the arguments.
static bool appendFunctionType(SmallStringEnc &Enc, const FunctionType *FT,
                             const CodeGen::CodeGenModule &CGM,
                             TypeStringCache &TSC) {
  Enc += "f{";
  if (!appendType(Enc, FT->getReturnType(), CGM, TSC))
    return false;
  Enc += "}(";
  if (const FunctionProtoType *FPT = FT->getAs<FunctionProtoType>()) {
    // N.B. we are only interested in the adjusted param types.
    auto I = FPT->param_type_begin();
    auto E = FPT->param_type_end();
    if (I != E) {
      do {
        if (!appendType(Enc, *I, CGM, TSC))
          return false;
        ++I;
        if (I != E)
          Enc += ',';
      } while (I != E);
      if (FPT->isVariadic())
        Enc += ",va";
    } else {
      if (FPT->isVariadic())
        Enc += "va";
      else
        Enc += '0';
    }
  }
  Enc += ')';
  return true;
}

/// Handles the type's qualifier before dispatching a call to handle specific
/// type encodings.
static bool appendType(SmallStringEnc &Enc, QualType QType,
                       const CodeGen::CodeGenModule &CGM,
                       TypeStringCache &TSC) {

  QualType QT = QType.getCanonicalType();

  if (const ArrayType *AT = QT->getAsArrayTypeUnsafe())
    // The Qualifiers should be attached to the type rather than the array.
    // Thus we don't call appendQualifier() here.
    return appendArrayType(Enc, QT, AT, CGM, TSC, "");

  appendQualifier(Enc, QT);

  if (const BuiltinType *BT = QT->getAs<BuiltinType>())
    return appendBuiltinType(Enc, BT);

  if (const PointerType *PT = QT->getAs<PointerType>())
    return appendPointerType(Enc, PT, CGM, TSC);

  if (const EnumType *ET = QT->getAs<EnumType>())
    return appendEnumType(Enc, ET, TSC, QT.getBaseTypeIdentifier());

  if (const RecordType *RT = QT->getAsStructureType())
    return appendRecordType(Enc, RT, CGM, TSC, QT.getBaseTypeIdentifier());

  if (const RecordType *RT = QT->getAsUnionType())
    return appendRecordType(Enc, RT, CGM, TSC, QT.getBaseTypeIdentifier());

  if (const FunctionType *FT = QT->getAs<FunctionType>())
    return appendFunctionType(Enc, FT, CGM, TSC);

  return false;
}

static bool getTypeString(SmallStringEnc &Enc, const Decl *D,
                          const CodeGen::CodeGenModule &CGM,
                          TypeStringCache &TSC) {
  if (!D)
    return false;

  if (const FunctionDecl *FD = dyn_cast<FunctionDecl>(D)) {
    if (FD->getLanguageLinkage() != CLanguageLinkage)
      return false;
    return appendType(Enc, FD->getType(), CGM, TSC);
  }

  if (const VarDecl *VD = dyn_cast<VarDecl>(D)) {
    if (VD->getLanguageLinkage() != CLanguageLinkage)
      return false;
    QualType QT = VD->getType().getCanonicalType();
    if (const ArrayType *AT = QT->getAsArrayTypeUnsafe()) {
      // Global ArrayTypes are given a size of '*' if the size is unknown.
      // The Qualifiers should be attached to the type rather than the array.
      // Thus we don't call appendQualifier() here.
      return appendArrayType(Enc, QT, AT, CGM, TSC, "*");
    }
    return appendType(Enc, QT, CGM, TSC);
  }
  return false;
}

//===----------------------------------------------------------------------===//
// RISCV ABI Implementation
//===----------------------------------------------------------------------===//

namespace {
class RISCVABIInfo : public DefaultABIInfo {
private:
  // Size of the integer ('x') registers in bits.
  unsigned XLen;
  // Size of the floating point ('f') registers in bits. Note that the target
  // ISA might have a wider FLen than the selected ABI (e.g. an RV32IF target
  // with soft float ABI has FLen==0).
  unsigned FLen;
  static const int NumArgGPRs = 8;
  static const int NumArgFPRs = 8;
  bool detectFPCCEligibleStructHelper(QualType Ty, CharUnits CurOff,
                                      llvm::Type *&Field1Ty,
                                      CharUnits &Field1Off,
                                      llvm::Type *&Field2Ty,
                                      CharUnits &Field2Off) const;

public:
  RISCVABIInfo(CodeGen::CodeGenTypes &CGT, unsigned XLen, unsigned FLen)
      : DefaultABIInfo(CGT), XLen(XLen), FLen(FLen) {}

  // DefaultABIInfo's classifyReturnType and classifyArgumentType are
  // non-virtual, but computeInfo is virtual, so we overload it.
  void computeInfo(CGFunctionInfo &FI) const override;

  ABIArgInfo classifyArgumentType(QualType Ty, bool IsFixed, int &ArgGPRsLeft,
                                  int &ArgFPRsLeft) const;
  ABIArgInfo classifyReturnType(QualType RetTy) const;

  Address EmitVAArg(CodeGenFunction &CGF, Address VAListAddr,
                    QualType Ty) const override;

  ABIArgInfo extendType(QualType Ty) const;

  bool detectFPCCEligibleStruct(QualType Ty, llvm::Type *&Field1Ty,
                                CharUnits &Field1Off, llvm::Type *&Field2Ty,
                                CharUnits &Field2Off, int &NeededArgGPRs,
                                int &NeededArgFPRs) const;
  ABIArgInfo coerceAndExpandFPCCEligibleStruct(llvm::Type *Field1Ty,
                                               CharUnits Field1Off,
                                               llvm::Type *Field2Ty,
                                               CharUnits Field2Off) const;
};
} // end anonymous namespace

void RISCVABIInfo::computeInfo(CGFunctionInfo &FI) const {
  QualType RetTy = FI.getReturnType();
  if (!getCXXABI().classifyReturnType(FI))
    FI.getReturnInfo() = classifyReturnType(RetTy);

  // IsRetIndirect is true if classifyArgumentType indicated the value should
  // be passed indirect, or if the type size is a scalar greater than 2*XLen
  // and not a complex type with elements <= FLen. e.g. fp128 is passed direct
  // in LLVM IR, relying on the backend lowering code to rewrite the argument
  // list and pass indirectly on RV32.
  bool IsRetIndirect = FI.getReturnInfo().getKind() == ABIArgInfo::Indirect;
  if (!IsRetIndirect && RetTy->isScalarType() &&
      getContext().getTypeSize(RetTy) > (2 * XLen)) {
    if (RetTy->isComplexType() && FLen) {
      QualType EltTy = RetTy->castAs<ComplexType>()->getElementType();
      IsRetIndirect = getContext().getTypeSize(EltTy) > FLen;
    } else {
      // This is a normal scalar > 2*XLen, such as fp128 on RV32.
      IsRetIndirect = true;
    }
  }

  // We must track the number of GPRs used in order to conform to the RISC-V
  // ABI, as integer scalars passed in registers should have signext/zeroext
  // when promoted, but are anyext if passed on the stack. As GPR usage is
  // different for variadic arguments, we must also track whether we are
  // examining a vararg or not.
  int ArgGPRsLeft = IsRetIndirect ? NumArgGPRs - 1 : NumArgGPRs;
  int ArgFPRsLeft = FLen ? NumArgFPRs : 0;
  int NumFixedArgs = FI.getNumRequiredArgs();

  int ArgNum = 0;
  for (auto &ArgInfo : FI.arguments()) {
    bool IsFixed = ArgNum < NumFixedArgs;
    ArgInfo.info =
        classifyArgumentType(ArgInfo.type, IsFixed, ArgGPRsLeft, ArgFPRsLeft);
    ArgNum++;
  }
}

// Returns true if the struct is a potential candidate for the floating point
// calling convention. If this function returns true, the caller is
// responsible for checking that if there is only a single field then that
// field is a float.
bool RISCVABIInfo::detectFPCCEligibleStructHelper(QualType Ty, CharUnits CurOff,
                                                  llvm::Type *&Field1Ty,
                                                  CharUnits &Field1Off,
                                                  llvm::Type *&Field2Ty,
                                                  CharUnits &Field2Off) const {
  bool IsInt = Ty->isIntegralOrEnumerationType();
  bool IsFloat = Ty->isRealFloatingType();

  if (IsInt || IsFloat) {
    uint64_t Size = getContext().getTypeSize(Ty);
    if (IsInt && Size > XLen)
      return false;
    // Can't be eligible if larger than the FP registers. Half precision isn't
    // currently supported on RISC-V and the ABI hasn't been confirmed, so
    // default to the integer ABI in that case.
    if (IsFloat && (Size > FLen || Size < 32))
      return false;
    // Can't be eligible if an integer type was already found (int+int pairs
    // are not eligible).
    if (IsInt && Field1Ty && Field1Ty->isIntegerTy())
      return false;
    if (!Field1Ty) {
      Field1Ty = CGT.ConvertType(Ty);
      Field1Off = CurOff;
      return true;
    }
    if (!Field2Ty) {
      Field2Ty = CGT.ConvertType(Ty);
      Field2Off = CurOff;
      return true;
    }
    return false;
  }

  if (auto CTy = Ty->getAs<ComplexType>()) {
    if (Field1Ty)
      return false;
    QualType EltTy = CTy->getElementType();
    if (getContext().getTypeSize(EltTy) > FLen)
      return false;
    Field1Ty = CGT.ConvertType(EltTy);
    Field1Off = CurOff;
    Field2Ty = Field1Ty;
    Field2Off = Field1Off + getContext().getTypeSizeInChars(EltTy);
    return true;
  }

  if (const ConstantArrayType *ATy = getContext().getAsConstantArrayType(Ty)) {
    uint64_t ArraySize = ATy->getSize().getZExtValue();
    QualType EltTy = ATy->getElementType();
    CharUnits EltSize = getContext().getTypeSizeInChars(EltTy);
    for (uint64_t i = 0; i < ArraySize; ++i) {
      bool Ret = detectFPCCEligibleStructHelper(EltTy, CurOff, Field1Ty,
                                                Field1Off, Field2Ty, Field2Off);
      if (!Ret)
        return false;
      CurOff += EltSize;
    }
    return true;
  }

  if (const auto *RTy = Ty->getAs<RecordType>()) {
    // Structures with either a non-trivial destructor or a non-trivial
    // copy constructor are not eligible for the FP calling convention.
    if (getRecordArgABI(Ty, CGT.getCXXABI()))
      return false;
    if (isEmptyRecord(getContext(), Ty, true))
      return true;
    const RecordDecl *RD = RTy->getDecl();
    // Unions aren't eligible unless they're empty (which is caught above).
    if (RD->isUnion())
      return false;
    int ZeroWidthBitFieldCount = 0;
    for (const FieldDecl *FD : RD->fields()) {
      const ASTRecordLayout &Layout = getContext().getASTRecordLayout(RD);
      uint64_t FieldOffInBits = Layout.getFieldOffset(FD->getFieldIndex());
      QualType QTy = FD->getType();
      if (FD->isBitField()) {
        unsigned BitWidth = FD->getBitWidthValue(getContext());
        // Allow a bitfield with a type greater than XLen as long as the
        // bitwidth is XLen or less.
        if (getContext().getTypeSize(QTy) > XLen && BitWidth <= XLen)
          QTy = getContext().getIntTypeForBitwidth(XLen, false);
        if (BitWidth == 0) {
          ZeroWidthBitFieldCount++;
          continue;
        }
      }

      bool Ret = detectFPCCEligibleStructHelper(
          QTy, CurOff + getContext().toCharUnitsFromBits(FieldOffInBits),
          Field1Ty, Field1Off, Field2Ty, Field2Off);
      if (!Ret)
        return false;

      // As a quirk of the ABI, zero-width bitfields aren't ignored for fp+fp
      // or int+fp structs, but are ignored for a struct with an fp field and
      // any number of zero-width bitfields.
      if (Field2Ty && ZeroWidthBitFieldCount > 0)
        return false;
    }
    return Field1Ty != nullptr;
  }

  return false;
}

// Determine if a struct is eligible for passing according to the floating
// point calling convention (i.e., when flattened it contains a single fp
// value, fp+fp, or int+fp of appropriate size). If so, NeededArgFPRs and
// NeededArgGPRs are incremented appropriately.
bool RISCVABIInfo::detectFPCCEligibleStruct(QualType Ty, llvm::Type *&Field1Ty,
                                            CharUnits &Field1Off,
                                            llvm::Type *&Field2Ty,
                                            CharUnits &Field2Off,
                                            int &NeededArgGPRs,
                                            int &NeededArgFPRs) const {
  Field1Ty = nullptr;
  Field2Ty = nullptr;
  NeededArgGPRs = 0;
  NeededArgFPRs = 0;
  bool IsCandidate = detectFPCCEligibleStructHelper(
      Ty, CharUnits::Zero(), Field1Ty, Field1Off, Field2Ty, Field2Off);
  // Not really a candidate if we have a single int but no float.
  if (Field1Ty && !Field2Ty && !Field1Ty->isFloatingPointTy())
    return false;
  if (!IsCandidate)
    return false;
  if (Field1Ty && Field1Ty->isFloatingPointTy())
    NeededArgFPRs++;
  else if (Field1Ty)
    NeededArgGPRs++;
  if (Field2Ty && Field2Ty->isFloatingPointTy())
    NeededArgFPRs++;
  else if (Field2Ty)
    NeededArgGPRs++;
  return true;
}

// Call getCoerceAndExpand for the two-element flattened struct described by
// Field1Ty, Field1Off, Field2Ty, Field2Off. This method will create an
// appropriate coerceToType and unpaddedCoerceToType.
ABIArgInfo RISCVABIInfo::coerceAndExpandFPCCEligibleStruct(
    llvm::Type *Field1Ty, CharUnits Field1Off, llvm::Type *Field2Ty,
    CharUnits Field2Off) const {
  SmallVector<llvm::Type *, 3> CoerceElts;
  SmallVector<llvm::Type *, 2> UnpaddedCoerceElts;
  if (!Field1Off.isZero())
    CoerceElts.push_back(llvm::ArrayType::get(
        llvm::Type::getInt8Ty(getVMContext()), Field1Off.getQuantity()));

  CoerceElts.push_back(Field1Ty);
  UnpaddedCoerceElts.push_back(Field1Ty);

  if (!Field2Ty) {
    return ABIArgInfo::getCoerceAndExpand(
        llvm::StructType::get(getVMContext(), CoerceElts, !Field1Off.isZero()),
        UnpaddedCoerceElts[0]);
  }

  CharUnits Field2Align =
      CharUnits::fromQuantity(getDataLayout().getABITypeAlignment(Field2Ty));
  CharUnits Field1End = Field1Off +
      CharUnits::fromQuantity(getDataLayout().getTypeStoreSize(Field1Ty));
  CharUnits Field2OffNoPadNoPack = Field1End.alignTo(Field2Align);

  CharUnits Padding = CharUnits::Zero();
  if (Field2Off > Field2OffNoPadNoPack)
    Padding = Field2Off - Field2OffNoPadNoPack;
  else if (Field2Off != Field2Align && Field2Off > Field1End)
    Padding = Field2Off - Field1End;

  bool IsPacked = !Field2Off.isMultipleOf(Field2Align);

  if (!Padding.isZero())
    CoerceElts.push_back(llvm::ArrayType::get(
        llvm::Type::getInt8Ty(getVMContext()), Padding.getQuantity()));

  CoerceElts.push_back(Field2Ty);
  UnpaddedCoerceElts.push_back(Field2Ty);

  auto CoerceToType =
      llvm::StructType::get(getVMContext(), CoerceElts, IsPacked);
  auto UnpaddedCoerceToType =
      llvm::StructType::get(getVMContext(), UnpaddedCoerceElts, IsPacked);

  return ABIArgInfo::getCoerceAndExpand(CoerceToType, UnpaddedCoerceToType);
}

ABIArgInfo RISCVABIInfo::classifyArgumentType(QualType Ty, bool IsFixed,
                                              int &ArgGPRsLeft,
                                              int &ArgFPRsLeft) const {
  assert(ArgGPRsLeft <= NumArgGPRs && "Arg GPR tracking underflow");
  Ty = useFirstFieldIfTransparentUnion(Ty);

  // Structures with either a non-trivial destructor or a non-trivial
  // copy constructor are always passed indirectly.
  if (CGCXXABI::RecordArgABI RAA = getRecordArgABI(Ty, getCXXABI())) {
    if (ArgGPRsLeft)
      ArgGPRsLeft -= 1;
    return getNaturalAlignIndirect(Ty, /*ByVal=*/RAA ==
                                           CGCXXABI::RAA_DirectInMemory);
  }

  // Ignore empty structs/unions.
  if (isEmptyRecord(getContext(), Ty, true))
    return ABIArgInfo::getIgnore();

  uint64_t Size = getContext().getTypeSize(Ty);

  // Pass floating point values via FPRs if possible.
  if (IsFixed && Ty->isFloatingType() && !Ty->isComplexType() &&
      FLen >= Size && ArgFPRsLeft) {
    ArgFPRsLeft--;
    return ABIArgInfo::getDirect();
  }

  // Complex types for the hard float ABI must be passed direct rather than
  // using CoerceAndExpand.
  if (IsFixed && Ty->isComplexType() && FLen && ArgFPRsLeft >= 2) {
    QualType EltTy = Ty->castAs<ComplexType>()->getElementType();
    if (getContext().getTypeSize(EltTy) <= FLen) {
      ArgFPRsLeft -= 2;
      return ABIArgInfo::getDirect();
    }
  }

  if (IsFixed && FLen && Ty->isStructureOrClassType()) {
    llvm::Type *Field1Ty = nullptr;
    llvm::Type *Field2Ty = nullptr;
    CharUnits Field1Off = CharUnits::Zero();
    CharUnits Field2Off = CharUnits::Zero();
    int NeededArgGPRs = 0;
    int NeededArgFPRs = 0;
    bool IsCandidate =
        detectFPCCEligibleStruct(Ty, Field1Ty, Field1Off, Field2Ty, Field2Off,
                                 NeededArgGPRs, NeededArgFPRs);
    if (IsCandidate && NeededArgGPRs <= ArgGPRsLeft &&
        NeededArgFPRs <= ArgFPRsLeft) {
      ArgGPRsLeft -= NeededArgGPRs;
      ArgFPRsLeft -= NeededArgFPRs;
      return coerceAndExpandFPCCEligibleStruct(Field1Ty, Field1Off, Field2Ty,
                                               Field2Off);
    }
  }

  uint64_t NeededAlign = getContext().getTypeAlign(Ty);
  bool MustUseStack = false;
  // Determine the number of GPRs needed to pass the current argument
  // according to the ABI. 2*XLen-aligned varargs are passed in "aligned"
  // register pairs, so may consume 3 registers.
  int NeededArgGPRs = 1;
  if (!IsFixed && NeededAlign == 2 * XLen)
    NeededArgGPRs = 2 + (ArgGPRsLeft % 2);
  else if (Size > XLen && Size <= 2 * XLen)
    NeededArgGPRs = 2;

  if (NeededArgGPRs > ArgGPRsLeft) {
    MustUseStack = true;
    NeededArgGPRs = ArgGPRsLeft;
  }

  ArgGPRsLeft -= NeededArgGPRs;

  if (!isAggregateTypeForABI(Ty) && !Ty->isVectorType()) {
    // Treat an enum type as its underlying type.
    if (const EnumType *EnumTy = Ty->getAs<EnumType>())
      Ty = EnumTy->getDecl()->getIntegerType();

    // All integral types are promoted to XLen width, unless passed on the
    // stack.
    if (Size < XLen && Ty->isIntegralOrEnumerationType() && !MustUseStack) {
      return extendType(Ty);
    }

    if (const auto *EIT = Ty->getAs<BitIntType>()) {
      if (EIT->getNumBits() < XLen && !MustUseStack)
        return extendType(Ty);
      if (EIT->getNumBits() > 128 ||
          (!getContext().getTargetInfo().hasInt128Type() &&
           EIT->getNumBits() > 64))
        return getNaturalAlignIndirect(Ty, /*ByVal=*/false);
    }

    return ABIArgInfo::getDirect();
  }

  // Aggregates which are <= 2*XLen will be passed in registers if possible,
  // so coerce to integers.
  if (Size <= 2 * XLen) {
    unsigned Alignment = getContext().getTypeAlign(Ty);

    // Use a single XLen int if possible, 2*XLen if 2*XLen alignment is
    // required, and a 2-element XLen array if only XLen alignment is required.
    if (Size <= XLen) {
      return ABIArgInfo::getDirect(
          llvm::IntegerType::get(getVMContext(), XLen));
    } else if (Alignment == 2 * XLen) {
      return ABIArgInfo::getDirect(
          llvm::IntegerType::get(getVMContext(), 2 * XLen));
    } else {
      return ABIArgInfo::getDirect(llvm::ArrayType::get(
          llvm::IntegerType::get(getVMContext(), XLen), 2));
    }
  }
  return getNaturalAlignIndirect(Ty, /*ByVal=*/false);
}

ABIArgInfo RISCVABIInfo::classifyReturnType(QualType RetTy) const {
  if (RetTy->isVoidType())
    return ABIArgInfo::getIgnore();

  int ArgGPRsLeft = 2;
  int ArgFPRsLeft = FLen ? 2 : 0;

  // The rules for return and argument types are the same, so defer to
  // classifyArgumentType.
  return classifyArgumentType(RetTy, /*IsFixed=*/true, ArgGPRsLeft,
                              ArgFPRsLeft);
}

Address RISCVABIInfo::EmitVAArg(CodeGenFunction &CGF, Address VAListAddr,
                                QualType Ty) const {
  CharUnits SlotSize = CharUnits::fromQuantity(XLen / 8);

  // Empty records are ignored for parameter passing purposes.
  if (isEmptyRecord(getContext(), Ty, true)) {
    Address Addr = Address(CGF.Builder.CreateLoad(VAListAddr),
                           getVAListElementType(CGF), SlotSize);
    Addr = CGF.Builder.CreateElementBitCast(Addr, CGF.ConvertTypeForMem(Ty));
    return Addr;
  }

  auto TInfo = getContext().getTypeInfoInChars(Ty);

  // Arguments bigger than 2*Xlen bytes are passed indirectly.
  bool IsIndirect = TInfo.Width > 2 * SlotSize;

  return emitVoidPtrVAArg(CGF, VAListAddr, Ty, IsIndirect, TInfo,
                          SlotSize, /*AllowHigherAlign=*/true);
}

ABIArgInfo RISCVABIInfo::extendType(QualType Ty) const {
  int TySize = getContext().getTypeSize(Ty);
  // RV64 ABI requires unsigned 32 bit integers to be sign extended.
  if (XLen == 64 && Ty->isUnsignedIntegerOrEnumerationType() && TySize == 32)
    return ABIArgInfo::getSignExtend(Ty);
  return ABIArgInfo::getExtend(Ty);
}

namespace {
class RISCVTargetCodeGenInfo : public TargetCodeGenInfo {
public:
  RISCVTargetCodeGenInfo(CodeGen::CodeGenTypes &CGT, unsigned XLen,
                         unsigned FLen)
      : TargetCodeGenInfo(std::make_unique<RISCVABIInfo>(CGT, XLen, FLen)) {}

  void setTargetAttributes(const Decl *D, llvm::GlobalValue *GV,
                           CodeGen::CodeGenModule &CGM) const override {
    const auto *FD = dyn_cast_or_null<FunctionDecl>(D);
    if (!FD) return;

    const auto *Attr = FD->getAttr<RISCVInterruptAttr>();
    if (!Attr)
      return;

    const char *Kind;
    switch (Attr->getInterrupt()) {
    case RISCVInterruptAttr::user: Kind = "user"; break;
    case RISCVInterruptAttr::supervisor: Kind = "supervisor"; break;
    case RISCVInterruptAttr::machine: Kind = "machine"; break;
    }

    auto *Fn = cast<llvm::Function>(GV);

    Fn->addFnAttr("interrupt", Kind);
  }
};
} // namespace

//===----------------------------------------------------------------------===//
// VE ABI Implementation.
//
namespace {
class VEABIInfo : public DefaultABIInfo {
public:
  VEABIInfo(CodeGenTypes &CGT) : DefaultABIInfo(CGT) {}

private:
  ABIArgInfo classifyReturnType(QualType RetTy) const;
  ABIArgInfo classifyArgumentType(QualType RetTy) const;
  void computeInfo(CGFunctionInfo &FI) const override;
};
} // end anonymous namespace

ABIArgInfo VEABIInfo::classifyReturnType(QualType Ty) const {
  if (Ty->isAnyComplexType())
    return ABIArgInfo::getDirect();
  uint64_t Size = getContext().getTypeSize(Ty);
  if (Size < 64 && Ty->isIntegerType())
    return ABIArgInfo::getExtend(Ty);
  return DefaultABIInfo::classifyReturnType(Ty);
}

ABIArgInfo VEABIInfo::classifyArgumentType(QualType Ty) const {
  if (Ty->isAnyComplexType())
    return ABIArgInfo::getDirect();
  uint64_t Size = getContext().getTypeSize(Ty);
  if (Size < 64 && Ty->isIntegerType())
    return ABIArgInfo::getExtend(Ty);
  return DefaultABIInfo::classifyArgumentType(Ty);
}

void VEABIInfo::computeInfo(CGFunctionInfo &FI) const {
  FI.getReturnInfo() = classifyReturnType(FI.getReturnType());
  for (auto &Arg : FI.arguments())
    Arg.info = classifyArgumentType(Arg.type);
}

namespace {
class VETargetCodeGenInfo : public TargetCodeGenInfo {
public:
  VETargetCodeGenInfo(CodeGenTypes &CGT)
      : TargetCodeGenInfo(std::make_unique<VEABIInfo>(CGT)) {}
  // VE ABI requires the arguments of variadic and prototype-less functions
  // are passed in both registers and memory.
  bool isNoProtoCallVariadic(const CallArgList &args,
                             const FunctionNoProtoType *fnType) const override {
    return true;
  }
};
} // end anonymous namespace

//===----------------------------------------------------------------------===//
<<<<<<< HEAD
// Z80 ABI Implementation
//===----------------------------------------------------------------------===//

namespace {
class Z80ABIInfo : public DefaultABIInfo {
public:
  Z80ABIInfo(CodeGenTypes &CGT) : DefaultABIInfo(CGT) {}

private:
  void removeExtend(ABIArgInfo &AI) const {
    if (AI.isExtend()) {
      bool InReg = AI.getInReg();
      AI = ABIArgInfo::getDirect(AI.getCoerceToType());
      AI.setInReg(InReg);
    }
  }
  // DefaultABIInfo's classifyReturnType and classifyArgumentType are
  // non-virtual, but computeInfo and EmitVAArg are virtual, so we
  // overload them.
  void computeInfo(CGFunctionInfo &FI) const override {
    if (!getCXXABI().classifyReturnType(FI))
      FI.getReturnInfo() = classifyReturnType(FI.getReturnType());
    removeExtend(FI.getReturnInfo());
    for (auto &Arg : FI.arguments())
      removeExtend(Arg.info = classifyArgumentType(Arg.type));
  }
=======
// CSKY ABI Implementation
//===----------------------------------------------------------------------===//
namespace {
class CSKYABIInfo : public DefaultABIInfo {
  static const int NumArgGPRs = 4;
  static const int NumArgFPRs = 4;

  static const unsigned XLen = 32;
  unsigned FLen;

public:
  CSKYABIInfo(CodeGen::CodeGenTypes &CGT, unsigned FLen)
      : DefaultABIInfo(CGT), FLen(FLen) {}

  void computeInfo(CGFunctionInfo &FI) const override;
  ABIArgInfo classifyArgumentType(QualType Ty, int &ArgGPRsLeft,
                                  int &ArgFPRsLeft,
                                  bool isReturnType = false) const;
  ABIArgInfo classifyReturnType(QualType RetTy) const;
>>>>>>> 7c63cc19

  Address EmitVAArg(CodeGenFunction &CGF, Address VAListAddr,
                    QualType Ty) const override;
};

<<<<<<< HEAD
class Z80TargetCodeGenInfo : public TargetCodeGenInfo {
public:
  Z80TargetCodeGenInfo(CodeGen::CodeGenTypes &CGT)
      : TargetCodeGenInfo(std::make_unique<Z80ABIInfo>(CGT)) {}
  void setTargetAttributes(const Decl *D, llvm::GlobalValue *GV,
                           CodeGen::CodeGenModule &CGM) const override;
};
} // namespace

Address Z80ABIInfo::EmitVAArg(CodeGenFunction &CGF,
                              Address VAListAddr, QualType Ty) const {
  return emitVoidPtrVAArg(
      CGF, VAListAddr, Ty, /*Indirect*/ false,
      getContext().getTypeInfoInChars(Ty),
      /*SlotSize*/ CharUnits::fromQuantity(getDataLayout().getPointerSize()),
      /*SlotAlign*/ CharUnits::One(),
      /*AllowHigherAlign*/ false);
}

void Z80TargetCodeGenInfo::setTargetAttributes(
    const Decl *D, llvm::GlobalValue *GV, CodeGen::CodeGenModule &CGM) const {
  const FunctionDecl *FD = dyn_cast_or_null<FunctionDecl>(D);
  if (!FD) return;
  llvm::Function *Fn = cast<llvm::Function>(GV);

  if (Fn->isDeclaration()) {
    if (FD->getAttr<AnyZ80TIFlagsAttr>())
      Fn->setCallingConv(llvm::CallingConv::Z80_TIFlags);
    return;
  }

  const AnyZ80InterruptAttr *Attr = FD->getAttr<AnyZ80InterruptAttr>();
  if (!Attr)
    return;

  const char *Kind;
  switch (Attr->getInterrupt()) {
  case AnyZ80InterruptAttr::Generic: Kind = "Generic"; break;
  case AnyZ80InterruptAttr::Nested:  Kind = "Nested"; break;
  case AnyZ80InterruptAttr::NMI:     Kind = "NMI"; break;
  }

  Fn->setCallingConv(llvm::CallingConv::PreserveAll);
  Fn->addFnAttr("interrupt", Kind);
}

=======
} // end anonymous namespace

void CSKYABIInfo::computeInfo(CGFunctionInfo &FI) const {
  QualType RetTy = FI.getReturnType();
  if (!getCXXABI().classifyReturnType(FI))
    FI.getReturnInfo() = classifyReturnType(RetTy);

  bool IsRetIndirect = FI.getReturnInfo().getKind() == ABIArgInfo::Indirect;

  // We must track the number of GPRs used in order to conform to the CSKY
  // ABI, as integer scalars passed in registers should have signext/zeroext
  // when promoted.
  int ArgGPRsLeft = IsRetIndirect ? NumArgGPRs - 1 : NumArgGPRs;
  int ArgFPRsLeft = FLen ? NumArgFPRs : 0;

  for (auto &ArgInfo : FI.arguments()) {
    ArgInfo.info = classifyArgumentType(ArgInfo.type, ArgGPRsLeft, ArgFPRsLeft);
  }
}

Address CSKYABIInfo::EmitVAArg(CodeGenFunction &CGF, Address VAListAddr,
                               QualType Ty) const {
  CharUnits SlotSize = CharUnits::fromQuantity(XLen / 8);

  // Empty records are ignored for parameter passing purposes.
  if (isEmptyRecord(getContext(), Ty, true)) {
    Address Addr = Address(CGF.Builder.CreateLoad(VAListAddr),
                           getVAListElementType(CGF), SlotSize);
    Addr = CGF.Builder.CreateElementBitCast(Addr, CGF.ConvertTypeForMem(Ty));
    return Addr;
  }

  auto TInfo = getContext().getTypeInfoInChars(Ty);

  return emitVoidPtrVAArg(CGF, VAListAddr, Ty, false, TInfo, SlotSize,
                          /*AllowHigherAlign=*/true);
}

ABIArgInfo CSKYABIInfo::classifyArgumentType(QualType Ty, int &ArgGPRsLeft,
                                             int &ArgFPRsLeft,
                                             bool isReturnType) const {
  assert(ArgGPRsLeft <= NumArgGPRs && "Arg GPR tracking underflow");
  Ty = useFirstFieldIfTransparentUnion(Ty);

  // Structures with either a non-trivial destructor or a non-trivial
  // copy constructor are always passed indirectly.
  if (CGCXXABI::RecordArgABI RAA = getRecordArgABI(Ty, getCXXABI())) {
    if (ArgGPRsLeft)
      ArgGPRsLeft -= 1;
    return getNaturalAlignIndirect(Ty, /*ByVal=*/RAA ==
                                           CGCXXABI::RAA_DirectInMemory);
  }

  // Ignore empty structs/unions.
  if (isEmptyRecord(getContext(), Ty, true))
    return ABIArgInfo::getIgnore();

  if (!Ty->getAsUnionType())
    if (const Type *SeltTy = isSingleElementStruct(Ty, getContext()))
      return ABIArgInfo::getDirect(CGT.ConvertType(QualType(SeltTy, 0)));

  uint64_t Size = getContext().getTypeSize(Ty);
  // Pass floating point values via FPRs if possible.
  if (Ty->isFloatingType() && !Ty->isComplexType() && FLen >= Size &&
      ArgFPRsLeft) {
    ArgFPRsLeft--;
    return ABIArgInfo::getDirect();
  }

  // Complex types for the hard float ABI must be passed direct rather than
  // using CoerceAndExpand.
  if (Ty->isComplexType() && FLen && !isReturnType) {
    QualType EltTy = Ty->castAs<ComplexType>()->getElementType();
    if (getContext().getTypeSize(EltTy) <= FLen) {
      ArgFPRsLeft -= 2;
      return ABIArgInfo::getDirect();
    }
  }

  if (!isAggregateTypeForABI(Ty)) {
    // Treat an enum type as its underlying type.
    if (const EnumType *EnumTy = Ty->getAs<EnumType>())
      Ty = EnumTy->getDecl()->getIntegerType();

    // All integral types are promoted to XLen width, unless passed on the
    // stack.
    if (Size < XLen && Ty->isIntegralOrEnumerationType())
      return ABIArgInfo::getExtend(Ty);

    if (const auto *EIT = Ty->getAs<BitIntType>()) {
      if (EIT->getNumBits() < XLen)
        return ABIArgInfo::getExtend(Ty);
    }

    return ABIArgInfo::getDirect();
  }

  // For argument type, the first 4*XLen parts of aggregate will be passed
  // in registers, and the rest will be passed in stack.
  // So we can coerce to integers directly and let backend handle it correctly.
  // For return type, aggregate which <= 2*XLen will be returned in registers.
  // Otherwise, aggregate will be returned indirectly.
  if (!isReturnType || (isReturnType && Size <= 2 * XLen)) {
    if (Size <= XLen) {
      return ABIArgInfo::getDirect(
          llvm::IntegerType::get(getVMContext(), XLen));
    } else {
      return ABIArgInfo::getDirect(llvm::ArrayType::get(
          llvm::IntegerType::get(getVMContext(), XLen), (Size + 31) / XLen));
    }
  }
  return getNaturalAlignIndirect(Ty, /*ByVal=*/false);
}

ABIArgInfo CSKYABIInfo::classifyReturnType(QualType RetTy) const {
  if (RetTy->isVoidType())
    return ABIArgInfo::getIgnore();

  int ArgGPRsLeft = 2;
  int ArgFPRsLeft = FLen ? 1 : 0;

  // The rules for return and argument types are the same, so defer to
  // classifyArgumentType.
  return classifyArgumentType(RetTy, ArgGPRsLeft, ArgFPRsLeft, true);
}

namespace {
class CSKYTargetCodeGenInfo : public TargetCodeGenInfo {
public:
  CSKYTargetCodeGenInfo(CodeGen::CodeGenTypes &CGT, unsigned FLen)
      : TargetCodeGenInfo(std::make_unique<CSKYABIInfo>(CGT, FLen)) {}
};
} // end anonymous namespace

>>>>>>> 7c63cc19
//===----------------------------------------------------------------------===//
// Driver code
//===----------------------------------------------------------------------===//

bool CodeGenModule::supportsCOMDAT() const {
  return getTriple().supportsCOMDAT();
}

const TargetCodeGenInfo &CodeGenModule::getTargetCodeGenInfo() {
  if (TheTargetCodeGenInfo)
    return *TheTargetCodeGenInfo;

  // Helper to set the unique_ptr while still keeping the return value.
  auto SetCGInfo = [&](TargetCodeGenInfo *P) -> const TargetCodeGenInfo & {
    this->TheTargetCodeGenInfo.reset(P);
    return *P;
  };

  const llvm::Triple &Triple = getTarget().getTriple();
  switch (Triple.getArch()) {
  default:
    return SetCGInfo(new DefaultTargetCodeGenInfo(Types));

  case llvm::Triple::le32:
    return SetCGInfo(new PNaClTargetCodeGenInfo(Types));
  case llvm::Triple::m68k:
    return SetCGInfo(new M68kTargetCodeGenInfo(Types));
  case llvm::Triple::mips:
  case llvm::Triple::mipsel:
    if (Triple.getOS() == llvm::Triple::NaCl)
      return SetCGInfo(new PNaClTargetCodeGenInfo(Types));
    return SetCGInfo(new MIPSTargetCodeGenInfo(Types, true));

  case llvm::Triple::mips64:
  case llvm::Triple::mips64el:
    return SetCGInfo(new MIPSTargetCodeGenInfo(Types, false));

  case llvm::Triple::avr: {
    // For passing parameters, R8~R25 are used on avr, and R18~R25 are used
    // on avrtiny. For passing return value, R18~R25 are used on avr, and
    // R22~R25 are used on avrtiny.
    unsigned NPR = getTarget().getABI() == "avrtiny" ? 6 : 18;
    unsigned NRR = getTarget().getABI() == "avrtiny" ? 4 : 8;
    return SetCGInfo(new AVRTargetCodeGenInfo(Types, NPR, NRR));
  }

  case llvm::Triple::aarch64:
  case llvm::Triple::aarch64_32:
  case llvm::Triple::aarch64_be: {
    AArch64ABIInfo::ABIKind Kind = AArch64ABIInfo::AAPCS;
    if (getTarget().getABI() == "darwinpcs")
      Kind = AArch64ABIInfo::DarwinPCS;
    else if (Triple.isOSWindows())
      return SetCGInfo(
          new WindowsAArch64TargetCodeGenInfo(Types, AArch64ABIInfo::Win64));

    return SetCGInfo(new AArch64TargetCodeGenInfo(Types, Kind));
  }

  case llvm::Triple::wasm32:
  case llvm::Triple::wasm64: {
    WebAssemblyABIInfo::ABIKind Kind = WebAssemblyABIInfo::MVP;
    if (getTarget().getABI() == "experimental-mv")
      Kind = WebAssemblyABIInfo::ExperimentalMV;
    return SetCGInfo(new WebAssemblyTargetCodeGenInfo(Types, Kind));
  }

  case llvm::Triple::arm:
  case llvm::Triple::armeb:
  case llvm::Triple::thumb:
  case llvm::Triple::thumbeb: {
    if (Triple.getOS() == llvm::Triple::Win32) {
      return SetCGInfo(
          new WindowsARMTargetCodeGenInfo(Types, ARMABIInfo::AAPCS_VFP));
    }

    ARMABIInfo::ABIKind Kind = ARMABIInfo::AAPCS;
    StringRef ABIStr = getTarget().getABI();
    if (ABIStr == "apcs-gnu")
      Kind = ARMABIInfo::APCS;
    else if (ABIStr == "aapcs16")
      Kind = ARMABIInfo::AAPCS16_VFP;
    else if (CodeGenOpts.FloatABI == "hard" ||
             (CodeGenOpts.FloatABI != "soft" &&
              (Triple.getEnvironment() == llvm::Triple::GNUEABIHF ||
               Triple.getEnvironment() == llvm::Triple::MuslEABIHF ||
               Triple.getEnvironment() == llvm::Triple::EABIHF)))
      Kind = ARMABIInfo::AAPCS_VFP;

    return SetCGInfo(new ARMTargetCodeGenInfo(Types, Kind));
  }

  case llvm::Triple::ppc: {
    if (Triple.isOSAIX())
      return SetCGInfo(new AIXTargetCodeGenInfo(Types, /*Is64Bit*/ false));

    bool IsSoftFloat =
        CodeGenOpts.FloatABI == "soft" || getTarget().hasFeature("spe");
    bool RetSmallStructInRegABI =
        PPC32TargetCodeGenInfo::isStructReturnInRegABI(Triple, CodeGenOpts);
    return SetCGInfo(
        new PPC32TargetCodeGenInfo(Types, IsSoftFloat, RetSmallStructInRegABI));
  }
  case llvm::Triple::ppcle: {
    bool IsSoftFloat = CodeGenOpts.FloatABI == "soft";
    bool RetSmallStructInRegABI =
        PPC32TargetCodeGenInfo::isStructReturnInRegABI(Triple, CodeGenOpts);
    return SetCGInfo(
        new PPC32TargetCodeGenInfo(Types, IsSoftFloat, RetSmallStructInRegABI));
  }
  case llvm::Triple::ppc64:
    if (Triple.isOSAIX())
      return SetCGInfo(new AIXTargetCodeGenInfo(Types, /*Is64Bit*/ true));

    if (Triple.isOSBinFormatELF()) {
      PPC64_SVR4_ABIInfo::ABIKind Kind = PPC64_SVR4_ABIInfo::ELFv1;
      if (getTarget().getABI() == "elfv2")
        Kind = PPC64_SVR4_ABIInfo::ELFv2;
      bool IsSoftFloat = CodeGenOpts.FloatABI == "soft";

      return SetCGInfo(
          new PPC64_SVR4_TargetCodeGenInfo(Types, Kind, IsSoftFloat));
    }
    return SetCGInfo(new PPC64TargetCodeGenInfo(Types));
  case llvm::Triple::ppc64le: {
    assert(Triple.isOSBinFormatELF() && "PPC64 LE non-ELF not supported!");
    PPC64_SVR4_ABIInfo::ABIKind Kind = PPC64_SVR4_ABIInfo::ELFv2;
    if (getTarget().getABI() == "elfv1")
      Kind = PPC64_SVR4_ABIInfo::ELFv1;
    bool IsSoftFloat = CodeGenOpts.FloatABI == "soft";

    return SetCGInfo(
        new PPC64_SVR4_TargetCodeGenInfo(Types, Kind, IsSoftFloat));
  }

  case llvm::Triple::nvptx:
  case llvm::Triple::nvptx64:
    return SetCGInfo(new NVPTXTargetCodeGenInfo(Types));

  case llvm::Triple::msp430:
    return SetCGInfo(new MSP430TargetCodeGenInfo(Types));

  case llvm::Triple::riscv32:
  case llvm::Triple::riscv64: {
    StringRef ABIStr = getTarget().getABI();
    unsigned XLen = getTarget().getPointerWidth(0);
    unsigned ABIFLen = 0;
    if (ABIStr.endswith("f"))
      ABIFLen = 32;
    else if (ABIStr.endswith("d"))
      ABIFLen = 64;
    return SetCGInfo(new RISCVTargetCodeGenInfo(Types, XLen, ABIFLen));
  }

  case llvm::Triple::systemz: {
    bool SoftFloat = CodeGenOpts.FloatABI == "soft";
    bool HasVector = !SoftFloat && getTarget().getABI() == "vector";
    return SetCGInfo(new SystemZTargetCodeGenInfo(Types, HasVector, SoftFloat));
  }

  case llvm::Triple::tce:
  case llvm::Triple::tcele:
    return SetCGInfo(new TCETargetCodeGenInfo(Types));

  case llvm::Triple::x86: {
    bool IsDarwinVectorABI = Triple.isOSDarwin();
    bool RetSmallStructInRegABI =
        X86_32TargetCodeGenInfo::isStructReturnInRegABI(Triple, CodeGenOpts);
    bool IsWin32FloatStructABI = Triple.isOSWindows() && !Triple.isOSCygMing();

    if (Triple.getOS() == llvm::Triple::Win32) {
      return SetCGInfo(new WinX86_32TargetCodeGenInfo(
          Types, IsDarwinVectorABI, RetSmallStructInRegABI,
          IsWin32FloatStructABI, CodeGenOpts.NumRegisterParameters));
    } else {
      return SetCGInfo(new X86_32TargetCodeGenInfo(
          Types, IsDarwinVectorABI, RetSmallStructInRegABI,
          IsWin32FloatStructABI, CodeGenOpts.NumRegisterParameters,
          CodeGenOpts.FloatABI == "soft"));
    }
  }

  case llvm::Triple::x86_64: {
    StringRef ABI = getTarget().getABI();
    X86AVXABILevel AVXLevel =
        (ABI == "avx512"
             ? X86AVXABILevel::AVX512
             : ABI == "avx" ? X86AVXABILevel::AVX : X86AVXABILevel::None);

    switch (Triple.getOS()) {
    case llvm::Triple::Win32:
      return SetCGInfo(new WinX86_64TargetCodeGenInfo(Types, AVXLevel));
    default:
      return SetCGInfo(new X86_64TargetCodeGenInfo(Types, AVXLevel));
    }
  }
  case llvm::Triple::hexagon:
    return SetCGInfo(new HexagonTargetCodeGenInfo(Types));
  case llvm::Triple::lanai:
    return SetCGInfo(new LanaiTargetCodeGenInfo(Types));
  case llvm::Triple::r600:
    return SetCGInfo(new AMDGPUTargetCodeGenInfo(Types));
  case llvm::Triple::amdgcn:
    return SetCGInfo(new AMDGPUTargetCodeGenInfo(Types));
  case llvm::Triple::sparc:
    return SetCGInfo(new SparcV8TargetCodeGenInfo(Types));
  case llvm::Triple::sparcv9:
    return SetCGInfo(new SparcV9TargetCodeGenInfo(Types));
  case llvm::Triple::xcore:
    return SetCGInfo(new XCoreTargetCodeGenInfo(Types));
  case llvm::Triple::arc:
    return SetCGInfo(new ARCTargetCodeGenInfo(Types));
  case llvm::Triple::spir:
  case llvm::Triple::spir64:
    return SetCGInfo(new CommonSPIRTargetCodeGenInfo(Types));
  case llvm::Triple::spirv32:
  case llvm::Triple::spirv64:
    return SetCGInfo(new SPIRVTargetCodeGenInfo(Types));
  case llvm::Triple::ve:
    return SetCGInfo(new VETargetCodeGenInfo(Types));
<<<<<<< HEAD
  case llvm::Triple::z80:
  case llvm::Triple::ez80:
    return SetCGInfo(new Z80TargetCodeGenInfo(Types));
=======
  case llvm::Triple::csky: {
    bool IsSoftFloat = !getTarget().hasFeature("hard-float-abi");
    bool hasFP64 = getTarget().hasFeature("fpuv2_df") ||
                   getTarget().hasFeature("fpuv3_df");
    return SetCGInfo(new CSKYTargetCodeGenInfo(Types, IsSoftFloat ? 0
                                                      : hasFP64   ? 64
                                                                  : 32));
  }
>>>>>>> 7c63cc19
  }
}

/// Create an OpenCL kernel for an enqueued block.
///
/// The kernel has the same function type as the block invoke function. Its
/// name is the name of the block invoke function postfixed with "_kernel".
/// It simply calls the block invoke function then returns.
llvm::Function *
TargetCodeGenInfo::createEnqueuedBlockKernel(CodeGenFunction &CGF,
                                             llvm::Function *Invoke,
                                             llvm::Type *BlockTy) const {
  auto *InvokeFT = Invoke->getFunctionType();
  auto &C = CGF.getLLVMContext();
  std::string Name = Invoke->getName().str() + "_kernel";
  auto *FT = llvm::FunctionType::get(llvm::Type::getVoidTy(C),
                                     InvokeFT->params(), false);
  auto *F = llvm::Function::Create(FT, llvm::GlobalValue::ExternalLinkage, Name,
                                   &CGF.CGM.getModule());
  auto IP = CGF.Builder.saveIP();
  auto *BB = llvm::BasicBlock::Create(C, "entry", F);
  auto &Builder = CGF.Builder;
  Builder.SetInsertPoint(BB);
  llvm::SmallVector<llvm::Value *, 2> Args(llvm::make_pointer_range(F->args()));
  llvm::CallInst *call = Builder.CreateCall(Invoke, Args);
  call->setCallingConv(Invoke->getCallingConv());
  Builder.CreateRetVoid();
  Builder.restoreIP(IP);
  return F;
}

/// Create an OpenCL kernel for an enqueued block.
///
/// The type of the first argument (the block literal) is the struct type
/// of the block literal instead of a pointer type. The first argument
/// (block literal) is passed directly by value to the kernel. The kernel
/// allocates the same type of struct on stack and stores the block literal
/// to it and passes its pointer to the block invoke function. The kernel
/// has "enqueued-block" function attribute and kernel argument metadata.
llvm::Function *AMDGPUTargetCodeGenInfo::createEnqueuedBlockKernel(
    CodeGenFunction &CGF, llvm::Function *Invoke,
    llvm::Type *BlockTy) const {
  auto &Builder = CGF.Builder;
  auto &C = CGF.getLLVMContext();

  auto *InvokeFT = Invoke->getFunctionType();
  llvm::SmallVector<llvm::Type *, 2> ArgTys;
  llvm::SmallVector<llvm::Metadata *, 8> AddressQuals;
  llvm::SmallVector<llvm::Metadata *, 8> AccessQuals;
  llvm::SmallVector<llvm::Metadata *, 8> ArgTypeNames;
  llvm::SmallVector<llvm::Metadata *, 8> ArgBaseTypeNames;
  llvm::SmallVector<llvm::Metadata *, 8> ArgTypeQuals;
  llvm::SmallVector<llvm::Metadata *, 8> ArgNames;

  ArgTys.push_back(BlockTy);
  ArgTypeNames.push_back(llvm::MDString::get(C, "__block_literal"));
  AddressQuals.push_back(llvm::ConstantAsMetadata::get(Builder.getInt32(0)));
  ArgBaseTypeNames.push_back(llvm::MDString::get(C, "__block_literal"));
  ArgTypeQuals.push_back(llvm::MDString::get(C, ""));
  AccessQuals.push_back(llvm::MDString::get(C, "none"));
  ArgNames.push_back(llvm::MDString::get(C, "block_literal"));
  for (unsigned I = 1, E = InvokeFT->getNumParams(); I < E; ++I) {
    ArgTys.push_back(InvokeFT->getParamType(I));
    ArgTypeNames.push_back(llvm::MDString::get(C, "void*"));
    AddressQuals.push_back(llvm::ConstantAsMetadata::get(Builder.getInt32(3)));
    AccessQuals.push_back(llvm::MDString::get(C, "none"));
    ArgBaseTypeNames.push_back(llvm::MDString::get(C, "void*"));
    ArgTypeQuals.push_back(llvm::MDString::get(C, ""));
    ArgNames.push_back(
        llvm::MDString::get(C, (Twine("local_arg") + Twine(I)).str()));
  }
  std::string Name = Invoke->getName().str() + "_kernel";
  auto *FT = llvm::FunctionType::get(llvm::Type::getVoidTy(C), ArgTys, false);
  auto *F = llvm::Function::Create(FT, llvm::GlobalValue::InternalLinkage, Name,
                                   &CGF.CGM.getModule());
  F->addFnAttr("enqueued-block");
  auto IP = CGF.Builder.saveIP();
  auto *BB = llvm::BasicBlock::Create(C, "entry", F);
  Builder.SetInsertPoint(BB);
  const auto BlockAlign = CGF.CGM.getDataLayout().getPrefTypeAlign(BlockTy);
  auto *BlockPtr = Builder.CreateAlloca(BlockTy, nullptr);
  BlockPtr->setAlignment(BlockAlign);
  Builder.CreateAlignedStore(F->arg_begin(), BlockPtr, BlockAlign);
  auto *Cast = Builder.CreatePointerCast(BlockPtr, InvokeFT->getParamType(0));
  llvm::SmallVector<llvm::Value *, 2> Args;
  Args.push_back(Cast);
  for (auto I = F->arg_begin() + 1, E = F->arg_end(); I != E; ++I)
    Args.push_back(I);
  llvm::CallInst *call = Builder.CreateCall(Invoke, Args);
  call->setCallingConv(Invoke->getCallingConv());
  Builder.CreateRetVoid();
  Builder.restoreIP(IP);

  F->setMetadata("kernel_arg_addr_space", llvm::MDNode::get(C, AddressQuals));
  F->setMetadata("kernel_arg_access_qual", llvm::MDNode::get(C, AccessQuals));
  F->setMetadata("kernel_arg_type", llvm::MDNode::get(C, ArgTypeNames));
  F->setMetadata("kernel_arg_base_type",
                 llvm::MDNode::get(C, ArgBaseTypeNames));
  F->setMetadata("kernel_arg_type_qual", llvm::MDNode::get(C, ArgTypeQuals));
  if (CGF.CGM.getCodeGenOpts().EmitOpenCLArgMetadata)
    F->setMetadata("kernel_arg_name", llvm::MDNode::get(C, ArgNames));

  return F;
}<|MERGE_RESOLUTION|>--- conflicted
+++ resolved
@@ -333,11 +333,7 @@
     Addr = Address(emitRoundPointerUpToAlignment(CGF, Ptr, DirectAlign),
                    CGF.Int8Ty, DirectAlign);
   } else {
-<<<<<<< HEAD
-    Addr = Address(Ptr, SlotAlign);
-=======
-    Addr = Address(Ptr, CGF.Int8Ty, SlotSize);
->>>>>>> 7c63cc19
+    Addr = Address(Ptr, CGF.Int8Ty, SlotAlign);
   }
 
   // Advance the pointer past the argument, then store that back.
@@ -392,18 +388,13 @@
 
   Address Addr =
       emitVoidPtrDirectVAArg(CGF, VAListAddr, DirectTy, DirectSize, DirectAlign,
-<<<<<<< HEAD
                              SlotSize, SlotAlign, AllowHigherAlign);
-=======
-                             SlotSizeAndAlign, AllowHigherAlign);
->>>>>>> 7c63cc19
 
   if (IsIndirect) {
     Addr = Address(CGF.Builder.CreateLoad(Addr), ElementTy, ValueInfo.Align);
   }
 
   return Addr;
-<<<<<<< HEAD
 }
 
 static Address emitVoidPtrVAArg(CodeGenFunction &CGF, Address VAListAddr,
@@ -413,8 +404,6 @@
                                 bool AllowHigherAlign) {
   return emitVoidPtrVAArg(CGF, VAListAddr, ValueTy, IsIndirect, ValueInfo,
                           SlotSizeAndAlign, SlotSizeAndAlign, AllowHigherAlign);
-=======
->>>>>>> 7c63cc19
 }
 
 static Address complexTempStructure(CodeGenFunction &CGF, Address VAListAddr,
@@ -11347,34 +11336,6 @@
 } // end anonymous namespace
 
 //===----------------------------------------------------------------------===//
-<<<<<<< HEAD
-// Z80 ABI Implementation
-//===----------------------------------------------------------------------===//
-
-namespace {
-class Z80ABIInfo : public DefaultABIInfo {
-public:
-  Z80ABIInfo(CodeGenTypes &CGT) : DefaultABIInfo(CGT) {}
-
-private:
-  void removeExtend(ABIArgInfo &AI) const {
-    if (AI.isExtend()) {
-      bool InReg = AI.getInReg();
-      AI = ABIArgInfo::getDirect(AI.getCoerceToType());
-      AI.setInReg(InReg);
-    }
-  }
-  // DefaultABIInfo's classifyReturnType and classifyArgumentType are
-  // non-virtual, but computeInfo and EmitVAArg are virtual, so we
-  // overload them.
-  void computeInfo(CGFunctionInfo &FI) const override {
-    if (!getCXXABI().classifyReturnType(FI))
-      FI.getReturnInfo() = classifyReturnType(FI.getReturnType());
-    removeExtend(FI.getReturnInfo());
-    for (auto &Arg : FI.arguments())
-      removeExtend(Arg.info = classifyArgumentType(Arg.type));
-  }
-=======
 // CSKY ABI Implementation
 //===----------------------------------------------------------------------===//
 namespace {
@@ -11394,61 +11355,10 @@
                                   int &ArgFPRsLeft,
                                   bool isReturnType = false) const;
   ABIArgInfo classifyReturnType(QualType RetTy) const;
->>>>>>> 7c63cc19
 
   Address EmitVAArg(CodeGenFunction &CGF, Address VAListAddr,
                     QualType Ty) const override;
 };
-
-<<<<<<< HEAD
-class Z80TargetCodeGenInfo : public TargetCodeGenInfo {
-public:
-  Z80TargetCodeGenInfo(CodeGen::CodeGenTypes &CGT)
-      : TargetCodeGenInfo(std::make_unique<Z80ABIInfo>(CGT)) {}
-  void setTargetAttributes(const Decl *D, llvm::GlobalValue *GV,
-                           CodeGen::CodeGenModule &CGM) const override;
-};
-} // namespace
-
-Address Z80ABIInfo::EmitVAArg(CodeGenFunction &CGF,
-                              Address VAListAddr, QualType Ty) const {
-  return emitVoidPtrVAArg(
-      CGF, VAListAddr, Ty, /*Indirect*/ false,
-      getContext().getTypeInfoInChars(Ty),
-      /*SlotSize*/ CharUnits::fromQuantity(getDataLayout().getPointerSize()),
-      /*SlotAlign*/ CharUnits::One(),
-      /*AllowHigherAlign*/ false);
-}
-
-void Z80TargetCodeGenInfo::setTargetAttributes(
-    const Decl *D, llvm::GlobalValue *GV, CodeGen::CodeGenModule &CGM) const {
-  const FunctionDecl *FD = dyn_cast_or_null<FunctionDecl>(D);
-  if (!FD) return;
-  llvm::Function *Fn = cast<llvm::Function>(GV);
-
-  if (Fn->isDeclaration()) {
-    if (FD->getAttr<AnyZ80TIFlagsAttr>())
-      Fn->setCallingConv(llvm::CallingConv::Z80_TIFlags);
-    return;
-  }
-
-  const AnyZ80InterruptAttr *Attr = FD->getAttr<AnyZ80InterruptAttr>();
-  if (!Attr)
-    return;
-
-  const char *Kind;
-  switch (Attr->getInterrupt()) {
-  case AnyZ80InterruptAttr::Generic: Kind = "Generic"; break;
-  case AnyZ80InterruptAttr::Nested:  Kind = "Nested"; break;
-  case AnyZ80InterruptAttr::NMI:     Kind = "NMI"; break;
-  }
-
-  Fn->setCallingConv(llvm::CallingConv::PreserveAll);
-  Fn->addFnAttr("interrupt", Kind);
-}
-
-=======
-} // end anonymous namespace
 
 void CSKYABIInfo::computeInfo(CGFunctionInfo &FI) const {
   QualType RetTy = FI.getReturnType();
@@ -11582,7 +11492,84 @@
 };
 } // end anonymous namespace
 
->>>>>>> 7c63cc19
+// Z80 ABI Implementation
+//===----------------------------------------------------------------------===//
+
+namespace {
+class Z80ABIInfo : public DefaultABIInfo {
+public:
+  Z80ABIInfo(CodeGenTypes &CGT) : DefaultABIInfo(CGT) {}
+
+private:
+  void removeExtend(ABIArgInfo &AI) const {
+    if (AI.isExtend()) {
+      bool InReg = AI.getInReg();
+      AI = ABIArgInfo::getDirect(AI.getCoerceToType());
+      AI.setInReg(InReg);
+    }
+  }
+  // DefaultABIInfo's classifyReturnType and classifyArgumentType are
+  // non-virtual, but computeInfo and EmitVAArg are virtual, so we
+  // overload them.
+  void computeInfo(CGFunctionInfo &FI) const override {
+    if (!getCXXABI().classifyReturnType(FI))
+      FI.getReturnInfo() = classifyReturnType(FI.getReturnType());
+    removeExtend(FI.getReturnInfo());
+    for (auto &Arg : FI.arguments())
+      removeExtend(Arg.info = classifyArgumentType(Arg.type));
+  }
+
+  Address EmitVAArg(CodeGenFunction &CGF, Address VAListAddr,
+                    QualType Ty) const override;
+};
+} // end anonymous namespace
+
+class Z80TargetCodeGenInfo : public TargetCodeGenInfo {
+public:
+  Z80TargetCodeGenInfo(CodeGen::CodeGenTypes &CGT)
+      : TargetCodeGenInfo(std::make_unique<Z80ABIInfo>(CGT)) {}
+  void setTargetAttributes(const Decl *D, llvm::GlobalValue *GV,
+                           CodeGen::CodeGenModule &CGM) const override;
+};
+} // namespace
+
+Address Z80ABIInfo::EmitVAArg(CodeGenFunction &CGF,
+                              Address VAListAddr, QualType Ty) const {
+  return emitVoidPtrVAArg(
+      CGF, VAListAddr, Ty, /*Indirect*/ false,
+      getContext().getTypeInfoInChars(Ty),
+      /*SlotSize*/ CharUnits::fromQuantity(getDataLayout().getPointerSize()),
+      /*SlotAlign*/ CharUnits::One(),
+      /*AllowHigherAlign*/ false);
+}
+
+void Z80TargetCodeGenInfo::setTargetAttributes(
+    const Decl *D, llvm::GlobalValue *GV, CodeGen::CodeGenModule &CGM) const {
+  const FunctionDecl *FD = dyn_cast_or_null<FunctionDecl>(D);
+  if (!FD) return;
+  llvm::Function *Fn = cast<llvm::Function>(GV);
+
+  if (Fn->isDeclaration()) {
+    if (FD->getAttr<AnyZ80TIFlagsAttr>())
+      Fn->setCallingConv(llvm::CallingConv::Z80_TIFlags);
+    return;
+  }
+
+  const AnyZ80InterruptAttr *Attr = FD->getAttr<AnyZ80InterruptAttr>();
+  if (!Attr)
+    return;
+
+  const char *Kind;
+  switch (Attr->getInterrupt()) {
+  case AnyZ80InterruptAttr::Generic: Kind = "Generic"; break;
+  case AnyZ80InterruptAttr::Nested:  Kind = "Nested"; break;
+  case AnyZ80InterruptAttr::NMI:     Kind = "NMI"; break;
+  }
+
+  Fn->setCallingConv(llvm::CallingConv::PreserveAll);
+  Fn->addFnAttr("interrupt", Kind);
+}
+
 //===----------------------------------------------------------------------===//
 // Driver code
 //===----------------------------------------------------------------------===//
@@ -11803,11 +11790,6 @@
     return SetCGInfo(new SPIRVTargetCodeGenInfo(Types));
   case llvm::Triple::ve:
     return SetCGInfo(new VETargetCodeGenInfo(Types));
-<<<<<<< HEAD
-  case llvm::Triple::z80:
-  case llvm::Triple::ez80:
-    return SetCGInfo(new Z80TargetCodeGenInfo(Types));
-=======
   case llvm::Triple::csky: {
     bool IsSoftFloat = !getTarget().hasFeature("hard-float-abi");
     bool hasFP64 = getTarget().hasFeature("fpuv2_df") ||
@@ -11816,7 +11798,9 @@
                                                       : hasFP64   ? 64
                                                                   : 32));
   }
->>>>>>> 7c63cc19
+  case llvm::Triple::z80:
+  case llvm::Triple::ez80:
+    return SetCGInfo(new Z80TargetCodeGenInfo(Types));
   }
 }
 

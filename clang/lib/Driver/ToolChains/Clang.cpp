--- conflicted
+++ resolved
@@ -560,12 +560,9 @@
   case llvm::Triple::riscv64:
   case llvm::Triple::amdgcn:
   case llvm::Triple::r600:
-<<<<<<< HEAD
+  case llvm::Triple::csky:
   case llvm::Triple::z80:
   case llvm::Triple::ez80:
-=======
-  case llvm::Triple::csky:
->>>>>>> 7c63cc19
     return !areOptimizationsEnabled(Args);
   default:
     break;

from __future__ import print_function
import re
import sys

from . import common

if sys.version_info[0] > 2:
  class string:
    expandtabs = str.expandtabs
else:
  import string

# RegEx: this is where the magic happens.

##### Assembly parser

ASM_FUNCTION_X86_RE = re.compile(
    r'^_?(?P<func>[^:]+):[ \t]*#+[ \t]*(@"?(?P=func)"?| -- Begin function (?P=func))\n(?:\s*\.?Lfunc_begin[^:\n]*:\n)?'
    r'(?:\.L[^$]+\$local:\n)?'      # drop .L<func>$local:
    r'(?:[ \t]+.cfi_startproc\n|.seh_proc[^\n]+\n)?'  # drop optional cfi
    r'(?P<body>^##?[ \t]+[^:]+:.*?)\s*'
    r'^\s*(?:[^:\n]+?:\s*\n\s*\.size|\.cfi_endproc|\.globl|\.comm|\.(?:sub)?section|#+ -- End function)',
    flags=(re.M | re.S))

ASM_FUNCTION_ARM_RE = re.compile(
    r'^(?P<func>[0-9a-zA-Z_]+):\n' # f: (name of function)
    r'\s+\.fnstart\n' # .fnstart
    r'(?P<body>.*?)\n' # (body of the function)
    r'.Lfunc_end[0-9]+:', # .Lfunc_end0: or # -- End function
    flags=(re.M | re.S))

ASM_FUNCTION_AARCH64_RE = re.compile(
     r'^_?(?P<func>[^:]+):[ \t]*\/\/[ \t]*@"?(?P=func)"?( (Function|Tail Call))?\n'
     r'(?:[ \t]+.cfi_startproc\n)?'  # drop optional cfi noise
     r'(?P<body>.*?)\n'
     # This list is incomplete
     r'.Lfunc_end[0-9]+:\n',
     flags=(re.M | re.S))

ASM_FUNCTION_AMDGPU_RE = re.compile(
    r'^_?(?P<func>[^:]+):[ \t]*;+[ \t]*@"?(?P=func)"?\n[^:]*?'
    r'(?P<body>.*?)\n' # (body of the function)
    # This list is incomplete
    r'^\s*(\.Lfunc_end[0-9]+:\n|\.section)',
    flags=(re.M | re.S))

ASM_FUNCTION_HEXAGON_RE = re.compile(
    r'^_?(?P<func>[^:]+):[ \t]*//[ \t]*@"?(?P=func)"?\n[^:]*?'
    r'(?P<body>.*?)\n' # (body of the function)
    # This list is incomplete
    r'.Lfunc_end[0-9]+:\n',
    flags=(re.M | re.S))

ASM_FUNCTION_M68K_RE = re.compile(
    r'^_?(?P<func>[^:]+):[ \t]*;[ \t]*@"?(?P=func)"?\n'
    r'(?P<body>.*?)\s*' # (body of the function)
    r'.Lfunc_end[0-9]+:\n',
    flags=(re.M | re.S))

ASM_FUNCTION_MIPS_RE = re.compile(
    r'^_?(?P<func>[^:]+):[ \t]*#+[ \t]*@"?(?P=func)"?\n[^:]*?' # f: (name of func)
    r'(?:\s*\.?Ltmp[^:\n]*:\n)?[^:]*?'        # optional .Ltmp<N> for EH
    r'(?:^[ \t]+\.(frame|f?mask|set).*?\n)+'  # Mips+LLVM standard asm prologue
    r'(?P<body>.*?)\n'                        # (body of the function)
    # Mips+LLVM standard asm epilogue
    r'(?:(^[ \t]+\.set[^\n]*?\n)*^[ \t]+\.end.*?\n)'
    r'(\$|\.L)func_end[0-9]+:\n',             # $func_end0: (mips32 - O32) or
                                              # .Lfunc_end0: (mips64 - NewABI)
    flags=(re.M | re.S))

ASM_FUNCTION_MSP430_RE = re.compile(
    r'^_?(?P<func>[^:]+):[ \t]*;+[ \t]*@"?(?P=func)"?\n[^:]*?'
    r'(?P<body>.*?)\n'
    r'(\$|\.L)func_end[0-9]+:\n',             # $func_end0:
    flags=(re.M | re.S))

ASM_FUNCTION_AVR_RE = re.compile(
    r'^_?(?P<func>[^:]+):[ \t]*;+[ \t]*@"?(?P=func)"?\n[^:]*?'
    r'(?P<body>.*?)\n'
    r'.Lfunc_end[0-9]+:\n',
    flags=(re.M | re.S))

ASM_FUNCTION_PPC_RE = re.compile(
    r'#[ \-\t]*Begin function (?P<func>[^.:]+)\n'
    r'.*?'
    r'^[_.]?(?P=func):(?:[ \t]*#+[ \t]*@"?(?P=func)"?)?\n'
    r'(?:^[^#]*\n)*'
    r'(?P<body>.*?)\n'
    # This list is incomplete
    r'(?:^[ \t]*(?:\.(?:long|quad|v?byte)[ \t]+[^\n]+)\n)*'
    r'(?:\.Lfunc_end|L\.\.(?P=func))[0-9]+:\n',
    flags=(re.M | re.S))

ASM_FUNCTION_RISCV_RE = re.compile(
    r'^_?(?P<func>[^:]+):[ \t]*#+[ \t]*@"?(?P=func)"?\n'
    r'(?:\s*\.?L(?P=func)\$local:\n)?'  # optional .L<func>$local: due to -fno-semantic-interposition
    r'(?:\s*\.?Lfunc_begin[^:\n]*:\n)?[^:]*?'
    r'(?P<body>^##?[ \t]+[^:]+:.*?)\s*'
    r'.Lfunc_end[0-9]+:\n',
    flags=(re.M | re.S))

ASM_FUNCTION_LANAI_RE = re.compile(
    r'^_?(?P<func>[^:]+):[ \t]*!+[ \t]*@"?(?P=func)"?\n'
    r'(?:[ \t]+.cfi_startproc\n)?'  # drop optional cfi noise
    r'(?P<body>.*?)\s*'
    r'.Lfunc_end[0-9]+:\n',
    flags=(re.M | re.S))

ASM_FUNCTION_SPARC_RE = re.compile(
    r'^_?(?P<func>[^:]+):[ \t]*!+[ \t]*@"?(?P=func)"?\n'
    r'(?P<body>.*?)\s*'
    r'.Lfunc_end[0-9]+:\n',
    flags=(re.M | re.S))

ASM_FUNCTION_SYSTEMZ_RE = re.compile(
    r'^_?(?P<func>[^:]+):[ \t]*#+[ \t]*@"?(?P=func)"?\n'
    r'[ \t]+.cfi_startproc\n'
    r'(?P<body>.*?)\n'
    r'.Lfunc_end[0-9]+:\n',
    flags=(re.M | re.S))

ASM_FUNCTION_AARCH64_DARWIN_RE = re.compile(
    r'^_(?P<func>[^:]+):[ \t]*;[ \t]@"?(?P=func)"?\n'
    r'([ \t]*.cfi_startproc\n[\s]*)?'
    r'(?P<body>.*?)'
    r'([ \t]*.cfi_endproc\n[\s]*)?'
    r'^[ \t]*;[ \t]--[ \t]End[ \t]function',
    flags=(re.M | re.S))

ASM_FUNCTION_ARM_DARWIN_RE = re.compile(
    r'^[ \t]*\.globl[ \t]*_(?P<func>[^ \t])[ \t]*@[ \t]--[ \t]Begin[ \t]function[ \t]"?(?P=func)"?'
    r'(?P<directives>.*?)'
    r'^_(?P=func):\n[ \t]*'
    r'(?P<body>.*?)'
    r'^[ \t]*@[ \t]--[ \t]End[ \t]function',
    flags=(re.M | re.S ))

ASM_FUNCTION_ARM_MACHO_RE = re.compile(
    r'^_(?P<func>[^:]+):[ \t]*\n'
    r'([ \t]*.cfi_startproc\n[ \t]*)?'
    r'(?P<body>.*?)\n'
    r'[ \t]*\.cfi_endproc\n',
    flags=(re.M | re.S))

ASM_FUNCTION_THUMBS_DARWIN_RE = re.compile(
    r'^_(?P<func>[^:]+):\n'
    r'(?P<body>.*?)\n'
    r'[ \t]*\.data_region\n',
    flags=(re.M | re.S))

ASM_FUNCTION_THUMB_DARWIN_RE = re.compile(
    r'^_(?P<func>[^:]+):\n'
    r'(?P<body>.*?)\n'
    r'^[ \t]*@[ \t]--[ \t]End[ \t]function',
    flags=(re.M | re.S))

ASM_FUNCTION_ARM_IOS_RE = re.compile(
    r'^_(?P<func>[^:]+):\n'
    r'(?P<body>.*?)'
    r'^[ \t]*@[ \t]--[ \t]End[ \t]function',
    flags=(re.M | re.S))

ASM_FUNCTION_WASM32_RE = re.compile(
    r'^_?(?P<func>[^:]+):[ \t]*#+[ \t]*@"?(?P=func)"?\n'
    r'(?P<body>.*?)\n'
    r'^\s*(\.Lfunc_end[0-9]+:\n|end_function)',
    flags=(re.M | re.S))

ASM_FUNCTION_VE_RE = re.compile(
    r'^_?(?P<func>[^:]+):[ \t]*#+[ \t]*@(?P=func)\n'
    r'(?P<body>^##?[ \t]+[^:]+:.*?)\s*'
    r'.Lfunc_end[0-9]+:\n',
    flags=(re.M | re.S))

ASM_FUNCTION_CSKY_RE = re.compile(
    r'^_?(?P<func>[^:]+):[ \t]*#+[ \t]*@(?P=func)\n(?:\s*\.?Lfunc_begin[^:\n]*:\n)?[^:]*?'
    r'(?P<body>^##?[ \t]+[^:]+:.*?)\s*'
    r'.Lfunc_end[0-9]+:\n',
    flags=(re.M | re.S))

<<<<<<< HEAD
ASM_FUNCTION_Z80_RE = re.compile(
     r'^_(?P<func>[^:]+):\s*;+\s*@(?P=func)\n'
     r'(?P<body>.*?)\n'
     r'^\s*(?:section\s+|;\s--\sEnd\sfunction)',
     flags=(re.M | re.S))
=======
ASM_FUNCTION_NVPTX_RE = re.compile(
    # function attributes and retval
    # .visible .func (.param .align 16 .b8 func_retval0[32])
    #r'^(\.visible\s+)?\.func\s+(\([^\)]*\)\s*)?'
    r'^(\.(func|visible|weak|entry|noreturn|extern)\s+)+(\([^\)]*\)\s*)?'

    # function name
    r'(?P<func>[^\(\n]+)'

    # function name separator (opening brace)
    r'(?P<func_name_separator>\()'

    # function parameters
    # (
    #   .param .align 16 .b8 callee_St8x4_param_0[32]
    # ) // -- Begin function callee_St8x4
    r'[^\)]*\)(\s*//[^\n]*)?\n'

    # function body
    r'(?P<body>.*?)\n'

    # function body end marker
    r'\s*// -- End function',
    flags=(re.M | re.S))
>>>>>>> 7c63cc19

SCRUB_X86_SHUFFLES_RE = (
    re.compile(
        r'^(\s*\w+) [^#\n]+#+ ((?:[xyz]mm\d+|mem)( \{%k\d+\}( \{z\})?)? = .*)$',
        flags=re.M))

SCRUB_X86_SHUFFLES_NO_MEM_RE = (
    re.compile(
        r'^(\s*\w+) [^#\n]+#+ ((?:[xyz]mm\d+|mem)( \{%k\d+\}( \{z\})?)? = (?!.*(?:mem)).*)$',
        flags=re.M))

SCRUB_X86_SPILL_RELOAD_RE = (
    re.compile(
        r'-?\d+\(%([er])[sb]p\)(.*(?:Spill|Reload))$',
        flags=re.M))
SCRUB_X86_SP_RE = re.compile(r'\d+\(%(esp|rsp)\)')
SCRUB_X86_RIP_RE = re.compile(r'[.\w]+\(%rip\)')
SCRUB_X86_LCP_RE = re.compile(r'\.?LCPI[0-9]+_[0-9]+')
SCRUB_X86_RET_RE = re.compile(r'ret[l|q]')

def scrub_asm_x86(asm, args):
  # Scrub runs of whitespace out of the assembly, but leave the leading
  # whitespace in place.
  asm = common.SCRUB_WHITESPACE_RE.sub(r' ', asm)
  # Expand the tabs used for indentation.
  asm = string.expandtabs(asm, 2)

  # Detect shuffle asm comments and hide the operands in favor of the comments.
  if getattr(args, 'no_x86_scrub_mem_shuffle', True):
    asm = SCRUB_X86_SHUFFLES_NO_MEM_RE.sub(r'\1 {{.*#+}} \2', asm)
  else:
    asm = SCRUB_X86_SHUFFLES_RE.sub(r'\1 {{.*#+}} \2', asm)

  # Detect stack spills and reloads and hide their exact offset and whether
  # they used the stack pointer or frame pointer.
  asm = SCRUB_X86_SPILL_RELOAD_RE.sub(r'{{[-0-9]+}}(%\1{{[sb]}}p)\2', asm)
  if getattr(args, 'x86_scrub_sp', True):
    # Generically match the stack offset of a memory operand.
    asm = SCRUB_X86_SP_RE.sub(r'{{[0-9]+}}(%\1)', asm)
  if getattr(args, 'x86_scrub_rip', False):
    # Generically match a RIP-relative memory operand.
    asm = SCRUB_X86_RIP_RE.sub(r'{{.*}}(%rip)', asm)
  # Generically match a LCP symbol.
  asm = SCRUB_X86_LCP_RE.sub(r'{{\.?LCPI[0-9]+_[0-9]+}}', asm)
  if getattr(args, 'extra_scrub', False):
    # Avoid generating different checks for 32- and 64-bit because of 'retl' vs 'retq'.
    asm = SCRUB_X86_RET_RE.sub(r'ret{{[l|q]}}', asm)
  # Strip kill operands inserted into the asm.
  asm = common.SCRUB_KILL_COMMENT_RE.sub('', asm)
  # Strip trailing whitespace.
  asm = common.SCRUB_TRAILING_WHITESPACE_RE.sub(r'', asm)
  return asm

def scrub_asm_amdgpu(asm, args):
  # Scrub runs of whitespace out of the assembly, but leave the leading
  # whitespace in place.
  asm = common.SCRUB_WHITESPACE_RE.sub(r' ', asm)
  # Expand the tabs used for indentation.
  asm = string.expandtabs(asm, 2)
  # Strip trailing whitespace.
  asm = common.SCRUB_TRAILING_WHITESPACE_RE.sub(r'', asm)
  return asm

def scrub_asm_arm_eabi(asm, args):
  # Scrub runs of whitespace out of the assembly, but leave the leading
  # whitespace in place.
  asm = common.SCRUB_WHITESPACE_RE.sub(r' ', asm)
  # Expand the tabs used for indentation.
  asm = string.expandtabs(asm, 2)
  # Strip kill operands inserted into the asm.
  asm = common.SCRUB_KILL_COMMENT_RE.sub('', asm)
  # Strip trailing whitespace.
  asm = common.SCRUB_TRAILING_WHITESPACE_RE.sub(r'', asm)
  return asm

def scrub_asm_hexagon(asm, args):
  # Scrub runs of whitespace out of the assembly, but leave the leading
  # whitespace in place.
  asm = common.SCRUB_WHITESPACE_RE.sub(r' ', asm)
  # Expand the tabs used for indentation.
  asm = string.expandtabs(asm, 2)
  # Strip trailing whitespace.
  asm = common.SCRUB_TRAILING_WHITESPACE_RE.sub(r'', asm)
  return asm

def scrub_asm_powerpc(asm, args):
  # Scrub runs of whitespace out of the assembly, but leave the leading
  # whitespace in place.
  asm = common.SCRUB_WHITESPACE_RE.sub(r' ', asm)
  # Expand the tabs used for indentation.
  asm = string.expandtabs(asm, 2)
  # Strip unimportant comments, but leave the token '#' in place.
  asm = common.SCRUB_LOOP_COMMENT_RE.sub(r'#', asm)
  # Strip trailing whitespace.
  asm = common.SCRUB_TRAILING_WHITESPACE_RE.sub(r'', asm)
  # Strip the tailing token '#', except the line only has token '#'.
  asm = common.SCRUB_TAILING_COMMENT_TOKEN_RE.sub(r'', asm)
  return asm

def scrub_asm_m68k(asm, args):
  # Scrub runs of whitespace out of the assembly, but leave the leading
  # whitespace in place.
  asm = common.SCRUB_WHITESPACE_RE.sub(r' ', asm)
  # Expand the tabs used for indentation.
  asm = string.expandtabs(asm, 2)
  # Strip trailing whitespace.
  asm = common.SCRUB_TRAILING_WHITESPACE_RE.sub(r'', asm)
  return asm

def scrub_asm_mips(asm, args):
  # Scrub runs of whitespace out of the assembly, but leave the leading
  # whitespace in place.
  asm = common.SCRUB_WHITESPACE_RE.sub(r' ', asm)
  # Expand the tabs used for indentation.
  asm = string.expandtabs(asm, 2)
  # Strip trailing whitespace.
  asm = common.SCRUB_TRAILING_WHITESPACE_RE.sub(r'', asm)
  return asm

def scrub_asm_msp430(asm, args):
  # Scrub runs of whitespace out of the assembly, but leave the leading
  # whitespace in place.
  asm = common.SCRUB_WHITESPACE_RE.sub(r' ', asm)
  # Expand the tabs used for indentation.
  asm = string.expandtabs(asm, 2)
  # Strip trailing whitespace.
  asm = common.SCRUB_TRAILING_WHITESPACE_RE.sub(r'', asm)
  return asm

def scrub_asm_avr(asm, args):
  # Scrub runs of whitespace out of the assembly, but leave the leading
  # whitespace in place.
  asm = common.SCRUB_WHITESPACE_RE.sub(r' ', asm)
  # Expand the tabs used for indentation.
  asm = string.expandtabs(asm, 2)
  # Strip trailing whitespace.
  asm = common.SCRUB_TRAILING_WHITESPACE_RE.sub(r'', asm)
  return asm

def scrub_asm_riscv(asm, args):
  # Scrub runs of whitespace out of the assembly, but leave the leading
  # whitespace in place.
  asm = common.SCRUB_WHITESPACE_RE.sub(r' ', asm)
  # Expand the tabs used for indentation.
  asm = string.expandtabs(asm, 2)
  # Strip trailing whitespace.
  asm = common.SCRUB_TRAILING_WHITESPACE_RE.sub(r'', asm)
  return asm

def scrub_asm_lanai(asm, args):
  # Scrub runs of whitespace out of the assembly, but leave the leading
  # whitespace in place.
  asm = common.SCRUB_WHITESPACE_RE.sub(r' ', asm)
  # Expand the tabs used for indentation.
  asm = string.expandtabs(asm, 2)
  # Strip trailing whitespace.
  asm = common.SCRUB_TRAILING_WHITESPACE_RE.sub(r'', asm)
  return asm

def scrub_asm_sparc(asm, args):
  # Scrub runs of whitespace out of the assembly, but leave the leading
  # whitespace in place.
  asm = common.SCRUB_WHITESPACE_RE.sub(r' ', asm)
  # Expand the tabs used for indentation.
  asm = string.expandtabs(asm, 2)
  # Strip trailing whitespace.
  asm = common.SCRUB_TRAILING_WHITESPACE_RE.sub(r'', asm)
  return asm

def scrub_asm_systemz(asm, args):
  # Scrub runs of whitespace out of the assembly, but leave the leading
  # whitespace in place.
  asm = common.SCRUB_WHITESPACE_RE.sub(r' ', asm)
  # Expand the tabs used for indentation.
  asm = string.expandtabs(asm, 2)
  # Strip trailing whitespace.
  asm = common.SCRUB_TRAILING_WHITESPACE_RE.sub(r'', asm)
  return asm

def scrub_asm_wasm32(asm, args):
  # Scrub runs of whitespace out of the assembly, but leave the leading
  # whitespace in place.
  asm = common.SCRUB_WHITESPACE_RE.sub(r' ', asm)
  # Expand the tabs used for indentation.
  asm = string.expandtabs(asm, 2)
  # Strip trailing whitespace.
  asm = common.SCRUB_TRAILING_WHITESPACE_RE.sub(r'', asm)
  return asm

def scrub_asm_ve(asm, args):
  # Scrub runs of whitespace out of the assembly, but leave the leading
  # whitespace in place.
  asm = common.SCRUB_WHITESPACE_RE.sub(r' ', asm)
  # Expand the tabs used for indentation.
  asm = string.expandtabs(asm, 2)
  # Strip trailing whitespace.
  asm = common.SCRUB_TRAILING_WHITESPACE_RE.sub(r'', asm)
  return asm

def scrub_asm_csky(asm, args):
  # Scrub runs of whitespace out of the assembly, but leave the leading
  # whitespace in place.
  asm = common.SCRUB_WHITESPACE_RE.sub(r' ', asm)
  # Expand the tabs used for indentation.
  asm = string.expandtabs(asm, 2)
  # Strip kill operands inserted into the asm.
  asm = common.SCRUB_KILL_COMMENT_RE.sub('', asm)
  # Strip trailing whitespace.
  asm = common.SCRUB_TRAILING_WHITESPACE_RE.sub(r'', asm)
  return asm

<<<<<<< HEAD
def scrub_asm_z80(asm, args):
=======
def scrub_asm_nvptx(asm, args):
>>>>>>> 7c63cc19
  # Scrub runs of whitespace out of the assembly, but leave the leading
  # whitespace in place.
  asm = common.SCRUB_WHITESPACE_RE.sub(r' ', asm)
  # Expand the tabs used for indentation.
  asm = string.expandtabs(asm, 2)
  # Strip trailing whitespace.
  asm = common.SCRUB_TRAILING_WHITESPACE_RE.sub(r'', asm)
  return asm
<<<<<<< HEAD

def get_triple_from_march(march):
  triples = {
      'amdgcn': 'amdgcn',
      'r600': 'r600',
      'mips': 'mips',
      'sparc': 'sparc',
      'hexagon': 'hexagon',
      've': 've',
  }
  for prefix, triple in triples.items():
    if march.startswith(prefix):
      return triple
  print("Cannot find a triple. Assume 'x86'", file=sys.stderr)
  return 'x86'
=======
>>>>>>> 7c63cc19

# Returns a tuple of a scrub function and a function regex. Scrub function is
# used to alter function body in some way, for example, remove trailing spaces.
# Function regex is used to match function name, body, etc. in raw llc output.
def get_run_handler(triple):
  target_handlers = {
      'i686': (scrub_asm_x86, ASM_FUNCTION_X86_RE),
      'x86': (scrub_asm_x86, ASM_FUNCTION_X86_RE),
      'i386': (scrub_asm_x86, ASM_FUNCTION_X86_RE),
      'arm64_32-apple-ios': (scrub_asm_arm_eabi, ASM_FUNCTION_AARCH64_DARWIN_RE),
      'aarch64': (scrub_asm_arm_eabi, ASM_FUNCTION_AARCH64_RE),
      'aarch64-apple-darwin': (scrub_asm_arm_eabi, ASM_FUNCTION_AARCH64_DARWIN_RE),
      'aarch64-apple-ios': (scrub_asm_arm_eabi, ASM_FUNCTION_AARCH64_DARWIN_RE),
      'hexagon': (scrub_asm_hexagon, ASM_FUNCTION_HEXAGON_RE),
      'r600': (scrub_asm_amdgpu, ASM_FUNCTION_AMDGPU_RE),
      'amdgcn': (scrub_asm_amdgpu, ASM_FUNCTION_AMDGPU_RE),
      'arm': (scrub_asm_arm_eabi, ASM_FUNCTION_ARM_RE),
      'arm64': (scrub_asm_arm_eabi, ASM_FUNCTION_AARCH64_RE),
      'arm64e': (scrub_asm_arm_eabi, ASM_FUNCTION_AARCH64_DARWIN_RE),
      'arm64-apple-ios': (scrub_asm_arm_eabi, ASM_FUNCTION_AARCH64_DARWIN_RE),
      'armv7-apple-ios' : (scrub_asm_arm_eabi, ASM_FUNCTION_ARM_IOS_RE),
      'armv7-apple-darwin': (scrub_asm_arm_eabi, ASM_FUNCTION_ARM_DARWIN_RE),
      'thumb': (scrub_asm_arm_eabi, ASM_FUNCTION_ARM_RE),
      'thumb-macho': (scrub_asm_arm_eabi, ASM_FUNCTION_ARM_MACHO_RE),
      'thumbv5-macho': (scrub_asm_arm_eabi, ASM_FUNCTION_ARM_MACHO_RE),
      'thumbv7s-apple-darwin' : (scrub_asm_arm_eabi, ASM_FUNCTION_THUMBS_DARWIN_RE),
      'thumbv7-apple-darwin' : (scrub_asm_arm_eabi, ASM_FUNCTION_THUMB_DARWIN_RE),
      'thumbv7-apple-ios' : (scrub_asm_arm_eabi, ASM_FUNCTION_ARM_IOS_RE),
      'm68k': (scrub_asm_m68k, ASM_FUNCTION_M68K_RE),
      'mips': (scrub_asm_mips, ASM_FUNCTION_MIPS_RE),
      'msp430': (scrub_asm_msp430, ASM_FUNCTION_MSP430_RE),
      'avr': (scrub_asm_avr, ASM_FUNCTION_AVR_RE),
      'ppc32': (scrub_asm_powerpc, ASM_FUNCTION_PPC_RE),
      'powerpc': (scrub_asm_powerpc, ASM_FUNCTION_PPC_RE),
      'riscv32': (scrub_asm_riscv, ASM_FUNCTION_RISCV_RE),
      'riscv64': (scrub_asm_riscv, ASM_FUNCTION_RISCV_RE),
      'lanai': (scrub_asm_lanai, ASM_FUNCTION_LANAI_RE),
      'sparc': (scrub_asm_sparc, ASM_FUNCTION_SPARC_RE),
      's390x': (scrub_asm_systemz, ASM_FUNCTION_SYSTEMZ_RE),
      'wasm32': (scrub_asm_wasm32, ASM_FUNCTION_WASM32_RE),
      've': (scrub_asm_ve, ASM_FUNCTION_VE_RE),
      'csky': (scrub_asm_csky, ASM_FUNCTION_CSKY_RE),
<<<<<<< HEAD
      'z80': (scrub_asm_z80, ASM_FUNCTION_Z80_RE),
      'ez80': (scrub_asm_z80, ASM_FUNCTION_Z80_RE),
=======
      'nvptx': (scrub_asm_nvptx, ASM_FUNCTION_NVPTX_RE)
>>>>>>> 7c63cc19
  }
  handler = None
  best_prefix = ''
  for prefix, s in target_handlers.items():
    if triple.startswith(prefix) and len(prefix) > len(best_prefix):
      handler = s
      best_prefix = prefix

  if handler is None:
    raise KeyError('Triple %r is not supported' % (triple))

  return handler

##### Generator of assembly CHECK lines

def add_checks(output_lines, comment_marker, prefix_list, func_dict,
               func_name, global_vars_seen_dict, is_filtered):
  # Label format is based on ASM string.
  check_label_format = '{} %s-LABEL: %s%s%s'.format(comment_marker)
  return common.add_checks(output_lines, comment_marker, prefix_list, func_dict,
                           func_name, check_label_format, True, False,
                           global_vars_seen_dict, is_filtered=is_filtered)<|MERGE_RESOLUTION|>--- conflicted
+++ resolved
@@ -178,38 +178,36 @@
     r'.Lfunc_end[0-9]+:\n',
     flags=(re.M | re.S))
 
-<<<<<<< HEAD
+ASM_FUNCTION_NVPTX_RE = re.compile(
+    # function attributes and retval
+    # .visible .func (.param .align 16 .b8 func_retval0[32])
+    #r'^(\.visible\s+)?\.func\s+(\([^\)]*\)\s*)?'
+    r'^(\.(func|visible|weak|entry|noreturn|extern)\s+)+(\([^\)]*\)\s*)?'
+
+    # function name
+    r'(?P<func>[^\(\n]+)'
+
+    # function name separator (opening brace)
+    r'(?P<func_name_separator>\()'
+
+    # function parameters
+    # (
+    #   .param .align 16 .b8 callee_St8x4_param_0[32]
+    # ) // -- Begin function callee_St8x4
+    r'[^\)]*\)(\s*//[^\n]*)?\n'
+
+    # function body
+    r'(?P<body>.*?)\n'
+
+    # function body end marker
+    r'\s*// -- End function',
+    flags=(re.M | re.S))
+
 ASM_FUNCTION_Z80_RE = re.compile(
      r'^_(?P<func>[^:]+):\s*;+\s*@(?P=func)\n'
      r'(?P<body>.*?)\n'
      r'^\s*(?:section\s+|;\s--\sEnd\sfunction)',
      flags=(re.M | re.S))
-=======
-ASM_FUNCTION_NVPTX_RE = re.compile(
-    # function attributes and retval
-    # .visible .func (.param .align 16 .b8 func_retval0[32])
-    #r'^(\.visible\s+)?\.func\s+(\([^\)]*\)\s*)?'
-    r'^(\.(func|visible|weak|entry|noreturn|extern)\s+)+(\([^\)]*\)\s*)?'
-
-    # function name
-    r'(?P<func>[^\(\n]+)'
-
-    # function name separator (opening brace)
-    r'(?P<func_name_separator>\()'
-
-    # function parameters
-    # (
-    #   .param .align 16 .b8 callee_St8x4_param_0[32]
-    # ) // -- Begin function callee_St8x4
-    r'[^\)]*\)(\s*//[^\n]*)?\n'
-
-    # function body
-    r'(?P<body>.*?)\n'
-
-    # function body end marker
-    r'\s*// -- End function',
-    flags=(re.M | re.S))
->>>>>>> 7c63cc19
 
 SCRUB_X86_SHUFFLES_RE = (
     re.compile(
@@ -421,37 +419,25 @@
   asm = common.SCRUB_TRAILING_WHITESPACE_RE.sub(r'', asm)
   return asm
 
-<<<<<<< HEAD
+def scrub_asm_nvptx(asm, args):
+  # Scrub runs of whitespace out of the assembly, but leave the leading
+  # whitespace in place.
+  asm = common.SCRUB_WHITESPACE_RE.sub(r' ', asm)
+  # Expand the tabs used for indentation.
+  asm = string.expandtabs(asm, 2)
+  # Strip trailing whitespace.
+  asm = common.SCRUB_TRAILING_WHITESPACE_RE.sub(r'', asm)
+  return asm
+
 def scrub_asm_z80(asm, args):
-=======
-def scrub_asm_nvptx(asm, args):
->>>>>>> 7c63cc19
-  # Scrub runs of whitespace out of the assembly, but leave the leading
-  # whitespace in place.
-  asm = common.SCRUB_WHITESPACE_RE.sub(r' ', asm)
-  # Expand the tabs used for indentation.
-  asm = string.expandtabs(asm, 2)
-  # Strip trailing whitespace.
-  asm = common.SCRUB_TRAILING_WHITESPACE_RE.sub(r'', asm)
-  return asm
-<<<<<<< HEAD
-
-def get_triple_from_march(march):
-  triples = {
-      'amdgcn': 'amdgcn',
-      'r600': 'r600',
-      'mips': 'mips',
-      'sparc': 'sparc',
-      'hexagon': 'hexagon',
-      've': 've',
-  }
-  for prefix, triple in triples.items():
-    if march.startswith(prefix):
-      return triple
-  print("Cannot find a triple. Assume 'x86'", file=sys.stderr)
-  return 'x86'
-=======
->>>>>>> 7c63cc19
+  # Scrub runs of whitespace out of the assembly, but leave the leading
+  # whitespace in place.
+  asm = common.SCRUB_WHITESPACE_RE.sub(r' ', asm)
+  # Expand the tabs used for indentation.
+  asm = string.expandtabs(asm, 2)
+  # Strip trailing whitespace.
+  asm = common.SCRUB_TRAILING_WHITESPACE_RE.sub(r'', asm)
+  return asm
 
 # Returns a tuple of a scrub function and a function regex. Scrub function is
 # used to alter function body in some way, for example, remove trailing spaces.
@@ -494,12 +480,9 @@
       'wasm32': (scrub_asm_wasm32, ASM_FUNCTION_WASM32_RE),
       've': (scrub_asm_ve, ASM_FUNCTION_VE_RE),
       'csky': (scrub_asm_csky, ASM_FUNCTION_CSKY_RE),
-<<<<<<< HEAD
+      'nvptx': (scrub_asm_nvptx, ASM_FUNCTION_NVPTX_RE),
       'z80': (scrub_asm_z80, ASM_FUNCTION_Z80_RE),
       'ez80': (scrub_asm_z80, ASM_FUNCTION_Z80_RE),
-=======
-      'nvptx': (scrub_asm_nvptx, ASM_FUNCTION_NVPTX_RE)
->>>>>>> 7c63cc19
   }
   handler = None
   best_prefix = ''

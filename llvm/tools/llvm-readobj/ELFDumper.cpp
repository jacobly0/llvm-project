--- conflicted
+++ resolved
@@ -1204,11 +1204,8 @@
   ENUM_ENT(EM_LANAI,         "EM_LANAI"),
   ENUM_ENT(EM_BPF,           "EM_BPF"),
   ENUM_ENT(EM_VE,            "NEC SX-Aurora Vector Engine"),
-<<<<<<< HEAD
+  ENUM_ENT(EM_LOONGARCH,     "LoongArch"),
   ENUM_ENT(EM_Z80,           "Zilog Z80"),
-=======
-  ENUM_ENT(EM_LOONGARCH,     "LoongArch"),
->>>>>>> 7c63cc19
 };
 
 const EnumEntry<unsigned> ElfSymbolBindings[] = {

--- conflicted
+++ resolved
@@ -156,7 +156,6 @@
   }
 
   Info.CB = &CB;
-  Info.CallAttributes = CB.getAttributes();
   Info.KnownCallees = CB.getMetadata(LLVMContext::MD_callees);
   Info.CallConv = CallConv;
   Info.SwiftErrorVReg = SwiftErrorVReg;
@@ -767,12 +766,8 @@
     for (unsigned Part = 0; Part < NumParts; ++Part) {
       Register ArgReg = Args[i].Regs[Part];
       // There should be Regs.size() ArgLocs per argument.
-<<<<<<< HEAD
-      CCValAssign &VA = ArgLocs[j + Part];
-=======
       unsigned Idx = BigEndianPartOrdering ? NumParts - 1 - Part : Part;
       CCValAssign &VA = ArgLocs[j + Idx];
->>>>>>> 7c63cc19
       const ISD::ArgFlagsTy Flags = Args[i].Flags[Part];
 
       if (VA.isMemLoc() && !Flags.isByVal()) {

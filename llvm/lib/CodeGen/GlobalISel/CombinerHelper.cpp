--- conflicted
+++ resolved
@@ -5600,7 +5600,90 @@
   return false;
 }
 
-<<<<<<< HEAD
+bool CombinerHelper::matchSelectToLogical(MachineInstr &MI,
+                                          BuildFnTy &MatchInfo) {
+  GSelect &Sel = cast<GSelect>(MI);
+  Register DstReg = Sel.getReg(0);
+  Register Cond = Sel.getCondReg();
+  Register TrueReg = Sel.getTrueReg();
+  Register FalseReg = Sel.getFalseReg();
+
+  auto *TrueDef = getDefIgnoringCopies(TrueReg, MRI);
+  auto *FalseDef = getDefIgnoringCopies(FalseReg, MRI);
+
+  const LLT CondTy = MRI.getType(Cond);
+  const LLT OpTy = MRI.getType(TrueReg);
+  if (CondTy != OpTy || OpTy.getScalarSizeInBits() != 1)
+    return false;
+
+  // We have a boolean select.
+
+  // select Cond, Cond, F --> or Cond, F
+  // select Cond, 1, F    --> or Cond, F
+  auto MaybeCstTrue = isConstantOrConstantSplatVector(*TrueDef, MRI);
+  if (Cond == TrueReg || (MaybeCstTrue && MaybeCstTrue->isOne())) {
+    MatchInfo = [=](MachineIRBuilder &MIB) {
+      MIB.buildOr(DstReg, Cond, FalseReg);
+    };
+    return true;
+  }
+
+  // select Cond, T, Cond --> and Cond, T
+  // select Cond, T, 0    --> and Cond, T
+  auto MaybeCstFalse = isConstantOrConstantSplatVector(*FalseDef, MRI);
+  if (Cond == FalseReg || (MaybeCstFalse && MaybeCstFalse->isZero())) {
+    MatchInfo = [=](MachineIRBuilder &MIB) {
+      MIB.buildAnd(DstReg, Cond, TrueReg);
+    };
+    return true;
+  }
+
+ // select Cond, T, 1 --> or (not Cond), T
+  if (MaybeCstFalse && MaybeCstFalse->isOne()) {
+    MatchInfo = [=](MachineIRBuilder &MIB) {
+      MIB.buildOr(DstReg, MIB.buildNot(OpTy, Cond), TrueReg);
+    };
+    return true;
+  }
+
+  // select Cond, 0, F --> and (not Cond), F
+  if (MaybeCstTrue && MaybeCstTrue->isZero()) {
+    MatchInfo = [=](MachineIRBuilder &MIB) {
+      MIB.buildAnd(DstReg, MIB.buildNot(OpTy, Cond), FalseReg);
+    };
+    return true;
+  }
+  return false;
+}
+
+bool CombinerHelper::matchCombineFMinMaxNaN(MachineInstr &MI,
+                                            unsigned &IdxToPropagate) {
+  bool PropagateNaN;
+  switch (MI.getOpcode()) {
+  default:
+    return false;
+  case TargetOpcode::G_FMINNUM:
+  case TargetOpcode::G_FMAXNUM:
+    PropagateNaN = false;
+    break;
+  case TargetOpcode::G_FMINIMUM:
+  case TargetOpcode::G_FMAXIMUM:
+    PropagateNaN = true;
+    break;
+  }
+
+  auto MatchNaN = [&](unsigned Idx) {
+    Register MaybeNaNReg = MI.getOperand(Idx).getReg();
+    const ConstantFP *MaybeCst = getConstantFPVRegVal(MaybeNaNReg, MRI);
+    if (!MaybeCst || !MaybeCst->getValueAPF().isNaN())
+      return false;
+    IdxToPropagate = PropagateNaN ? Idx : (Idx == 1 ? 2 : 1);
+    return true;
+  };
+
+  return MatchNaN(1) || MatchNaN(2);
+}
+
 bool CombinerHelper::matchPtrAddGlobalImmed(
     MachineInstr &MI, std::pair<const GlobalValue *, int64_t> &MatchInfo) {
   // We're trying to match the following pattern:
@@ -5637,7 +5720,7 @@
   Observer.changingInstr(MI);
   MI.setDesc(Builder.getTII().get(TargetOpcode::G_GLOBAL_VALUE));
   MI.getOperand(1).ChangeToGA(MatchInfo.first, MatchInfo.second);
-  MI.RemoveOperand(2);
+  MI.removeOperand(2);
   Observer.changedInstr(MI);
   return true;
 }
@@ -5681,7 +5764,7 @@
   Observer.changingInstr(MI);
   MI.setDesc(Builder.getTII().get(TargetOpcode::G_INTTOPTR));
   MI.getOperand(1).setReg(NewConst.getReg(0));
-  MI.RemoveOperand(2);
+  MI.removeOperand(2);
   Observer.changedInstr(MI);
   return true;
 }
@@ -5901,7 +5984,7 @@
   Builder.setInstrAndDebugLoc(MI);
   Observer.changingInstr(MI);
   MI.setDesc(Builder.getTII().get(TargetOpcode::COPY));
-  MI.RemoveOperand(2);
+  MI.removeOperand(2);
   Observer.changedInstr(MI);
   return true;
 }
@@ -6502,90 +6585,6 @@
                                        MachineInstr &DomUseMI) {
   MI.removeFromParent();
   DomUseMI.getParent()->insert(DomUseMI, &MI);
-=======
-bool CombinerHelper::matchSelectToLogical(MachineInstr &MI,
-                                          BuildFnTy &MatchInfo) {
-  GSelect &Sel = cast<GSelect>(MI);
-  Register DstReg = Sel.getReg(0);
-  Register Cond = Sel.getCondReg();
-  Register TrueReg = Sel.getTrueReg();
-  Register FalseReg = Sel.getFalseReg();
-
-  auto *TrueDef = getDefIgnoringCopies(TrueReg, MRI);
-  auto *FalseDef = getDefIgnoringCopies(FalseReg, MRI);
-
-  const LLT CondTy = MRI.getType(Cond);
-  const LLT OpTy = MRI.getType(TrueReg);
-  if (CondTy != OpTy || OpTy.getScalarSizeInBits() != 1)
-    return false;
-
-  // We have a boolean select.
-
-  // select Cond, Cond, F --> or Cond, F
-  // select Cond, 1, F    --> or Cond, F
-  auto MaybeCstTrue = isConstantOrConstantSplatVector(*TrueDef, MRI);
-  if (Cond == TrueReg || (MaybeCstTrue && MaybeCstTrue->isOne())) {
-    MatchInfo = [=](MachineIRBuilder &MIB) {
-      MIB.buildOr(DstReg, Cond, FalseReg);
-    };
-    return true;
-  }
-
-  // select Cond, T, Cond --> and Cond, T
-  // select Cond, T, 0    --> and Cond, T
-  auto MaybeCstFalse = isConstantOrConstantSplatVector(*FalseDef, MRI);
-  if (Cond == FalseReg || (MaybeCstFalse && MaybeCstFalse->isZero())) {
-    MatchInfo = [=](MachineIRBuilder &MIB) {
-      MIB.buildAnd(DstReg, Cond, TrueReg);
-    };
-    return true;
-  }
-
- // select Cond, T, 1 --> or (not Cond), T
-  if (MaybeCstFalse && MaybeCstFalse->isOne()) {
-    MatchInfo = [=](MachineIRBuilder &MIB) {
-      MIB.buildOr(DstReg, MIB.buildNot(OpTy, Cond), TrueReg);
-    };
-    return true;
-  }
-
-  // select Cond, 0, F --> and (not Cond), F
-  if (MaybeCstTrue && MaybeCstTrue->isZero()) {
-    MatchInfo = [=](MachineIRBuilder &MIB) {
-      MIB.buildAnd(DstReg, MIB.buildNot(OpTy, Cond), FalseReg);
-    };
-    return true;
-  }
-  return false;
-}
-
-bool CombinerHelper::matchCombineFMinMaxNaN(MachineInstr &MI,
-                                            unsigned &IdxToPropagate) {
-  bool PropagateNaN;
-  switch (MI.getOpcode()) {
-  default:
-    return false;
-  case TargetOpcode::G_FMINNUM:
-  case TargetOpcode::G_FMAXNUM:
-    PropagateNaN = false;
-    break;
-  case TargetOpcode::G_FMINIMUM:
-  case TargetOpcode::G_FMAXIMUM:
-    PropagateNaN = true;
-    break;
-  }
-
-  auto MatchNaN = [&](unsigned Idx) {
-    Register MaybeNaNReg = MI.getOperand(Idx).getReg();
-    const ConstantFP *MaybeCst = getConstantFPVRegVal(MaybeNaNReg, MRI);
-    if (!MaybeCst || !MaybeCst->getValueAPF().isNaN())
-      return false;
-    IdxToPropagate = PropagateNaN ? Idx : (Idx == 1 ? 2 : 1);
-    return true;
-  };
-
-  return MatchNaN(1) || MatchNaN(2);
->>>>>>> 7c63cc19
 }
 
 bool CombinerHelper::tryCombine(MachineInstr &MI) {

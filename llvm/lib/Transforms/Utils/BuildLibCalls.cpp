--- conflicted
+++ resolved
@@ -23,10 +23,7 @@
 #include "llvm/IR/IRBuilder.h"
 #include "llvm/IR/Module.h"
 #include "llvm/IR/Type.h"
-<<<<<<< HEAD
-=======
 #include "llvm/Support/TypeSize.h"
->>>>>>> 7c63cc19
 
 using namespace llvm;
 
@@ -152,17 +149,6 @@
   return true;
 }
 
-<<<<<<< HEAD
-static bool setSignExtendedArg(Function &F, unsigned ArgNo) {
-  if (F.hasParamAttribute(ArgNo, Attribute::SExt))
-    return false;
-  F.addParamAttr(ArgNo, Attribute::SExt);
-  ++NumSExtArg;
-  return true;
-}
-
-=======
->>>>>>> 7c63cc19
 static bool setRetNoUndef(Function &F) {
   if (!F.getReturnType()->isVoidTy() &&
       !F.hasRetAttribute(Attribute::NoUndef)) {
@@ -1249,10 +1235,6 @@
   }
 }
 
-<<<<<<< HEAD
-bool llvm::hasFloatFn(const TargetLibraryInfo *TLI, Type *Ty, LibFunc DoubleFn,
-                      LibFunc FloatFn, LibFunc LongDoubleFn) {
-=======
 static void setArgExtAttr(Function &F, unsigned ArgNo,
                           const TargetLibraryInfo &TLI, bool Signed = true) {
   Attribute::AttrKind ExtAttr = TLI.getExtAttrForI32Param(Signed);
@@ -1396,7 +1378,6 @@
 
 bool llvm::hasFloatFn(const Module *M, const TargetLibraryInfo *TLI, Type *Ty,
                       LibFunc DoubleFn, LibFunc FloatFn, LibFunc LongDoubleFn) {
->>>>>>> 7c63cc19
   switch (Ty->getTypeID()) {
   case Type::HalfTyID:
     return false;
@@ -1440,15 +1421,10 @@
 static Value *emitLibCall(LibFunc TheLibFunc, Type *ReturnType,
                           ArrayRef<Type *> ParamTypes,
                           ArrayRef<Value *> Operands, IRBuilderBase &B,
-<<<<<<< HEAD
-                          const TargetLibraryInfo *TLI, bool IsVaArgs = false) {
-  if (!TLI->has(TheLibFunc))
-=======
                           const TargetLibraryInfo *TLI,
                           bool IsVaArgs = false) {
   Module *M = B.GetInsertBlock()->getModule();
   if (!isLibFuncEmittable(M, TLI, TheLibFunc))
->>>>>>> 7c63cc19
     return nullptr;
 
   StringRef FuncName = TLI->getName(TheLibFunc);
@@ -1706,33 +1682,14 @@
                                   LibFunc LongDoubleFn, IRBuilderBase &B,
                                   const AttributeList &Attrs) {
   // Get the name of the function according to TLI.
-<<<<<<< HEAD
-  StringRef Name =
-      getFloatFnName(TLI, Op->getType(), DoubleFn, FloatFn, LongDoubleFn);
-=======
   Module *M = B.GetInsertBlock()->getModule();
   LibFunc TheLibFunc;
   StringRef Name = getFloatFn(M, TLI, Op->getType(), DoubleFn, FloatFn,
                               LongDoubleFn, TheLibFunc);
->>>>>>> 7c63cc19
 
   return emitUnaryFloatFnCallHelper(Op, TheLibFunc, Name, B, Attrs, TLI);
 }
 
-<<<<<<< HEAD
-static Value *
-emitBinaryFloatFnCallHelper(Value *Op1, Value *Op2, StringRef Name,
-                            IRBuilderBase &B, const AttributeList &Attrs,
-                            const TargetLibraryInfo *TLI = nullptr) {
-  assert((Name != "") && "Must specify Name to emitBinaryFloatFnCall");
-
-  Module *M = B.GetInsertBlock()->getModule();
-  FunctionCallee Callee = M->getOrInsertFunction(
-      Name, Op1->getType(), Op1->getType(), Op2->getType());
-  if (TLI != nullptr)
-    inferLibFuncAttributes(M, Name, *TLI);
-  CallInst *CI = B.CreateCall(Callee, {Op1, Op2}, Name);
-=======
 static Value *emitBinaryFloatFnCallHelper(Value *Op1, Value *Op2,
                                           LibFunc TheLibFunc,
                                           StringRef Name, IRBuilderBase &B,
@@ -1745,7 +1702,6 @@
                                              Op1->getType(), Op2->getType());
   inferNonMandatoryLibFuncAttrs(M, Name, *TLI);
   CallInst *CI = B.CreateCall(Callee, { Op1, Op2 }, Name);
->>>>>>> 7c63cc19
 
   // The incoming attribute set may have come from a speculatable intrinsic, but
   // is being replaced with a library call which is not allowed to be
@@ -1780,15 +1736,10 @@
                                    LibFunc LongDoubleFn, IRBuilderBase &B,
                                    const AttributeList &Attrs) {
   // Get the name of the function according to TLI.
-<<<<<<< HEAD
-  StringRef Name =
-      getFloatFnName(TLI, Op1->getType(), DoubleFn, FloatFn, LongDoubleFn);
-=======
   Module *M = B.GetInsertBlock()->getModule();
   LibFunc TheLibFunc;
   StringRef Name = getFloatFn(M, TLI, Op1->getType(), DoubleFn, FloatFn,
                               LongDoubleFn, TheLibFunc);
->>>>>>> 7c63cc19
 
   return emitBinaryFloatFnCallHelper(Op1, Op2, TheLibFunc, Name, B, Attrs, TLI);
 }
@@ -1800,24 +1751,14 @@
     return nullptr;
 
   StringRef PutCharName = TLI->getName(LibFunc_putchar);
-<<<<<<< HEAD
   Type *IntTy = B.getIntNTy(TLI->getIntSize());
-  FunctionCallee PutChar = M->getOrInsertFunction(PutCharName, IntTy, IntTy);
-  inferLibFuncAttributes(M, PutCharName, *TLI);
-  CallInst *CI = B.CreateCall(
-      PutChar, B.CreateIntCast(Char, IntTy, /*isSigned=*/true, "chari"),
-      PutCharName);
-=======
-  FunctionCallee PutChar = getOrInsertLibFunc(M, *TLI, LibFunc_putchar,
-                                              B.getInt32Ty(), B.getInt32Ty());
+  FunctionCallee PutChar =
+      getOrInsertLibFunc(M, *TLI, LibFunc_putchar, IntTy, IntTy);
   inferNonMandatoryLibFuncAttrs(M, PutCharName, *TLI);
   CallInst *CI = B.CreateCall(PutChar,
-                              B.CreateIntCast(Char,
-                              B.getInt32Ty(),
-                              /*isSigned*/true,
-                              "chari"),
+                              B.CreateIntCast(Char, IntTy,
+                                              /*isSigned*/ true, "chari"),
                               PutCharName);
->>>>>>> 7c63cc19
 
   if (const Function *F =
           dyn_cast<Function>(PutChar.getCallee()->stripPointerCasts()))
@@ -1832,15 +1773,9 @@
     return nullptr;
 
   StringRef PutsName = TLI->getName(LibFunc_puts);
-<<<<<<< HEAD
-  FunctionCallee PutS = M->getOrInsertFunction(
-      PutsName, B.getIntNTy(TLI->getIntSize()), B.getInt8PtrTy());
-  inferLibFuncAttributes(M, PutsName, *TLI);
-=======
-  FunctionCallee PutS = getOrInsertLibFunc(M, *TLI, LibFunc_puts, B.getInt32Ty(),
-                                           B.getInt8PtrTy());
+  FunctionCallee PutS = getOrInsertLibFunc(
+      M, *TLI, LibFunc_puts, B.getIntNTy(TLI->getIntSize()), B.getInt8PtrTy());
   inferNonMandatoryLibFuncAttrs(M, PutsName, *TLI);
->>>>>>> 7c63cc19
   CallInst *CI = B.CreateCall(PutS, castToCStr(Str, B), PutsName);
   if (const Function *F =
           dyn_cast<Function>(PutS.getCallee()->stripPointerCasts()))
@@ -1855,21 +1790,12 @@
     return nullptr;
 
   StringRef FPutcName = TLI->getName(LibFunc_fputc);
-<<<<<<< HEAD
   Type *IntTy = B.getIntNTy(TLI->getIntSize());
   FunctionCallee F =
-      M->getOrInsertFunction(FPutcName, IntTy, IntTy, File->getType());
-  if (File->getType()->isPointerTy())
-    inferLibFuncAttributes(M, FPutcName, *TLI);
-  Char = B.CreateIntCast(Char, IntTy, /*isSigned*/ true, "chari");
-=======
-  FunctionCallee F = getOrInsertLibFunc(M, *TLI, LibFunc_fputc, B.getInt32Ty(),
-                                        B.getInt32Ty(), File->getType());
+      getOrInsertLibFunc(M, *TLI, LibFunc_fputc, IntTy, IntTy, File->getType());
   if (File->getType()->isPointerTy())
     inferNonMandatoryLibFuncAttrs(M, FPutcName, *TLI);
-  Char = B.CreateIntCast(Char, B.getInt32Ty(), /*isSigned*/true,
-                         "chari");
->>>>>>> 7c63cc19
+  Char = B.CreateIntCast(Char, IntTy, /*isSigned*/ true, "chari");
   CallInst *CI = B.CreateCall(F, {Char, File}, FPutcName);
 
   if (const Function *Fn =
@@ -1885,14 +1811,9 @@
     return nullptr;
 
   StringRef FPutsName = TLI->getName(LibFunc_fputs);
-<<<<<<< HEAD
   FunctionCallee F =
-      M->getOrInsertFunction(FPutsName, B.getIntNTy(TLI->getIntSize()),
-                             B.getInt8PtrTy(), File->getType());
-=======
-  FunctionCallee F = getOrInsertLibFunc(M, *TLI, LibFunc_fputs, B.getInt32Ty(),
-                                        B.getInt8PtrTy(), File->getType());
->>>>>>> 7c63cc19
+      getOrInsertLibFunc(M, *TLI, LibFunc_fputs, B.getIntNTy(TLI->getIntSize()),
+                         B.getInt8PtrTy(), File->getType());
   if (File->getType()->isPointerTy())
     inferNonMandatoryLibFuncAttrs(M, FPutsName, *TLI);
   CallInst *CI = B.CreateCall(F, {castToCStr(Str, B), File}, FPutsName);

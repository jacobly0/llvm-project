//===- ValueTypes.td - ValueType definitions ---------------*- tablegen -*-===//
//
// Part of the LLVM Project, under the Apache License v2.0 with LLVM Exceptions.
// See https://llvm.org/LICENSE.txt for license information.
// SPDX-License-Identifier: Apache-2.0 WITH LLVM-exception
//
//===----------------------------------------------------------------------===//
//
// Value types - These values correspond to the register types defined in the
// MachineValueTypes.h file.  If you update anything here, you must update it
// there as well!
//
//===----------------------------------------------------------------------===//

class ValueType<int size, int value> {
  string Namespace = "MVT";
  int Size = size;
  int Value = value;
}

def OtherVT : ValueType<0,   1>;  // "Other" value
def i1      : ValueType<1,   2>;  // One bit boolean value
<<<<<<< HEAD
def i8      : ValueType<8,   3>;  // 8-bit integer value
def i16     : ValueType<16,  4>;  // 16-bit integer value
def i24     : ValueType<24,  5>;  // 24-bit integer value
def i32     : ValueType<32,  6>;  // 32-bit integer value
def i64     : ValueType<64,  7>;  // 64-bit integer value
def i128    : ValueType<128, 8>;  // 128-bit integer value

def bf16    : ValueType<16,   9>;  // 16-bit brain floating point value
def f16     : ValueType<16,  10>;  // 16-bit floating point value
def f32     : ValueType<32,  11>;  // 32-bit floating point value
def f64     : ValueType<64,  12>;  // 64-bit floating point value
def f80     : ValueType<80,  13>;  // 80-bit floating point value
def f128    : ValueType<128, 14>;  // 128-bit floating point value
def ppcf128 : ValueType<128, 15>;  // PPC 128-bit floating point value

def v1i1    : ValueType<1,    16>;  //    1 x i1 vector value
def v2i1    : ValueType<2,    17>;  //    2 x i1 vector value
def v4i1    : ValueType<4,    18>;  //    4 x i1 vector value
def v8i1    : ValueType<8,    19>;  //    8 x i1 vector value
def v16i1   : ValueType<16,   20>;  //   16 x i1 vector value
def v32i1   : ValueType<32,   21>;  //   32 x i1 vector value
def v64i1   : ValueType<64,   22>;  //   64 x i1 vector value
def v128i1  : ValueType<128,  23>;  //  128 x i1 vector value
def v256i1  : ValueType<256,  24>;  //  256 x i1 vector value
def v512i1  : ValueType<512,  25>;  //  512 x i1 vector value
def v1024i1 : ValueType<1024, 26>;  // 1024 x i1 vector value

def v1i8    : ValueType<8,    27>;  //    1 x i8 vector value
def v2i8    : ValueType<16,   28>;  //    2 x i8 vector value
def v4i8    : ValueType<32,   29>;  //    4 x i8 vector value
def v8i8    : ValueType<64,   30>;  //    8 x i8 vector value
def v16i8   : ValueType<128,  31>;  //   16 x i8 vector value
def v32i8   : ValueType<256,  32>;  //   32 x i8 vector value
def v64i8   : ValueType<512,  33>;  //   64 x i8 vector value
def v128i8  : ValueType<1024, 34>;  //  128 x i8 vector value
def v256i8  : ValueType<2048, 35>;  //  256 x i8 vector value
def v512i8  : ValueType<4096, 36>;  //  512 x i8 vector value
def v1024i8 : ValueType<8192, 37>;  // 1024 x i8 vector value

def v1i16   : ValueType<16,   38>;  //   1 x i16 vector value
def v2i16   : ValueType<32,   39>;  //   2 x i16 vector value
def v3i16   : ValueType<48,   40>;  //   3 x i16 vector value
def v4i16   : ValueType<64,   41>;  //   4 x i16 vector value
def v8i16   : ValueType<128,  42>;  //   8 x i16 vector value
def v16i16  : ValueType<256,  43>;  //  16 x i16 vector value
def v32i16  : ValueType<512,  44>;  //  32 x i16 vector value
def v64i16  : ValueType<1024, 45>;  //  64 x i16 vector value
def v128i16 : ValueType<2048, 46>;  // 128 x i16 vector value
def v256i16 : ValueType<4096, 47>;  // 256 x i16 vector value
def v512i16 : ValueType<8192, 48>;  // 512 x i16 vector value

def v1i32    : ValueType<32,    49>;  //    1 x i32 vector value
def v2i32    : ValueType<64,    50>;  //    2 x i32 vector value
def v3i32    : ValueType<96,    51>;  //    3 x i32 vector value
def v4i32    : ValueType<128,   52>;  //    4 x i32 vector value
def v5i32    : ValueType<160,   53>;  //    5 x i32 vector value
def v6i32    : ValueType<192,   54>;  //    6 x f32 vector value
def v7i32    : ValueType<224,   55>;  //    7 x f32 vector value
def v8i32    : ValueType<256,   56>;  //    8 x i32 vector value
def v16i32   : ValueType<512,   57>;  //   16 x i32 vector value
def v32i32   : ValueType<1024,  58>;  //   32 x i32 vector value
def v64i32   : ValueType<2048,  59>;  //   64 x i32 vector value
def v128i32  : ValueType<4096,  60>;  //  128 x i32 vector value
def v256i32  : ValueType<8192,  61>;  //  256 x i32 vector value
def v512i32  : ValueType<16384, 62>;  //  512 x i32 vector value
def v1024i32 : ValueType<32768, 63>;  // 1024 x i32 vector value
def v2048i32 : ValueType<65536, 64>;  // 2048 x i32 vector value

def v1i64   : ValueType<64,    65>;  //   1 x i64 vector value
def v2i64   : ValueType<128,   66>;  //   2 x i64 vector value
def v3i64   : ValueType<192,   67>;  //   3 x i64 vector value
def v4i64   : ValueType<256,   68>;  //   4 x i64 vector value
def v8i64   : ValueType<512,   69>;  //   8 x i64 vector value
def v16i64  : ValueType<1024,  70>;  //  16 x i64 vector value
def v32i64  : ValueType<2048,  71>;  //  32 x i64 vector value
def v64i64  : ValueType<4096,  72>;  //  64 x i64 vector value
def v128i64 : ValueType<8192,  73>;  // 128 x i64 vector value
def v256i64 : ValueType<16384, 74>;  // 256 x i64 vector value

def v1i128 : ValueType<128, 75>;  //  1 x i128 vector value

def v1f16    : ValueType<16,     76>;  //    1 x f16 vector value
def v2f16    : ValueType<32,     77>;  //    2 x f16 vector value
def v3f16    : ValueType<48,     78>;  //    3 x f16 vector value
def v4f16    : ValueType<64,     79>;  //    4 x f16 vector value
def v8f16    : ValueType<128,    80>;  //    8 x f16 vector value
def v16f16   : ValueType<256,    81>;  //   16 x f16 vector value
def v32f16   : ValueType<512,    82>;  //   32 x f16 vector value
def v64f16   : ValueType<1024,   83>;  //   64 x f16 vector value
def v128f16  : ValueType<2048,   84>;  //  128 x f16 vector value
def v256f16  : ValueType<4096,   85>;  //  256 x f16 vector value
def v512f16  : ValueType<8192,   86>;  //  512 x f16 vector value

def v2bf16   : ValueType<32,     87>;  //    2 x bf16 vector value
def v3bf16   : ValueType<48,     88>;  //    3 x bf16 vector value
def v4bf16   : ValueType<64,     89>;  //    4 x bf16 vector value
def v8bf16   : ValueType<128,    90>;  //    8 x bf16 vector value
def v16bf16  : ValueType<256,    91>;  //   16 x bf16 vector value
def v32bf16  : ValueType<512,    92>;  //   32 x bf16 vector value
def v64bf16  : ValueType<1024,   93>;  //   64 x bf16 vector value
def v128bf16 : ValueType<2048,   94>;  //  128 x bf16 vector value

def v1f32    : ValueType<32,     95>;  //    1 x f32 vector value
def v2f32    : ValueType<64,     96>;  //    2 x f32 vector value
def v3f32    : ValueType<96,     97>;  //    3 x f32 vector value
def v4f32    : ValueType<128,    98>;  //    4 x f32 vector value
def v5f32    : ValueType<160,    99>;  //    5 x f32 vector value
def v6f32    : ValueType<192,   100>;  //    6 x f32 vector value
def v7f32    : ValueType<224,   101>;  //    7 x f32 vector value
def v8f32    : ValueType<256,   102>;  //    8 x f32 vector value
def v16f32   : ValueType<512,   103>;  //   16 x f32 vector value
def v32f32   : ValueType<1024,  104>;  //   32 x f32 vector value
def v64f32   : ValueType<2048,  105>;  //   64 x f32 vector value
def v128f32  : ValueType<4096,  106>;  //  128 x f32 vector value
def v256f32  : ValueType<8192,  107>;  //  256 x f32 vector value
def v512f32  : ValueType<16384, 108>;  //  512 x f32 vector value
def v1024f32 : ValueType<32768, 109>;  // 1024 x f32 vector value
def v2048f32 : ValueType<65536, 110>;  // 2048 x f32 vector value

def v1f64    : ValueType<64,    111>;  //    1 x f64 vector value
def v2f64    : ValueType<128,   112>;  //    2 x f64 vector value
def v3f64    : ValueType<192,   113>;  //    3 x f64 vector value
def v4f64    : ValueType<256,   114>;  //    4 x f64 vector value
def v8f64    : ValueType<512,   115>;  //    8 x f64 vector value
def v16f64   : ValueType<1024,  116>;  //   16 x f64 vector value
def v32f64   : ValueType<2048,  117>;  //   32 x f64 vector value
def v64f64   : ValueType<4096,  118>;  //   64 x f64 vector value
def v128f64  : ValueType<8192,  119>;  //  128 x f64 vector value
def v256f64  : ValueType<16384, 120>;  //  256 x f64 vector value

def nxv1i1  : ValueType<1,  121>;  // n x  1 x i1  vector value
def nxv2i1  : ValueType<2,  122>;  // n x  2 x i1  vector value
def nxv4i1  : ValueType<4,  123>;  // n x  4 x i1  vector value
def nxv8i1  : ValueType<8,  124>;  // n x  8 x i1  vector value
def nxv16i1 : ValueType<16, 125>;  // n x 16 x i1  vector value
def nxv32i1 : ValueType<32, 126>;  // n x 32 x i1  vector value
def nxv64i1 : ValueType<64, 127>;  // n x 64 x i1  vector value

def nxv1i8  : ValueType<8,   128>;  // n x  1 x i8  vector value
def nxv2i8  : ValueType<16,  129>;  // n x  2 x i8  vector value
def nxv4i8  : ValueType<32,  130>;  // n x  4 x i8  vector value
def nxv8i8  : ValueType<64,  131>;  // n x  8 x i8  vector value
def nxv16i8 : ValueType<128, 132>;  // n x 16 x i8  vector value
def nxv32i8 : ValueType<256, 133>;  // n x 32 x i8  vector value
def nxv64i8 : ValueType<512, 134>;  // n x 64 x i8  vector value

def nxv1i16  : ValueType<16,  135>;  // n x  1 x i16 vector value
def nxv2i16  : ValueType<32,  136>;  // n x  2 x i16 vector value
def nxv4i16  : ValueType<64,  137>;  // n x  4 x i16 vector value
def nxv8i16  : ValueType<128, 138>;  // n x  8 x i16 vector value
def nxv16i16 : ValueType<256, 139>;  // n x 16 x i16 vector value
def nxv32i16 : ValueType<512, 140>;  // n x 32 x i16 vector value

def nxv1i32  : ValueType<32,   141>;  // n x  1 x i32 vector value
def nxv2i32  : ValueType<64,   142>;  // n x  2 x i32 vector value
def nxv4i32  : ValueType<128,  143>;  // n x  4 x i32 vector value
def nxv8i32  : ValueType<256,  144>;  // n x  8 x i32 vector value
def nxv16i32 : ValueType<512,  145>;  // n x 16 x i32 vector value
def nxv32i32 : ValueType<1024, 146>;  // n x 32 x i32 vector value

def nxv1i64  : ValueType<64,   147>;  // n x  1 x i64 vector value
def nxv2i64  : ValueType<128,  148>;  // n x  2 x i64 vector value
def nxv4i64  : ValueType<256,  149>;  // n x  4 x i64 vector value
def nxv8i64  : ValueType<512,  150>;  // n x  8 x i64 vector value
def nxv16i64 : ValueType<1024, 151>;  // n x 16 x i64 vector value
def nxv32i64 : ValueType<2048, 152>;  // n x 32 x i64 vector value

def nxv1f16  : ValueType<16,  153>;  // n x  1 x  f16 vector value
def nxv2f16  : ValueType<32,  154>;  // n x  2 x  f16 vector value
def nxv4f16  : ValueType<64,  155>;  // n x  4 x  f16 vector value
def nxv8f16  : ValueType<128, 156>;  // n x  8 x  f16 vector value
def nxv16f16 : ValueType<256, 157>;  // n x 16 x  f16 vector value
def nxv32f16 : ValueType<512, 158>;  // n x 32 x  f16 vector value

def nxv1bf16 : ValueType<16,  159>;  // n x  1 x bf16 vector value
def nxv2bf16 : ValueType<32,  160>;  // n x  2 x bf16 vector value
def nxv4bf16 : ValueType<64,  161>;  // n x  4 x bf16 vector value
def nxv8bf16 : ValueType<128, 162>;  // n x  8 x bf16 vector value

def nxv1f32  : ValueType<32,  163>;  // n x  1 x  f32 vector value
def nxv2f32  : ValueType<64,  164>;  // n x  2 x  f32 vector value
def nxv4f32  : ValueType<128, 165>;  // n x  4 x  f32 vector value
def nxv8f32  : ValueType<256, 166>;  // n x  8 x  f32 vector value
def nxv16f32 : ValueType<512, 167>;  // n x 16 x  f32 vector value

def nxv1f64  : ValueType<64,  168>;  // n x  1 x  f64 vector value
def nxv2f64  : ValueType<128, 169>;  // n x  2 x  f64 vector value
def nxv4f64  : ValueType<256, 170>;  // n x  4 x  f64 vector value
def nxv8f64  : ValueType<512, 171>;  // n x  8 x  f64 vector value

def x86mmx    : ValueType<64,   172>;  // X86 MMX value
def FlagVT    : ValueType<0,    173>;  // Pre-RA sched glue
def isVoid    : ValueType<0,    174>;  // Produces no value
def untyped   : ValueType<8,    175>;  // Produces an untyped value
def funcref   : ValueType<0,    176>;  // WebAssembly's funcref type
def externref : ValueType<0,    177>;  // WebAssembly's externref type
def x86amx    : ValueType<8192, 178>;  // X86 AMX value
def i64x8     : ValueType<512,  179>;  // 8 Consecutive GPRs (AArch64)

=======
def i2      : ValueType<2,   3>;  // 2-bit integer value
def i4      : ValueType<4,   4>;  // 4-bit integer value
def i8      : ValueType<8,   5>;  // 8-bit integer value
def i16     : ValueType<16,  6>;  // 16-bit integer value
def i32     : ValueType<32,  7>;  // 32-bit integer value
def i64     : ValueType<64,  8>;  // 64-bit integer value
def i128    : ValueType<128, 9>;  // 128-bit integer value

def bf16    : ValueType<16,  10>;  // 16-bit brain floating point value
def f16     : ValueType<16,  11>;  // 16-bit floating point value
def f32     : ValueType<32,  12>;  // 32-bit floating point value
def f64     : ValueType<64,  13>;  // 64-bit floating point value
def f80     : ValueType<80,  14>;  // 80-bit floating point value
def f128    : ValueType<128, 15>;  // 128-bit floating point value
def ppcf128 : ValueType<128, 16>;  // PPC 128-bit floating point value

def v1i1    : ValueType<1,    17>;  //    1 x i1 vector value
def v2i1    : ValueType<2,    18>;  //    2 x i1 vector value
def v4i1    : ValueType<4,    19>;  //    4 x i1 vector value
def v8i1    : ValueType<8,    20>;  //    8 x i1 vector value
def v16i1   : ValueType<16,   21>;  //   16 x i1 vector value
def v32i1   : ValueType<32,   22>;  //   32 x i1 vector value
def v64i1   : ValueType<64,   23>;  //   64 x i1 vector value
def v128i1  : ValueType<128,  24>;  //  128 x i1 vector value
def v256i1  : ValueType<256,  25>;  //  256 x i1 vector value
def v512i1  : ValueType<512,  26>;  //  512 x i1 vector value
def v1024i1 : ValueType<1024, 27>;  // 1024 x i1 vector value

def v128i2  : ValueType<256,  28>;   //  128 x i2 vector value

def v64i4   : ValueType<256,  29>;   //   64 x i4 vector value

def v1i8    : ValueType<8,    30>;  //    1 x i8 vector value
def v2i8    : ValueType<16,   31>;  //    2 x i8 vector value
def v4i8    : ValueType<32,   32>;  //    4 x i8 vector value
def v8i8    : ValueType<64,   33>;  //    8 x i8 vector value
def v16i8   : ValueType<128,  34>;  //   16 x i8 vector value
def v32i8   : ValueType<256,  35>;  //   32 x i8 vector value
def v64i8   : ValueType<512,  36>;  //   64 x i8 vector value
def v128i8  : ValueType<1024, 37>;  //  128 x i8 vector value
def v256i8  : ValueType<2048, 38>;  //  256 x i8 vector value
def v512i8  : ValueType<4096, 39>;  //  512 x i8 vector value
def v1024i8 : ValueType<8192, 40>;  // 1024 x i8 vector value

def v1i16   : ValueType<16,   41>;  //   1 x i16 vector value
def v2i16   : ValueType<32,   42>;  //   2 x i16 vector value
def v3i16   : ValueType<48,   43>;  //   3 x i16 vector value
def v4i16   : ValueType<64,   44>;  //   4 x i16 vector value
def v8i16   : ValueType<128,  45>;  //   8 x i16 vector value
def v16i16  : ValueType<256,  46>;  //  16 x i16 vector value
def v32i16  : ValueType<512,  47>;  //  32 x i16 vector value
def v64i16  : ValueType<1024, 48>;  //  64 x i16 vector value
def v128i16 : ValueType<2048, 49>;  // 128 x i16 vector value
def v256i16 : ValueType<4096, 50>;  // 256 x i16 vector value
def v512i16 : ValueType<8192, 51>;  // 512 x i16 vector value

def v1i32    : ValueType<32,    52>;  //    1 x i32 vector value
def v2i32    : ValueType<64,    53>;  //    2 x i32 vector value
def v3i32    : ValueType<96,    54>;  //    3 x i32 vector value
def v4i32    : ValueType<128,   55>;  //    4 x i32 vector value
def v5i32    : ValueType<160,   56>;  //    5 x i32 vector value
def v6i32    : ValueType<192,   57>;  //    6 x f32 vector value
def v7i32    : ValueType<224,   58>;  //    7 x f32 vector value
def v8i32    : ValueType<256,   59>;  //    8 x i32 vector value
def v16i32   : ValueType<512,   60>;  //   16 x i32 vector value
def v32i32   : ValueType<1024,  61>;  //   32 x i32 vector value
def v64i32   : ValueType<2048,  62>;  //   64 x i32 vector value
def v128i32  : ValueType<4096,  63>;  //  128 x i32 vector value
def v256i32  : ValueType<8192,  64>;  //  256 x i32 vector value
def v512i32  : ValueType<16384, 65>;  //  512 x i32 vector value
def v1024i32 : ValueType<32768, 66>;  // 1024 x i32 vector value
def v2048i32 : ValueType<65536, 67>;  // 2048 x i32 vector value

def v1i64   : ValueType<64,    68>;  //   1 x i64 vector value
def v2i64   : ValueType<128,   69>;  //   2 x i64 vector value
def v3i64   : ValueType<192,   70>;  //   3 x i64 vector value
def v4i64   : ValueType<256,   71>;  //   4 x i64 vector value
def v8i64   : ValueType<512,   72>;  //   8 x i64 vector value
def v16i64  : ValueType<1024,  73>;  //  16 x i64 vector value
def v32i64  : ValueType<2048,  74>;  //  32 x i64 vector value
def v64i64  : ValueType<4096,  75>;  //  64 x i64 vector value
def v128i64 : ValueType<8192,  76>;  // 128 x i64 vector value
def v256i64 : ValueType<16384, 77>;  // 256 x i64 vector value

def v1i128 : ValueType<128, 78>;  //  1 x i128 vector value

def v1f16    : ValueType<16,     79>;  //    1 x f16 vector value
def v2f16    : ValueType<32,     80>;  //    2 x f16 vector value
def v3f16    : ValueType<48,     81>;  //    3 x f16 vector value
def v4f16    : ValueType<64,     82>;  //    4 x f16 vector value
def v8f16    : ValueType<128,    83>;  //    8 x f16 vector value
def v16f16   : ValueType<256,    84>;  //   16 x f16 vector value
def v32f16   : ValueType<512,    85>;  //   32 x f16 vector value
def v64f16   : ValueType<1024,   86>;  //   64 x f16 vector value
def v128f16  : ValueType<2048,   87>;  //  128 x f16 vector value
def v256f16  : ValueType<4096,   88>;  //  256 x f16 vector value
def v512f16  : ValueType<8192,   89>;  //  512 x f16 vector value

def v2bf16   : ValueType<32,     90>;  //    2 x bf16 vector value
def v3bf16   : ValueType<48,     91>;  //    3 x bf16 vector value
def v4bf16   : ValueType<64,     92>;  //    4 x bf16 vector value
def v8bf16   : ValueType<128,    93>;  //    8 x bf16 vector value
def v16bf16  : ValueType<256,    94>;  //   16 x bf16 vector value
def v32bf16  : ValueType<512,    95>;  //   32 x bf16 vector value
def v64bf16  : ValueType<1024,   96>;  //   64 x bf16 vector value
def v128bf16 : ValueType<2048,   97>;  //  128 x bf16 vector value

def v1f32    : ValueType<32,     98>;  //    1 x f32 vector value
def v2f32    : ValueType<64,     99>;  //    2 x f32 vector value
def v3f32    : ValueType<96,    100>;  //    3 x f32 vector value
def v4f32    : ValueType<128,   101>;  //    4 x f32 vector value
def v5f32    : ValueType<160,   102>;  //    5 x f32 vector value
def v6f32    : ValueType<192,   103>;  //    6 x f32 vector value
def v7f32    : ValueType<224,   104>;  //    7 x f32 vector value
def v8f32    : ValueType<256,   105>;  //    8 x f32 vector value
def v16f32   : ValueType<512,   106>;  //   16 x f32 vector value
def v32f32   : ValueType<1024,  107>;  //   32 x f32 vector value
def v64f32   : ValueType<2048,  108>;  //   64 x f32 vector value
def v128f32  : ValueType<4096,  109>;  //  128 x f32 vector value
def v256f32  : ValueType<8192,  110>;  //  256 x f32 vector value
def v512f32  : ValueType<16384, 111>;  //  512 x f32 vector value
def v1024f32 : ValueType<32768, 112>;  // 1024 x f32 vector value
def v2048f32 : ValueType<65536, 113>;  // 2048 x f32 vector value

def v1f64    : ValueType<64,    114>;  //    1 x f64 vector value
def v2f64    : ValueType<128,   115>;  //    2 x f64 vector value
def v3f64    : ValueType<192,   116>;  //    3 x f64 vector value
def v4f64    : ValueType<256,   117>;  //    4 x f64 vector value
def v8f64    : ValueType<512,   118>;  //    8 x f64 vector value
def v16f64   : ValueType<1024,  119>;  //   16 x f64 vector value
def v32f64   : ValueType<2048,  120>;  //   32 x f64 vector value
def v64f64   : ValueType<4096,  121>;  //   64 x f64 vector value
def v128f64  : ValueType<8192,  122>;  //  128 x f64 vector value
def v256f64  : ValueType<16384, 123>;  //  256 x f64 vector value

def nxv1i1  : ValueType<1,  124>;  // n x  1 x i1  vector value
def nxv2i1  : ValueType<2,  125>;  // n x  2 x i1  vector value
def nxv4i1  : ValueType<4,  126>;  // n x  4 x i1  vector value
def nxv8i1  : ValueType<8,  127>;  // n x  8 x i1  vector value
def nxv16i1 : ValueType<16, 128>;  // n x 16 x i1  vector value
def nxv32i1 : ValueType<32, 129>;  // n x 32 x i1  vector value
def nxv64i1 : ValueType<64, 130>;  // n x 64 x i1  vector value

def nxv1i8  : ValueType<8,   131>;  // n x  1 x i8  vector value
def nxv2i8  : ValueType<16,  132>;  // n x  2 x i8  vector value
def nxv4i8  : ValueType<32,  133>;  // n x  4 x i8  vector value
def nxv8i8  : ValueType<64,  134>;  // n x  8 x i8  vector value
def nxv16i8 : ValueType<128, 135>;  // n x 16 x i8  vector value
def nxv32i8 : ValueType<256, 136>;  // n x 32 x i8  vector value
def nxv64i8 : ValueType<512, 137>;  // n x 64 x i8  vector value

def nxv1i16  : ValueType<16,  138>;  // n x  1 x i16 vector value
def nxv2i16  : ValueType<32,  139>;  // n x  2 x i16 vector value
def nxv4i16  : ValueType<64,  140>;  // n x  4 x i16 vector value
def nxv8i16  : ValueType<128, 141>;  // n x  8 x i16 vector value
def nxv16i16 : ValueType<256, 142>;  // n x 16 x i16 vector value
def nxv32i16 : ValueType<512, 143>;  // n x 32 x i16 vector value

def nxv1i32  : ValueType<32,   144>;  // n x  1 x i32 vector value
def nxv2i32  : ValueType<64,   145>;  // n x  2 x i32 vector value
def nxv4i32  : ValueType<128,  146>;  // n x  4 x i32 vector value
def nxv8i32  : ValueType<256,  147>;  // n x  8 x i32 vector value
def nxv16i32 : ValueType<512,  148>;  // n x 16 x i32 vector value
def nxv32i32 : ValueType<1024, 149>;  // n x 32 x i32 vector value

def nxv1i64  : ValueType<64,   150>;  // n x  1 x i64 vector value
def nxv2i64  : ValueType<128,  151>;  // n x  2 x i64 vector value
def nxv4i64  : ValueType<256,  152>;  // n x  4 x i64 vector value
def nxv8i64  : ValueType<512,  153>;  // n x  8 x i64 vector value
def nxv16i64 : ValueType<1024, 154>;  // n x 16 x i64 vector value
def nxv32i64 : ValueType<2048, 155>;  // n x 32 x i64 vector value

def nxv1f16  : ValueType<16,  156>;  // n x  1 x  f16 vector value
def nxv2f16  : ValueType<32,  157>;  // n x  2 x  f16 vector value
def nxv4f16  : ValueType<64,  158>;  // n x  4 x  f16 vector value
def nxv8f16  : ValueType<128, 159>;  // n x  8 x  f16 vector value
def nxv16f16 : ValueType<256, 160>;  // n x 16 x  f16 vector value
def nxv32f16 : ValueType<512, 161>;  // n x 32 x  f16 vector value

def nxv1bf16 : ValueType<16,  162>;  // n x  1 x bf16 vector value
def nxv2bf16 : ValueType<32,  163>;  // n x  2 x bf16 vector value
def nxv4bf16 : ValueType<64,  164>;  // n x  4 x bf16 vector value
def nxv8bf16 : ValueType<128, 165>;  // n x  8 x bf16 vector value

def nxv1f32  : ValueType<32,  166>;  // n x  1 x  f32 vector value
def nxv2f32  : ValueType<64,  167>;  // n x  2 x  f32 vector value
def nxv4f32  : ValueType<128, 168>;  // n x  4 x  f32 vector value
def nxv8f32  : ValueType<256, 169>;  // n x  8 x  f32 vector value
def nxv16f32 : ValueType<512, 170>;  // n x 16 x  f32 vector value

def nxv1f64  : ValueType<64,  171>;  // n x  1 x  f64 vector value
def nxv2f64  : ValueType<128, 172>;  // n x  2 x  f64 vector value
def nxv4f64  : ValueType<256, 173>;  // n x  4 x  f64 vector value
def nxv8f64  : ValueType<512, 174>;  // n x  8 x  f64 vector value

def x86mmx    : ValueType<64,   175>;  // X86 MMX value
def FlagVT    : ValueType<0,    176>;  // Pre-RA sched glue
def isVoid    : ValueType<0,    177>;  // Produces no value
def untyped   : ValueType<8,    178>;  // Produces an untyped value
def funcref   : ValueType<0,    179>;  // WebAssembly's funcref type
def externref : ValueType<0,    180>;  // WebAssembly's externref type
def x86amx    : ValueType<8192, 181>;  // X86 AMX value
def i64x8     : ValueType<512,  182>;  // 8 Consecutive GPRs (AArch64)
>>>>>>> 7c63cc19

def token      : ValueType<0, 248>;  // TokenTy
def MetadataVT : ValueType<0, 249>;  // Metadata

// Pseudo valuetype mapped to the current pointer size to any address space.
// Should only be used in TableGen.
def iPTRAny    : ValueType<0, 250>;

// Pseudo valuetype to represent "vector of any size"
def vAny       : ValueType<0, 251>;

// Pseudo valuetype to represent "float of any format"
def fAny       : ValueType<0, 252>;

// Pseudo valuetype to represent "integer of any bit width"
def iAny       : ValueType<0, 253>;

// Pseudo valuetype mapped to the current pointer size.
def iPTR       : ValueType<0, 254>;

// Pseudo valuetype to represent "any type of any size".
def Any        : ValueType<0, 255>;

/// This class is for targets that want to use pointer types in patterns
/// with the GlobalISelEmitter.  Targets must define their own pointer
/// derived from this class.  The scalar argument should be an
/// integer type with the same bit size as the pointer.
/// e.g. def p0 : PtrValueType <i64, 0>;

class PtrValueType <ValueType scalar, int addrspace> :
    ValueType<scalar.Size, scalar.Value> {
  int AddrSpace = addrspace;
}<|MERGE_RESOLUTION|>--- conflicted
+++ resolved
@@ -20,411 +20,210 @@
 
 def OtherVT : ValueType<0,   1>;  // "Other" value
 def i1      : ValueType<1,   2>;  // One bit boolean value
-<<<<<<< HEAD
-def i8      : ValueType<8,   3>;  // 8-bit integer value
-def i16     : ValueType<16,  4>;  // 16-bit integer value
-def i24     : ValueType<24,  5>;  // 24-bit integer value
-def i32     : ValueType<32,  6>;  // 32-bit integer value
-def i64     : ValueType<64,  7>;  // 64-bit integer value
-def i128    : ValueType<128, 8>;  // 128-bit integer value
-
-def bf16    : ValueType<16,   9>;  // 16-bit brain floating point value
-def f16     : ValueType<16,  10>;  // 16-bit floating point value
-def f32     : ValueType<32,  11>;  // 32-bit floating point value
-def f64     : ValueType<64,  12>;  // 64-bit floating point value
-def f80     : ValueType<80,  13>;  // 80-bit floating point value
-def f128    : ValueType<128, 14>;  // 128-bit floating point value
-def ppcf128 : ValueType<128, 15>;  // PPC 128-bit floating point value
-
-def v1i1    : ValueType<1,    16>;  //    1 x i1 vector value
-def v2i1    : ValueType<2,    17>;  //    2 x i1 vector value
-def v4i1    : ValueType<4,    18>;  //    4 x i1 vector value
-def v8i1    : ValueType<8,    19>;  //    8 x i1 vector value
-def v16i1   : ValueType<16,   20>;  //   16 x i1 vector value
-def v32i1   : ValueType<32,   21>;  //   32 x i1 vector value
-def v64i1   : ValueType<64,   22>;  //   64 x i1 vector value
-def v128i1  : ValueType<128,  23>;  //  128 x i1 vector value
-def v256i1  : ValueType<256,  24>;  //  256 x i1 vector value
-def v512i1  : ValueType<512,  25>;  //  512 x i1 vector value
-def v1024i1 : ValueType<1024, 26>;  // 1024 x i1 vector value
-
-def v1i8    : ValueType<8,    27>;  //    1 x i8 vector value
-def v2i8    : ValueType<16,   28>;  //    2 x i8 vector value
-def v4i8    : ValueType<32,   29>;  //    4 x i8 vector value
-def v8i8    : ValueType<64,   30>;  //    8 x i8 vector value
-def v16i8   : ValueType<128,  31>;  //   16 x i8 vector value
-def v32i8   : ValueType<256,  32>;  //   32 x i8 vector value
-def v64i8   : ValueType<512,  33>;  //   64 x i8 vector value
-def v128i8  : ValueType<1024, 34>;  //  128 x i8 vector value
-def v256i8  : ValueType<2048, 35>;  //  256 x i8 vector value
-def v512i8  : ValueType<4096, 36>;  //  512 x i8 vector value
-def v1024i8 : ValueType<8192, 37>;  // 1024 x i8 vector value
-
-def v1i16   : ValueType<16,   38>;  //   1 x i16 vector value
-def v2i16   : ValueType<32,   39>;  //   2 x i16 vector value
-def v3i16   : ValueType<48,   40>;  //   3 x i16 vector value
-def v4i16   : ValueType<64,   41>;  //   4 x i16 vector value
-def v8i16   : ValueType<128,  42>;  //   8 x i16 vector value
-def v16i16  : ValueType<256,  43>;  //  16 x i16 vector value
-def v32i16  : ValueType<512,  44>;  //  32 x i16 vector value
-def v64i16  : ValueType<1024, 45>;  //  64 x i16 vector value
-def v128i16 : ValueType<2048, 46>;  // 128 x i16 vector value
-def v256i16 : ValueType<4096, 47>;  // 256 x i16 vector value
-def v512i16 : ValueType<8192, 48>;  // 512 x i16 vector value
-
-def v1i32    : ValueType<32,    49>;  //    1 x i32 vector value
-def v2i32    : ValueType<64,    50>;  //    2 x i32 vector value
-def v3i32    : ValueType<96,    51>;  //    3 x i32 vector value
-def v4i32    : ValueType<128,   52>;  //    4 x i32 vector value
-def v5i32    : ValueType<160,   53>;  //    5 x i32 vector value
-def v6i32    : ValueType<192,   54>;  //    6 x f32 vector value
-def v7i32    : ValueType<224,   55>;  //    7 x f32 vector value
-def v8i32    : ValueType<256,   56>;  //    8 x i32 vector value
-def v16i32   : ValueType<512,   57>;  //   16 x i32 vector value
-def v32i32   : ValueType<1024,  58>;  //   32 x i32 vector value
-def v64i32   : ValueType<2048,  59>;  //   64 x i32 vector value
-def v128i32  : ValueType<4096,  60>;  //  128 x i32 vector value
-def v256i32  : ValueType<8192,  61>;  //  256 x i32 vector value
-def v512i32  : ValueType<16384, 62>;  //  512 x i32 vector value
-def v1024i32 : ValueType<32768, 63>;  // 1024 x i32 vector value
-def v2048i32 : ValueType<65536, 64>;  // 2048 x i32 vector value
-
-def v1i64   : ValueType<64,    65>;  //   1 x i64 vector value
-def v2i64   : ValueType<128,   66>;  //   2 x i64 vector value
-def v3i64   : ValueType<192,   67>;  //   3 x i64 vector value
-def v4i64   : ValueType<256,   68>;  //   4 x i64 vector value
-def v8i64   : ValueType<512,   69>;  //   8 x i64 vector value
-def v16i64  : ValueType<1024,  70>;  //  16 x i64 vector value
-def v32i64  : ValueType<2048,  71>;  //  32 x i64 vector value
-def v64i64  : ValueType<4096,  72>;  //  64 x i64 vector value
-def v128i64 : ValueType<8192,  73>;  // 128 x i64 vector value
-def v256i64 : ValueType<16384, 74>;  // 256 x i64 vector value
-
-def v1i128 : ValueType<128, 75>;  //  1 x i128 vector value
-
-def v1f16    : ValueType<16,     76>;  //    1 x f16 vector value
-def v2f16    : ValueType<32,     77>;  //    2 x f16 vector value
-def v3f16    : ValueType<48,     78>;  //    3 x f16 vector value
-def v4f16    : ValueType<64,     79>;  //    4 x f16 vector value
-def v8f16    : ValueType<128,    80>;  //    8 x f16 vector value
-def v16f16   : ValueType<256,    81>;  //   16 x f16 vector value
-def v32f16   : ValueType<512,    82>;  //   32 x f16 vector value
-def v64f16   : ValueType<1024,   83>;  //   64 x f16 vector value
-def v128f16  : ValueType<2048,   84>;  //  128 x f16 vector value
-def v256f16  : ValueType<4096,   85>;  //  256 x f16 vector value
-def v512f16  : ValueType<8192,   86>;  //  512 x f16 vector value
-
-def v2bf16   : ValueType<32,     87>;  //    2 x bf16 vector value
-def v3bf16   : ValueType<48,     88>;  //    3 x bf16 vector value
-def v4bf16   : ValueType<64,     89>;  //    4 x bf16 vector value
-def v8bf16   : ValueType<128,    90>;  //    8 x bf16 vector value
-def v16bf16  : ValueType<256,    91>;  //   16 x bf16 vector value
-def v32bf16  : ValueType<512,    92>;  //   32 x bf16 vector value
-def v64bf16  : ValueType<1024,   93>;  //   64 x bf16 vector value
-def v128bf16 : ValueType<2048,   94>;  //  128 x bf16 vector value
-
-def v1f32    : ValueType<32,     95>;  //    1 x f32 vector value
-def v2f32    : ValueType<64,     96>;  //    2 x f32 vector value
-def v3f32    : ValueType<96,     97>;  //    3 x f32 vector value
-def v4f32    : ValueType<128,    98>;  //    4 x f32 vector value
-def v5f32    : ValueType<160,    99>;  //    5 x f32 vector value
-def v6f32    : ValueType<192,   100>;  //    6 x f32 vector value
-def v7f32    : ValueType<224,   101>;  //    7 x f32 vector value
-def v8f32    : ValueType<256,   102>;  //    8 x f32 vector value
-def v16f32   : ValueType<512,   103>;  //   16 x f32 vector value
-def v32f32   : ValueType<1024,  104>;  //   32 x f32 vector value
-def v64f32   : ValueType<2048,  105>;  //   64 x f32 vector value
-def v128f32  : ValueType<4096,  106>;  //  128 x f32 vector value
-def v256f32  : ValueType<8192,  107>;  //  256 x f32 vector value
-def v512f32  : ValueType<16384, 108>;  //  512 x f32 vector value
-def v1024f32 : ValueType<32768, 109>;  // 1024 x f32 vector value
-def v2048f32 : ValueType<65536, 110>;  // 2048 x f32 vector value
-
-def v1f64    : ValueType<64,    111>;  //    1 x f64 vector value
-def v2f64    : ValueType<128,   112>;  //    2 x f64 vector value
-def v3f64    : ValueType<192,   113>;  //    3 x f64 vector value
-def v4f64    : ValueType<256,   114>;  //    4 x f64 vector value
-def v8f64    : ValueType<512,   115>;  //    8 x f64 vector value
-def v16f64   : ValueType<1024,  116>;  //   16 x f64 vector value
-def v32f64   : ValueType<2048,  117>;  //   32 x f64 vector value
-def v64f64   : ValueType<4096,  118>;  //   64 x f64 vector value
-def v128f64  : ValueType<8192,  119>;  //  128 x f64 vector value
-def v256f64  : ValueType<16384, 120>;  //  256 x f64 vector value
-
-def nxv1i1  : ValueType<1,  121>;  // n x  1 x i1  vector value
-def nxv2i1  : ValueType<2,  122>;  // n x  2 x i1  vector value
-def nxv4i1  : ValueType<4,  123>;  // n x  4 x i1  vector value
-def nxv8i1  : ValueType<8,  124>;  // n x  8 x i1  vector value
-def nxv16i1 : ValueType<16, 125>;  // n x 16 x i1  vector value
-def nxv32i1 : ValueType<32, 126>;  // n x 32 x i1  vector value
-def nxv64i1 : ValueType<64, 127>;  // n x 64 x i1  vector value
-
-def nxv1i8  : ValueType<8,   128>;  // n x  1 x i8  vector value
-def nxv2i8  : ValueType<16,  129>;  // n x  2 x i8  vector value
-def nxv4i8  : ValueType<32,  130>;  // n x  4 x i8  vector value
-def nxv8i8  : ValueType<64,  131>;  // n x  8 x i8  vector value
-def nxv16i8 : ValueType<128, 132>;  // n x 16 x i8  vector value
-def nxv32i8 : ValueType<256, 133>;  // n x 32 x i8  vector value
-def nxv64i8 : ValueType<512, 134>;  // n x 64 x i8  vector value
-
-def nxv1i16  : ValueType<16,  135>;  // n x  1 x i16 vector value
-def nxv2i16  : ValueType<32,  136>;  // n x  2 x i16 vector value
-def nxv4i16  : ValueType<64,  137>;  // n x  4 x i16 vector value
-def nxv8i16  : ValueType<128, 138>;  // n x  8 x i16 vector value
-def nxv16i16 : ValueType<256, 139>;  // n x 16 x i16 vector value
-def nxv32i16 : ValueType<512, 140>;  // n x 32 x i16 vector value
-
-def nxv1i32  : ValueType<32,   141>;  // n x  1 x i32 vector value
-def nxv2i32  : ValueType<64,   142>;  // n x  2 x i32 vector value
-def nxv4i32  : ValueType<128,  143>;  // n x  4 x i32 vector value
-def nxv8i32  : ValueType<256,  144>;  // n x  8 x i32 vector value
-def nxv16i32 : ValueType<512,  145>;  // n x 16 x i32 vector value
-def nxv32i32 : ValueType<1024, 146>;  // n x 32 x i32 vector value
-
-def nxv1i64  : ValueType<64,   147>;  // n x  1 x i64 vector value
-def nxv2i64  : ValueType<128,  148>;  // n x  2 x i64 vector value
-def nxv4i64  : ValueType<256,  149>;  // n x  4 x i64 vector value
-def nxv8i64  : ValueType<512,  150>;  // n x  8 x i64 vector value
-def nxv16i64 : ValueType<1024, 151>;  // n x 16 x i64 vector value
-def nxv32i64 : ValueType<2048, 152>;  // n x 32 x i64 vector value
-
-def nxv1f16  : ValueType<16,  153>;  // n x  1 x  f16 vector value
-def nxv2f16  : ValueType<32,  154>;  // n x  2 x  f16 vector value
-def nxv4f16  : ValueType<64,  155>;  // n x  4 x  f16 vector value
-def nxv8f16  : ValueType<128, 156>;  // n x  8 x  f16 vector value
-def nxv16f16 : ValueType<256, 157>;  // n x 16 x  f16 vector value
-def nxv32f16 : ValueType<512, 158>;  // n x 32 x  f16 vector value
-
-def nxv1bf16 : ValueType<16,  159>;  // n x  1 x bf16 vector value
-def nxv2bf16 : ValueType<32,  160>;  // n x  2 x bf16 vector value
-def nxv4bf16 : ValueType<64,  161>;  // n x  4 x bf16 vector value
-def nxv8bf16 : ValueType<128, 162>;  // n x  8 x bf16 vector value
-
-def nxv1f32  : ValueType<32,  163>;  // n x  1 x  f32 vector value
-def nxv2f32  : ValueType<64,  164>;  // n x  2 x  f32 vector value
-def nxv4f32  : ValueType<128, 165>;  // n x  4 x  f32 vector value
-def nxv8f32  : ValueType<256, 166>;  // n x  8 x  f32 vector value
-def nxv16f32 : ValueType<512, 167>;  // n x 16 x  f32 vector value
-
-def nxv1f64  : ValueType<64,  168>;  // n x  1 x  f64 vector value
-def nxv2f64  : ValueType<128, 169>;  // n x  2 x  f64 vector value
-def nxv4f64  : ValueType<256, 170>;  // n x  4 x  f64 vector value
-def nxv8f64  : ValueType<512, 171>;  // n x  8 x  f64 vector value
-
-def x86mmx    : ValueType<64,   172>;  // X86 MMX value
-def FlagVT    : ValueType<0,    173>;  // Pre-RA sched glue
-def isVoid    : ValueType<0,    174>;  // Produces no value
-def untyped   : ValueType<8,    175>;  // Produces an untyped value
-def funcref   : ValueType<0,    176>;  // WebAssembly's funcref type
-def externref : ValueType<0,    177>;  // WebAssembly's externref type
-def x86amx    : ValueType<8192, 178>;  // X86 AMX value
-def i64x8     : ValueType<512,  179>;  // 8 Consecutive GPRs (AArch64)
-
-=======
 def i2      : ValueType<2,   3>;  // 2-bit integer value
 def i4      : ValueType<4,   4>;  // 4-bit integer value
 def i8      : ValueType<8,   5>;  // 8-bit integer value
 def i16     : ValueType<16,  6>;  // 16-bit integer value
-def i32     : ValueType<32,  7>;  // 32-bit integer value
-def i64     : ValueType<64,  8>;  // 64-bit integer value
-def i128    : ValueType<128, 9>;  // 128-bit integer value
-
-def bf16    : ValueType<16,  10>;  // 16-bit brain floating point value
-def f16     : ValueType<16,  11>;  // 16-bit floating point value
-def f32     : ValueType<32,  12>;  // 32-bit floating point value
-def f64     : ValueType<64,  13>;  // 64-bit floating point value
-def f80     : ValueType<80,  14>;  // 80-bit floating point value
-def f128    : ValueType<128, 15>;  // 128-bit floating point value
-def ppcf128 : ValueType<128, 16>;  // PPC 128-bit floating point value
-
-def v1i1    : ValueType<1,    17>;  //    1 x i1 vector value
-def v2i1    : ValueType<2,    18>;  //    2 x i1 vector value
-def v4i1    : ValueType<4,    19>;  //    4 x i1 vector value
-def v8i1    : ValueType<8,    20>;  //    8 x i1 vector value
-def v16i1   : ValueType<16,   21>;  //   16 x i1 vector value
-def v32i1   : ValueType<32,   22>;  //   32 x i1 vector value
-def v64i1   : ValueType<64,   23>;  //   64 x i1 vector value
-def v128i1  : ValueType<128,  24>;  //  128 x i1 vector value
-def v256i1  : ValueType<256,  25>;  //  256 x i1 vector value
-def v512i1  : ValueType<512,  26>;  //  512 x i1 vector value
-def v1024i1 : ValueType<1024, 27>;  // 1024 x i1 vector value
-
-def v128i2  : ValueType<256,  28>;   //  128 x i2 vector value
-
-def v64i4   : ValueType<256,  29>;   //   64 x i4 vector value
-
-def v1i8    : ValueType<8,    30>;  //    1 x i8 vector value
-def v2i8    : ValueType<16,   31>;  //    2 x i8 vector value
-def v4i8    : ValueType<32,   32>;  //    4 x i8 vector value
-def v8i8    : ValueType<64,   33>;  //    8 x i8 vector value
-def v16i8   : ValueType<128,  34>;  //   16 x i8 vector value
-def v32i8   : ValueType<256,  35>;  //   32 x i8 vector value
-def v64i8   : ValueType<512,  36>;  //   64 x i8 vector value
-def v128i8  : ValueType<1024, 37>;  //  128 x i8 vector value
-def v256i8  : ValueType<2048, 38>;  //  256 x i8 vector value
-def v512i8  : ValueType<4096, 39>;  //  512 x i8 vector value
-def v1024i8 : ValueType<8192, 40>;  // 1024 x i8 vector value
-
-def v1i16   : ValueType<16,   41>;  //   1 x i16 vector value
-def v2i16   : ValueType<32,   42>;  //   2 x i16 vector value
-def v3i16   : ValueType<48,   43>;  //   3 x i16 vector value
-def v4i16   : ValueType<64,   44>;  //   4 x i16 vector value
-def v8i16   : ValueType<128,  45>;  //   8 x i16 vector value
-def v16i16  : ValueType<256,  46>;  //  16 x i16 vector value
-def v32i16  : ValueType<512,  47>;  //  32 x i16 vector value
-def v64i16  : ValueType<1024, 48>;  //  64 x i16 vector value
-def v128i16 : ValueType<2048, 49>;  // 128 x i16 vector value
-def v256i16 : ValueType<4096, 50>;  // 256 x i16 vector value
-def v512i16 : ValueType<8192, 51>;  // 512 x i16 vector value
-
-def v1i32    : ValueType<32,    52>;  //    1 x i32 vector value
-def v2i32    : ValueType<64,    53>;  //    2 x i32 vector value
-def v3i32    : ValueType<96,    54>;  //    3 x i32 vector value
-def v4i32    : ValueType<128,   55>;  //    4 x i32 vector value
-def v5i32    : ValueType<160,   56>;  //    5 x i32 vector value
-def v6i32    : ValueType<192,   57>;  //    6 x f32 vector value
-def v7i32    : ValueType<224,   58>;  //    7 x f32 vector value
-def v8i32    : ValueType<256,   59>;  //    8 x i32 vector value
-def v16i32   : ValueType<512,   60>;  //   16 x i32 vector value
-def v32i32   : ValueType<1024,  61>;  //   32 x i32 vector value
-def v64i32   : ValueType<2048,  62>;  //   64 x i32 vector value
-def v128i32  : ValueType<4096,  63>;  //  128 x i32 vector value
-def v256i32  : ValueType<8192,  64>;  //  256 x i32 vector value
-def v512i32  : ValueType<16384, 65>;  //  512 x i32 vector value
-def v1024i32 : ValueType<32768, 66>;  // 1024 x i32 vector value
-def v2048i32 : ValueType<65536, 67>;  // 2048 x i32 vector value
-
-def v1i64   : ValueType<64,    68>;  //   1 x i64 vector value
-def v2i64   : ValueType<128,   69>;  //   2 x i64 vector value
-def v3i64   : ValueType<192,   70>;  //   3 x i64 vector value
-def v4i64   : ValueType<256,   71>;  //   4 x i64 vector value
-def v8i64   : ValueType<512,   72>;  //   8 x i64 vector value
-def v16i64  : ValueType<1024,  73>;  //  16 x i64 vector value
-def v32i64  : ValueType<2048,  74>;  //  32 x i64 vector value
-def v64i64  : ValueType<4096,  75>;  //  64 x i64 vector value
-def v128i64 : ValueType<8192,  76>;  // 128 x i64 vector value
-def v256i64 : ValueType<16384, 77>;  // 256 x i64 vector value
-
-def v1i128 : ValueType<128, 78>;  //  1 x i128 vector value
-
-def v1f16    : ValueType<16,     79>;  //    1 x f16 vector value
-def v2f16    : ValueType<32,     80>;  //    2 x f16 vector value
-def v3f16    : ValueType<48,     81>;  //    3 x f16 vector value
-def v4f16    : ValueType<64,     82>;  //    4 x f16 vector value
-def v8f16    : ValueType<128,    83>;  //    8 x f16 vector value
-def v16f16   : ValueType<256,    84>;  //   16 x f16 vector value
-def v32f16   : ValueType<512,    85>;  //   32 x f16 vector value
-def v64f16   : ValueType<1024,   86>;  //   64 x f16 vector value
-def v128f16  : ValueType<2048,   87>;  //  128 x f16 vector value
-def v256f16  : ValueType<4096,   88>;  //  256 x f16 vector value
-def v512f16  : ValueType<8192,   89>;  //  512 x f16 vector value
-
-def v2bf16   : ValueType<32,     90>;  //    2 x bf16 vector value
-def v3bf16   : ValueType<48,     91>;  //    3 x bf16 vector value
-def v4bf16   : ValueType<64,     92>;  //    4 x bf16 vector value
-def v8bf16   : ValueType<128,    93>;  //    8 x bf16 vector value
-def v16bf16  : ValueType<256,    94>;  //   16 x bf16 vector value
-def v32bf16  : ValueType<512,    95>;  //   32 x bf16 vector value
-def v64bf16  : ValueType<1024,   96>;  //   64 x bf16 vector value
-def v128bf16 : ValueType<2048,   97>;  //  128 x bf16 vector value
-
-def v1f32    : ValueType<32,     98>;  //    1 x f32 vector value
-def v2f32    : ValueType<64,     99>;  //    2 x f32 vector value
-def v3f32    : ValueType<96,    100>;  //    3 x f32 vector value
-def v4f32    : ValueType<128,   101>;  //    4 x f32 vector value
-def v5f32    : ValueType<160,   102>;  //    5 x f32 vector value
-def v6f32    : ValueType<192,   103>;  //    6 x f32 vector value
-def v7f32    : ValueType<224,   104>;  //    7 x f32 vector value
-def v8f32    : ValueType<256,   105>;  //    8 x f32 vector value
-def v16f32   : ValueType<512,   106>;  //   16 x f32 vector value
-def v32f32   : ValueType<1024,  107>;  //   32 x f32 vector value
-def v64f32   : ValueType<2048,  108>;  //   64 x f32 vector value
-def v128f32  : ValueType<4096,  109>;  //  128 x f32 vector value
-def v256f32  : ValueType<8192,  110>;  //  256 x f32 vector value
-def v512f32  : ValueType<16384, 111>;  //  512 x f32 vector value
-def v1024f32 : ValueType<32768, 112>;  // 1024 x f32 vector value
-def v2048f32 : ValueType<65536, 113>;  // 2048 x f32 vector value
-
-def v1f64    : ValueType<64,    114>;  //    1 x f64 vector value
-def v2f64    : ValueType<128,   115>;  //    2 x f64 vector value
-def v3f64    : ValueType<192,   116>;  //    3 x f64 vector value
-def v4f64    : ValueType<256,   117>;  //    4 x f64 vector value
-def v8f64    : ValueType<512,   118>;  //    8 x f64 vector value
-def v16f64   : ValueType<1024,  119>;  //   16 x f64 vector value
-def v32f64   : ValueType<2048,  120>;  //   32 x f64 vector value
-def v64f64   : ValueType<4096,  121>;  //   64 x f64 vector value
-def v128f64  : ValueType<8192,  122>;  //  128 x f64 vector value
-def v256f64  : ValueType<16384, 123>;  //  256 x f64 vector value
-
-def nxv1i1  : ValueType<1,  124>;  // n x  1 x i1  vector value
-def nxv2i1  : ValueType<2,  125>;  // n x  2 x i1  vector value
-def nxv4i1  : ValueType<4,  126>;  // n x  4 x i1  vector value
-def nxv8i1  : ValueType<8,  127>;  // n x  8 x i1  vector value
-def nxv16i1 : ValueType<16, 128>;  // n x 16 x i1  vector value
-def nxv32i1 : ValueType<32, 129>;  // n x 32 x i1  vector value
-def nxv64i1 : ValueType<64, 130>;  // n x 64 x i1  vector value
-
-def nxv1i8  : ValueType<8,   131>;  // n x  1 x i8  vector value
-def nxv2i8  : ValueType<16,  132>;  // n x  2 x i8  vector value
-def nxv4i8  : ValueType<32,  133>;  // n x  4 x i8  vector value
-def nxv8i8  : ValueType<64,  134>;  // n x  8 x i8  vector value
-def nxv16i8 : ValueType<128, 135>;  // n x 16 x i8  vector value
-def nxv32i8 : ValueType<256, 136>;  // n x 32 x i8  vector value
-def nxv64i8 : ValueType<512, 137>;  // n x 64 x i8  vector value
-
-def nxv1i16  : ValueType<16,  138>;  // n x  1 x i16 vector value
-def nxv2i16  : ValueType<32,  139>;  // n x  2 x i16 vector value
-def nxv4i16  : ValueType<64,  140>;  // n x  4 x i16 vector value
-def nxv8i16  : ValueType<128, 141>;  // n x  8 x i16 vector value
-def nxv16i16 : ValueType<256, 142>;  // n x 16 x i16 vector value
-def nxv32i16 : ValueType<512, 143>;  // n x 32 x i16 vector value
-
-def nxv1i32  : ValueType<32,   144>;  // n x  1 x i32 vector value
-def nxv2i32  : ValueType<64,   145>;  // n x  2 x i32 vector value
-def nxv4i32  : ValueType<128,  146>;  // n x  4 x i32 vector value
-def nxv8i32  : ValueType<256,  147>;  // n x  8 x i32 vector value
-def nxv16i32 : ValueType<512,  148>;  // n x 16 x i32 vector value
-def nxv32i32 : ValueType<1024, 149>;  // n x 32 x i32 vector value
-
-def nxv1i64  : ValueType<64,   150>;  // n x  1 x i64 vector value
-def nxv2i64  : ValueType<128,  151>;  // n x  2 x i64 vector value
-def nxv4i64  : ValueType<256,  152>;  // n x  4 x i64 vector value
-def nxv8i64  : ValueType<512,  153>;  // n x  8 x i64 vector value
-def nxv16i64 : ValueType<1024, 154>;  // n x 16 x i64 vector value
-def nxv32i64 : ValueType<2048, 155>;  // n x 32 x i64 vector value
-
-def nxv1f16  : ValueType<16,  156>;  // n x  1 x  f16 vector value
-def nxv2f16  : ValueType<32,  157>;  // n x  2 x  f16 vector value
-def nxv4f16  : ValueType<64,  158>;  // n x  4 x  f16 vector value
-def nxv8f16  : ValueType<128, 159>;  // n x  8 x  f16 vector value
-def nxv16f16 : ValueType<256, 160>;  // n x 16 x  f16 vector value
-def nxv32f16 : ValueType<512, 161>;  // n x 32 x  f16 vector value
-
-def nxv1bf16 : ValueType<16,  162>;  // n x  1 x bf16 vector value
-def nxv2bf16 : ValueType<32,  163>;  // n x  2 x bf16 vector value
-def nxv4bf16 : ValueType<64,  164>;  // n x  4 x bf16 vector value
-def nxv8bf16 : ValueType<128, 165>;  // n x  8 x bf16 vector value
-
-def nxv1f32  : ValueType<32,  166>;  // n x  1 x  f32 vector value
-def nxv2f32  : ValueType<64,  167>;  // n x  2 x  f32 vector value
-def nxv4f32  : ValueType<128, 168>;  // n x  4 x  f32 vector value
-def nxv8f32  : ValueType<256, 169>;  // n x  8 x  f32 vector value
-def nxv16f32 : ValueType<512, 170>;  // n x 16 x  f32 vector value
-
-def nxv1f64  : ValueType<64,  171>;  // n x  1 x  f64 vector value
-def nxv2f64  : ValueType<128, 172>;  // n x  2 x  f64 vector value
-def nxv4f64  : ValueType<256, 173>;  // n x  4 x  f64 vector value
-def nxv8f64  : ValueType<512, 174>;  // n x  8 x  f64 vector value
-
-def x86mmx    : ValueType<64,   175>;  // X86 MMX value
-def FlagVT    : ValueType<0,    176>;  // Pre-RA sched glue
-def isVoid    : ValueType<0,    177>;  // Produces no value
-def untyped   : ValueType<8,    178>;  // Produces an untyped value
-def funcref   : ValueType<0,    179>;  // WebAssembly's funcref type
-def externref : ValueType<0,    180>;  // WebAssembly's externref type
-def x86amx    : ValueType<8192, 181>;  // X86 AMX value
-def i64x8     : ValueType<512,  182>;  // 8 Consecutive GPRs (AArch64)
->>>>>>> 7c63cc19
+def i24     : ValueType<24,  7>;  // 24-bit integer value
+def i32     : ValueType<32,  8>;  // 32-bit integer value
+def i64     : ValueType<64,  9>;  // 64-bit integer value
+def i128    : ValueType<128,10>;  // 128-bit integer value
+
+def bf16    : ValueType<16,  11>;  // 16-bit brain floating point value
+def f16     : ValueType<16,  12>;  // 16-bit floating point value
+def f32     : ValueType<32,  13>;  // 32-bit floating point value
+def f64     : ValueType<64,  14>;  // 64-bit floating point value
+def f80     : ValueType<80,  15>;  // 80-bit floating point value
+def f128    : ValueType<128, 16>;  // 128-bit floating point value
+def ppcf128 : ValueType<128, 17>;  // PPC 128-bit floating point value
+
+def v1i1    : ValueType<1,    18>;  //    1 x i1 vector value
+def v2i1    : ValueType<2,    19>;  //    2 x i1 vector value
+def v4i1    : ValueType<4,    20>;  //    4 x i1 vector value
+def v8i1    : ValueType<8,    21>;  //    8 x i1 vector value
+def v16i1   : ValueType<16,   22>;  //   16 x i1 vector value
+def v32i1   : ValueType<32,   23>;  //   32 x i1 vector value
+def v64i1   : ValueType<64,   24>;  //   64 x i1 vector value
+def v128i1  : ValueType<128,  25>;  //  128 x i1 vector value
+def v256i1  : ValueType<256,  26>;  //  256 x i1 vector value
+def v512i1  : ValueType<512,  27>;  //  512 x i1 vector value
+def v1024i1 : ValueType<1024, 28>;  // 1024 x i1 vector value
+
+def v128i2  : ValueType<256,  29>;   //  128 x i2 vector value
+
+def v64i4   : ValueType<256,  30>;   //   64 x i4 vector value
+
+def v1i8    : ValueType<8,    31>;  //    1 x i8 vector value
+def v2i8    : ValueType<16,   32>;  //    2 x i8 vector value
+def v4i8    : ValueType<32,   33>;  //    4 x i8 vector value
+def v8i8    : ValueType<64,   34>;  //    8 x i8 vector value
+def v16i8   : ValueType<128,  35>;  //   16 x i8 vector value
+def v32i8   : ValueType<256,  36>;  //   32 x i8 vector value
+def v64i8   : ValueType<512,  37>;  //   64 x i8 vector value
+def v128i8  : ValueType<1024, 38>;  //  128 x i8 vector value
+def v256i8  : ValueType<2048, 39>;  //  256 x i8 vector value
+def v512i8  : ValueType<4096, 40>;  //  512 x i8 vector value
+def v1024i8 : ValueType<8192, 41>;  // 1024 x i8 vector value
+
+def v1i16   : ValueType<16,   42>;  //   1 x i16 vector value
+def v2i16   : ValueType<32,   43>;  //   2 x i16 vector value
+def v3i16   : ValueType<48,   44>;  //   3 x i16 vector value
+def v4i16   : ValueType<64,   45>;  //   4 x i16 vector value
+def v8i16   : ValueType<128,  46>;  //   8 x i16 vector value
+def v16i16  : ValueType<256,  47>;  //  16 x i16 vector value
+def v32i16  : ValueType<512,  48>;  //  32 x i16 vector value
+def v64i16  : ValueType<1024, 49>;  //  64 x i16 vector value
+def v128i16 : ValueType<2048, 50>;  // 128 x i16 vector value
+def v256i16 : ValueType<4096, 51>;  // 256 x i16 vector value
+def v512i16 : ValueType<8192, 52>;  // 512 x i16 vector value
+
+def v1i32    : ValueType<32,    53>;  //    1 x i32 vector value
+def v2i32    : ValueType<64,    54>;  //    2 x i32 vector value
+def v3i32    : ValueType<96,    55>;  //    3 x i32 vector value
+def v4i32    : ValueType<128,   56>;  //    4 x i32 vector value
+def v5i32    : ValueType<160,   57>;  //    5 x i32 vector value
+def v6i32    : ValueType<192,   58>;  //    6 x f32 vector value
+def v7i32    : ValueType<224,   59>;  //    7 x f32 vector value
+def v8i32    : ValueType<256,   60>;  //    8 x i32 vector value
+def v16i32   : ValueType<512,   61>;  //   16 x i32 vector value
+def v32i32   : ValueType<1024,  62>;  //   32 x i32 vector value
+def v64i32   : ValueType<2048,  63>;  //   64 x i32 vector value
+def v128i32  : ValueType<4096,  64>;  //  128 x i32 vector value
+def v256i32  : ValueType<8192,  65>;  //  256 x i32 vector value
+def v512i32  : ValueType<16384, 66>;  //  512 x i32 vector value
+def v1024i32 : ValueType<32768, 67>;  // 1024 x i32 vector value
+def v2048i32 : ValueType<65536, 68>;  // 2048 x i32 vector value
+
+def v1i64   : ValueType<64,    69>;  //   1 x i64 vector value
+def v2i64   : ValueType<128,   70>;  //   2 x i64 vector value
+def v3i64   : ValueType<192,   71>;  //   3 x i64 vector value
+def v4i64   : ValueType<256,   72>;  //   4 x i64 vector value
+def v8i64   : ValueType<512,   73>;  //   8 x i64 vector value
+def v16i64  : ValueType<1024,  74>;  //  16 x i64 vector value
+def v32i64  : ValueType<2048,  75>;  //  32 x i64 vector value
+def v64i64  : ValueType<4096,  76>;  //  64 x i64 vector value
+def v128i64 : ValueType<8192,  77>;  // 128 x i64 vector value
+def v256i64 : ValueType<16384, 78>;  // 256 x i64 vector value
+
+def v1i128 : ValueType<128, 79>;  //  1 x i128 vector value
+
+def v1f16    : ValueType<16,     80>;  //    1 x f16 vector value
+def v2f16    : ValueType<32,     81>;  //    2 x f16 vector value
+def v3f16    : ValueType<48,     82>;  //    3 x f16 vector value
+def v4f16    : ValueType<64,     83>;  //    4 x f16 vector value
+def v8f16    : ValueType<128,    84>;  //    8 x f16 vector value
+def v16f16   : ValueType<256,    85>;  //   16 x f16 vector value
+def v32f16   : ValueType<512,    86>;  //   32 x f16 vector value
+def v64f16   : ValueType<1024,   87>;  //   64 x f16 vector value
+def v128f16  : ValueType<2048,   88>;  //  128 x f16 vector value
+def v256f16  : ValueType<4096,   89>;  //  256 x f16 vector value
+def v512f16  : ValueType<8192,   90>;  //  512 x f16 vector value
+
+def v2bf16   : ValueType<32,     91>;  //    2 x bf16 vector value
+def v3bf16   : ValueType<48,     92>;  //    3 x bf16 vector value
+def v4bf16   : ValueType<64,     93>;  //    4 x bf16 vector value
+def v8bf16   : ValueType<128,    94>;  //    8 x bf16 vector value
+def v16bf16  : ValueType<256,    95>;  //   16 x bf16 vector value
+def v32bf16  : ValueType<512,    96>;  //   32 x bf16 vector value
+def v64bf16  : ValueType<1024,   97>;  //   64 x bf16 vector value
+def v128bf16 : ValueType<2048,   98>;  //  128 x bf16 vector value
+
+def v1f32    : ValueType<32,     99>;  //    1 x f32 vector value
+def v2f32    : ValueType<64,    100>;  //    2 x f32 vector value
+def v3f32    : ValueType<96,    101>;  //    3 x f32 vector value
+def v4f32    : ValueType<128,   102>;  //    4 x f32 vector value
+def v5f32    : ValueType<160,   103>;  //    5 x f32 vector value
+def v6f32    : ValueType<192,   104>;  //    6 x f32 vector value
+def v7f32    : ValueType<224,   105>;  //    7 x f32 vector value
+def v8f32    : ValueType<256,   106>;  //    8 x f32 vector value
+def v16f32   : ValueType<512,   107>;  //   16 x f32 vector value
+def v32f32   : ValueType<1024,  108>;  //   32 x f32 vector value
+def v64f32   : ValueType<2048,  109>;  //   64 x f32 vector value
+def v128f32  : ValueType<4096,  110>;  //  128 x f32 vector value
+def v256f32  : ValueType<8192,  111>;  //  256 x f32 vector value
+def v512f32  : ValueType<16384, 112>;  //  512 x f32 vector value
+def v1024f32 : ValueType<32768, 113>;  // 1024 x f32 vector value
+def v2048f32 : ValueType<65536, 114>;  // 2048 x f32 vector value
+
+def v1f64    : ValueType<64,    115>;  //    1 x f64 vector value
+def v2f64    : ValueType<128,   116>;  //    2 x f64 vector value
+def v3f64    : ValueType<192,   117>;  //    3 x f64 vector value
+def v4f64    : ValueType<256,   118>;  //    4 x f64 vector value
+def v8f64    : ValueType<512,   119>;  //    8 x f64 vector value
+def v16f64   : ValueType<1024,  120>;  //   16 x f64 vector value
+def v32f64   : ValueType<2048,  121>;  //   32 x f64 vector value
+def v64f64   : ValueType<4096,  122>;  //   64 x f64 vector value
+def v128f64  : ValueType<8192,  123>;  //  128 x f64 vector value
+def v256f64  : ValueType<16384, 124>;  //  256 x f64 vector value
+
+def nxv1i1  : ValueType<1,  125>;  // n x  1 x i1  vector value
+def nxv2i1  : ValueType<2,  126>;  // n x  2 x i1  vector value
+def nxv4i1  : ValueType<4,  127>;  // n x  4 x i1  vector value
+def nxv8i1  : ValueType<8,  128>;  // n x  8 x i1  vector value
+def nxv16i1 : ValueType<16, 129>;  // n x 16 x i1  vector value
+def nxv32i1 : ValueType<32, 130>;  // n x 32 x i1  vector value
+def nxv64i1 : ValueType<64, 131>;  // n x 64 x i1  vector value
+
+def nxv1i8  : ValueType<8,   132>;  // n x  1 x i8  vector value
+def nxv2i8  : ValueType<16,  133>;  // n x  2 x i8  vector value
+def nxv4i8  : ValueType<32,  134>;  // n x  4 x i8  vector value
+def nxv8i8  : ValueType<64,  135>;  // n x  8 x i8  vector value
+def nxv16i8 : ValueType<128, 136>;  // n x 16 x i8  vector value
+def nxv32i8 : ValueType<256, 137>;  // n x 32 x i8  vector value
+def nxv64i8 : ValueType<512, 138>;  // n x 64 x i8  vector value
+
+def nxv1i16  : ValueType<16,  139>;  // n x  1 x i16 vector value
+def nxv2i16  : ValueType<32,  140>;  // n x  2 x i16 vector value
+def nxv4i16  : ValueType<64,  141>;  // n x  4 x i16 vector value
+def nxv8i16  : ValueType<128, 142>;  // n x  8 x i16 vector value
+def nxv16i16 : ValueType<256, 143>;  // n x 16 x i16 vector value
+def nxv32i16 : ValueType<512, 144>;  // n x 32 x i16 vector value
+
+def nxv1i32  : ValueType<32,   145>;  // n x  1 x i32 vector value
+def nxv2i32  : ValueType<64,   146>;  // n x  2 x i32 vector value
+def nxv4i32  : ValueType<128,  147>;  // n x  4 x i32 vector value
+def nxv8i32  : ValueType<256,  148>;  // n x  8 x i32 vector value
+def nxv16i32 : ValueType<512,  149>;  // n x 16 x i32 vector value
+def nxv32i32 : ValueType<1024, 150>;  // n x 32 x i32 vector value
+
+def nxv1i64  : ValueType<64,   151>;  // n x  1 x i64 vector value
+def nxv2i64  : ValueType<128,  152>;  // n x  2 x i64 vector value
+def nxv4i64  : ValueType<256,  153>;  // n x  4 x i64 vector value
+def nxv8i64  : ValueType<512,  154>;  // n x  8 x i64 vector value
+def nxv16i64 : ValueType<1024, 155>;  // n x 16 x i64 vector value
+def nxv32i64 : ValueType<2048, 156>;  // n x 32 x i64 vector value
+
+def nxv1f16  : ValueType<16,  157>;  // n x  1 x  f16 vector value
+def nxv2f16  : ValueType<32,  158>;  // n x  2 x  f16 vector value
+def nxv4f16  : ValueType<64,  159>;  // n x  4 x  f16 vector value
+def nxv8f16  : ValueType<128, 160>;  // n x  8 x  f16 vector value
+def nxv16f16 : ValueType<256, 161>;  // n x 16 x  f16 vector value
+def nxv32f16 : ValueType<512, 162>;  // n x 32 x  f16 vector value
+
+def nxv1bf16 : ValueType<16,  163>;  // n x  1 x bf16 vector value
+def nxv2bf16 : ValueType<32,  164>;  // n x  2 x bf16 vector value
+def nxv4bf16 : ValueType<64,  165>;  // n x  4 x bf16 vector value
+def nxv8bf16 : ValueType<128, 166>;  // n x  8 x bf16 vector value
+
+def nxv1f32  : ValueType<32,  167>;  // n x  1 x  f32 vector value
+def nxv2f32  : ValueType<64,  168>;  // n x  2 x  f32 vector value
+def nxv4f32  : ValueType<128, 169>;  // n x  4 x  f32 vector value
+def nxv8f32  : ValueType<256, 170>;  // n x  8 x  f32 vector value
+def nxv16f32 : ValueType<512, 171>;  // n x 16 x  f32 vector value
+
+def nxv1f64  : ValueType<64,  172>;  // n x  1 x  f64 vector value
+def nxv2f64  : ValueType<128, 173>;  // n x  2 x  f64 vector value
+def nxv4f64  : ValueType<256, 174>;  // n x  4 x  f64 vector value
+def nxv8f64  : ValueType<512, 175>;  // n x  8 x  f64 vector value
+
+def x86mmx    : ValueType<64,   176>;  // X86 MMX value
+def FlagVT    : ValueType<0,    177>;  // Pre-RA sched glue
+def isVoid    : ValueType<0,    178>;  // Produces no value
+def untyped   : ValueType<8,    179>;  // Produces an untyped value
+def funcref   : ValueType<0,    180>;  // WebAssembly's funcref type
+def externref : ValueType<0,    181>;  // WebAssembly's externref type
+def x86amx    : ValueType<8192, 182>;  // X86 AMX value
+def i64x8     : ValueType<512,  183>;  // 8 Consecutive GPRs (AArch64)
 
 def token      : ValueType<0, 248>;  // TokenTy
 def MetadataVT : ValueType<0, 249>;  // Metadata

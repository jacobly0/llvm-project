//===-- llvm/CodeGen/GlobalISel/CombinerHelper.h --------------*- C++ -*-===//
//
// Part of the LLVM Project, under the Apache License v2.0 with LLVM Exceptions.
// See https://llvm.org/LICENSE.txt for license information.
// SPDX-License-Identifier: Apache-2.0 WITH LLVM-exception
//
//===--------------------------------------------------------------------===//
/// \file
/// This contains common combine transformations that may be used in a combine
/// pass,or by the target elsewhere.
/// Targets can pick individual opcode transformations from the helper or use
/// tryCombine which invokes all transformations. All of the transformations
/// return true if the MachineInstruction changed and false otherwise.
///
//===--------------------------------------------------------------------===//

#ifndef LLVM_CODEGEN_GLOBALISEL_COMBINERHELPER_H
#define LLVM_CODEGEN_GLOBALISEL_COMBINERHELPER_H

#include "llvm/ADT/DenseMap.h"
#include "llvm/ADT/SmallVector.h"
#include "llvm/CodeGen/Register.h"
#include "llvm/Support/LowLevelTypeImpl.h"
#include <functional>

namespace llvm {

class GISelChangeObserver;
<<<<<<< HEAD
class GISelKnownBits;
class GlobalValue;
class LegalizerInfo;
class MachineBasicBlock;
class MachineDominatorTree;
=======
class APFloat;
class APInt;
class GPtrAdd;
class GStore;
class GZExtLoad;
>>>>>>> 7c63cc19
class MachineIRBuilder;
class MachineInstrBuilder;
class MachineRegisterInfo;
class MachineInstr;
class MachineOperand;
class GISelKnownBits;
class MachineDominatorTree;
class LegalizerInfo;
struct LegalityQuery;
class RegisterBank;
class RegisterBankInfo;
class TargetLowering;
class TargetRegisterInfo;

struct PreferredTuple {
  LLT Ty;                // The result type of the extend.
  unsigned ExtendOpcode; // G_ANYEXT/G_SEXT/G_ZEXT
  MachineInstr *MI;
};

struct IndexedLoadStoreMatchInfo {
  Register Addr;
  Register Base;
  Register Offset;
  bool IsPre;
};

struct ExtOrTrunc {
  unsigned ExtOpc;
  unsigned InPlaceOpc;
  Register SrcReg;
};

struct PtrAddChain {
  int64_t Imm;
  Register Base;
  const RegisterBank *Bank;
};

struct FunnelShift {
  Register ShiftLeftReg, ShiftRightReg;
  uint64_t ShiftLeftAmt;
};

struct RegisterImmPair {
  Register Reg;
  int64_t Imm;
};

struct ShiftOfShiftedLogic {
  MachineInstr *Logic;
  MachineInstr *Shift2;
  Register LogicNonShiftReg;
  uint64_t ValSum;
};

struct InstrImmPair {
  MachineInstr *MI;
  int64_t Imm;
};

struct TypeImmPair {
  LLT Ty;
  uint64_t Imm;
};

using BuildFnTy = std::function<void(MachineIRBuilder &)>;

struct MergeTruncStoresInfo {
  SmallVector<GStore *> FoundStores;
  GStore *LowestIdxStore = nullptr;
  Register WideSrcVal;
  bool NeedBSwap = false;
  bool NeedRotate = false;
};

using OperandBuildSteps =
    SmallVector<std::function<void(MachineInstrBuilder &)>, 4>;
struct InstructionBuildSteps {
  unsigned Opcode = 0;          /// The opcode for the produced instruction.
  OperandBuildSteps OperandFns; /// Operands to be added to the instruction.
  InstructionBuildSteps() = default;
  InstructionBuildSteps(unsigned Opcode, const OperandBuildSteps &OperandFns)
      : Opcode(Opcode), OperandFns(OperandFns) {}
};

struct InstructionStepsMatchInfo {
  /// Describes instructions to be built during a combine.
  SmallVector<InstructionBuildSteps, 2> InstrsToBuild;
  InstructionStepsMatchInfo() = default;
  InstructionStepsMatchInfo(
      std::initializer_list<InstructionBuildSteps> InstrsToBuild)
      : InstrsToBuild(InstrsToBuild) {}
};

class CombinerHelper {
protected:
  MachineIRBuilder &Builder;
  MachineRegisterInfo &MRI;
  GISelChangeObserver &Observer;
  GISelKnownBits *KB;
  MachineDominatorTree *MDT;
  const LegalizerInfo *LI;
  const RegisterBankInfo *RBI;
  const TargetRegisterInfo *TRI;

public:
  CombinerHelper(GISelChangeObserver &Observer, MachineIRBuilder &B,
                 GISelKnownBits *KB = nullptr,
                 MachineDominatorTree *MDT = nullptr,
                 const LegalizerInfo *LI = nullptr);

  GISelKnownBits *getKnownBits() const {
    return KB;
  }

  const TargetLowering &getTargetLowering() const;

  /// \returns true if the combiner is running pre-legalization.
  bool isPreLegalize() const;

  /// \returns true if \p Query is legal on the target.
  bool isLegal(const LegalityQuery &Query) const;

  /// \return true if the combine is running prior to legalization, or if \p
  /// Query is legal on the target.
  bool isLegalOrBeforeLegalizer(const LegalityQuery &Query) const;

  /// \return true if the combine is running prior to legalization, or if \p Ty
  /// is a legal integer constant type on the target.
  bool isConstantLegalOrBeforeLegalizer(const LLT Ty) const;

  /// MachineRegisterInfo::replaceRegWith() and inform the observer of the changes
  void replaceRegWith(MachineRegisterInfo &MRI, Register FromReg, Register ToReg) const;

  /// Replace a single register operand with a new register and inform the
  /// observer of the changes.
  void replaceRegOpWith(MachineRegisterInfo &MRI, MachineOperand &FromRegOp,
                        Register ToReg) const;

  /// Replace the opcode in instruction with a new opcode and inform the
  /// observer of the changes.
  void replaceOpcodeWith(MachineInstr &FromMI, unsigned ToOpcode) const;

  /// Get the register bank of \p Reg.
  /// If Reg has not been assigned a register, a register class,
  /// or a register bank, then this returns nullptr.
  ///
  /// \pre Reg.isValid()
  const RegisterBank *getRegBank(Register Reg) const;

  /// Set the register bank of \p Reg.
  /// Does nothing if the RegBank is null.
  /// This is the counterpart to getRegBank.
  void setRegBank(Register Reg, const RegisterBank *RegBank);

  /// If \p MI is COPY, try to combine it.
  /// Returns true if MI changed.
  bool tryCombineCopy(MachineInstr &MI);
  bool matchCombineCopy(MachineInstr &MI);
  void applyCombineCopy(MachineInstr &MI);

  /// Returns true if \p DefMI precedes \p UseMI or they are the same
  /// instruction. Both must be in the same basic block.
  bool isPredecessor(const MachineInstr &DefMI, const MachineInstr &UseMI);

  /// Returns true if \p DefMI dominates \p UseMI. By definition an
  /// instruction dominates itself.
  ///
  /// If we haven't been provided with a MachineDominatorTree during
  /// construction, this function returns a conservative result that tracks just
  /// a single basic block.
  bool dominates(const MachineInstr &DefMI, const MachineInstr &UseMI);

  /// Returns true if \p DefMBB dominates \p UseMBB. By definition a block
  /// dominates itself.
  ///
  /// If we haven't been provided with a MachineDominatorTree during
  /// construction, this function returns a conservative result that just checks
  /// for equality.
  bool dominates(MachineBasicBlock &DefMBB, MachineBasicBlock &UseMBB);

  /// Checks if MI can be moved to the beginning of MBB.
  ///
  /// \returns true if the instruction can be moved.
  bool canMove(MachineInstr &MI, MachineBasicBlock &MBB, bool &SawStore);

  /// If \p MI is extend that consumes the result of a load, try to combine it.
  /// Returns true if MI changed.
  bool tryCombineExtendingLoads(MachineInstr &MI);
  bool matchCombineExtendingLoads(MachineInstr &MI, PreferredTuple &MatchInfo);
  void applyCombineExtendingLoads(MachineInstr &MI, PreferredTuple &MatchInfo);

  /// Match (and (load x), mask) -> zextload x
  bool matchCombineLoadWithAndMask(MachineInstr &MI, BuildFnTy &MatchInfo);

  /// Combine \p MI into a pre-indexed or post-indexed load/store operation if
  /// legal and the surrounding code makes it useful.
  bool tryCombineIndexedLoadStore(MachineInstr &MI);
  bool matchCombineIndexedLoadStore(MachineInstr &MI, IndexedLoadStoreMatchInfo &MatchInfo);
  void applyCombineIndexedLoadStore(MachineInstr &MI, IndexedLoadStoreMatchInfo &MatchInfo);

  bool matchSextTruncSextLoad(MachineInstr &MI);
  void applySextTruncSextLoad(MachineInstr &MI);

  /// Match sext_inreg(load p), imm -> sextload p
  bool matchSextInRegOfLoad(MachineInstr &MI, std::tuple<Register, unsigned> &MatchInfo);
  void applySextInRegOfLoad(MachineInstr &MI, std::tuple<Register, unsigned> &MatchInfo);

  /// Try to combine G_[SU]DIV and G_[SU]REM into a single G_[SU]DIVREM
  /// when their source operands are identical.
  bool matchCombineDivRem(MachineInstr &MI, MachineInstr *&OtherMI);
  void applyCombineDivRem(MachineInstr &MI, MachineInstr *&OtherMI);

  /// If a brcond's true block is not the fallthrough, make it so by inverting
  /// the condition and swapping operands.
  bool matchOptBrCondByInvertingCond(MachineInstr &MI, MachineInstr *&BrCond);
  void applyOptBrCondByInvertingCond(MachineInstr &MI, MachineInstr *&BrCond);

  /// If \p MI is G_CONCAT_VECTORS, try to combine it.
  /// Returns true if MI changed.
  /// Right now, we support:
  /// - concat_vector(undef, undef) => undef
  /// - concat_vector(build_vector(A, B), build_vector(C, D)) =>
  ///   build_vector(A, B, C, D)
  ///
  /// \pre MI.getOpcode() == G_CONCAT_VECTORS.
  bool tryCombineConcatVectors(MachineInstr &MI);
  /// Check if the G_CONCAT_VECTORS \p MI is undef or if it
  /// can be flattened into a build_vector.
  /// In the first case \p IsUndef will be true.
  /// In the second case \p Ops will contain the operands needed
  /// to produce the flattened build_vector.
  ///
  /// \pre MI.getOpcode() == G_CONCAT_VECTORS.
  bool matchCombineConcatVectors(MachineInstr &MI, bool &IsUndef,
                                 SmallVectorImpl<Register> &Ops);
  /// Replace \p MI with a flattened build_vector with \p Ops or an
  /// implicit_def if IsUndef is true.
  void applyCombineConcatVectors(MachineInstr &MI, bool IsUndef,
                                 const ArrayRef<Register> Ops);

  /// Try to combine G_SHUFFLE_VECTOR into G_CONCAT_VECTORS.
  /// Returns true if MI changed.
  ///
  /// \pre MI.getOpcode() == G_SHUFFLE_VECTOR.
  bool tryCombineShuffleVector(MachineInstr &MI);
  /// Check if the G_SHUFFLE_VECTOR \p MI can be replaced by a
  /// concat_vectors.
  /// \p Ops will contain the operands needed to produce the flattened
  /// concat_vectors.
  ///
  /// \pre MI.getOpcode() == G_SHUFFLE_VECTOR.
  bool matchCombineShuffleVector(MachineInstr &MI,
                                 SmallVectorImpl<Register> &Ops);
  /// Replace \p MI with a concat_vectors with \p Ops.
  void applyCombineShuffleVector(MachineInstr &MI,
                                 const ArrayRef<Register> Ops);

  /// Optimize memcpy intrinsics et al, e.g. constant len calls.
  /// /p MaxLen if non-zero specifies the max length of a mem libcall to inline.
  ///
  /// For example (pre-indexed):
  ///
  ///     $addr = G_PTR_ADD $base, $offset
  ///     [...]
  ///     $val = G_LOAD $addr
  ///     [...]
  ///     $whatever = COPY $addr
  ///
  /// -->
  ///
  ///     $val, $addr = G_INDEXED_LOAD $base, $offset, 1 (IsPre)
  ///     [...]
  ///     $whatever = COPY $addr
  ///
  /// or (post-indexed):
  ///
  ///     G_STORE $val, $base
  ///     [...]
  ///     $addr = G_PTR_ADD $base, $offset
  ///     [...]
  ///     $whatever = COPY $addr
  ///
  /// -->
  ///
  ///     $addr = G_INDEXED_STORE $val, $base, $offset
  ///     [...]
  ///     $whatever = COPY $addr
  bool tryCombineMemCpyFamily(MachineInstr &MI, unsigned MaxLen = 0);

  bool matchPtrAddImmedChain(MachineInstr &MI, PtrAddChain &MatchInfo);
  void applyPtrAddImmedChain(MachineInstr &MI, PtrAddChain &MatchInfo);

  /// Fold (shift (shift base, x), y) -> (shift base (x+y))
  bool matchShiftImmedChain(MachineInstr &MI, RegisterImmPair &MatchInfo);
  void applyShiftImmedChain(MachineInstr &MI, RegisterImmPair &MatchInfo);

  /// If we have a shift-by-constant of a bitwise logic op that itself has a
  /// shift-by-constant operand with identical opcode, we may be able to convert
  /// that into 2 independent shifts followed by the logic op.
  bool matchShiftOfShiftedLogic(MachineInstr &MI,
                                ShiftOfShiftedLogic &MatchInfo);
  void applyShiftOfShiftedLogic(MachineInstr &MI,
                                ShiftOfShiftedLogic &MatchInfo);

  /// Transform a multiply by a power-of-2 value to a left shift.
  bool matchCombineMulToShl(MachineInstr &MI, unsigned &ShiftVal);
  void applyCombineMulToShl(MachineInstr &MI, unsigned &ShiftVal);

  // Transform a G_SHL with an extended source into a narrower shift if
  // possible.
  bool matchCombineShlOfExtend(MachineInstr &MI, RegisterImmPair &MatchData);
  void applyCombineShlOfExtend(MachineInstr &MI,
                               const RegisterImmPair &MatchData);

  /// Fold away a merge of an unmerge of the corresponding values.
  bool matchCombineMergeUnmerge(MachineInstr &MI, Register &MatchInfo);

  /// Reduce a shift by a constant to an unmerge and a shift on a half sized
  /// type. This will not produce a shift smaller than \p TargetShiftSize.
  bool matchCombineShiftToUnmerge(MachineInstr &MI, unsigned TargetShiftSize,
                                 unsigned &ShiftVal);
  void applyCombineShiftToUnmerge(MachineInstr &MI, const unsigned &ShiftVal);
  bool tryCombineShiftToUnmerge(MachineInstr &MI, unsigned TargetShiftAmount);

  /// Transform <ty,...> G_UNMERGE(G_MERGE ty X, Y, Z) -> ty X, Y, Z.
  bool
  matchCombineUnmergeMergeToPlainValues(MachineInstr &MI,
                                        SmallVectorImpl<Register> &Operands);
  void
  applyCombineUnmergeMergeToPlainValues(MachineInstr &MI,
                                        SmallVectorImpl<Register> &Operands);

  /// Transform G_UNMERGE Constant -> Constant1, Constant2, ...
  bool matchCombineUnmergeConstant(MachineInstr &MI,
                                   SmallVectorImpl<APInt> &Csts);
  void applyCombineUnmergeConstant(MachineInstr &MI,
                                   SmallVectorImpl<APInt> &Csts);

  /// Transform G_UNMERGE G_IMPLICIT_DEF -> G_IMPLICIT_DEF, G_IMPLICIT_DEF, ...
  bool
  matchCombineUnmergeUndef(MachineInstr &MI,
                           std::function<void(MachineIRBuilder &)> &MatchInfo);

  /// Transform X, Y<dead> = G_UNMERGE Z -> X = G_TRUNC Z.
  bool matchCombineUnmergeWithDeadLanesToTrunc(MachineInstr &MI);
  void applyCombineUnmergeWithDeadLanesToTrunc(MachineInstr &MI);

  /// Transform X, Y = G_UNMERGE(G_ZEXT(Z)) -> X = G_ZEXT(Z); Y = G_CONSTANT 0
  bool matchCombineUnmergeZExtToZExt(MachineInstr &MI);
  void applyCombineUnmergeZExtToZExt(MachineInstr &MI);

  /// Transform fp_instr(cst) to constant result of the fp operation.
  bool matchCombineConstantFoldFpUnary(MachineInstr &MI,
                                       Optional<APFloat> &Cst);
  void applyCombineConstantFoldFpUnary(MachineInstr &MI,
                                       Optional<APFloat> &Cst);

  /// Transform IntToPtr(PtrToInt(x)) to x if cast is in the same address space.
  bool matchCombineI2PToP2I(MachineInstr &MI, Register &Reg);
  void applyCombineI2PToP2I(MachineInstr &MI, Register &Reg);

  /// Transform PtrToInt(IntToPtr(x)) to x.
  bool matchCombineP2IToI2P(MachineInstr &MI, Register &Reg);
  void applyCombineP2IToI2P(MachineInstr &MI, Register &Reg);

  /// Transform G_ADD (G_PTRTOINT x), y -> G_PTRTOINT (G_PTR_ADD x, y)
  /// Transform G_ADD y, (G_PTRTOINT x) -> G_PTRTOINT (G_PTR_ADD x, y)
  bool matchCombineAddP2IToPtrAdd(MachineInstr &MI,
                                  std::pair<Register, bool> &PtrRegAndCommute);
  void applyCombineAddP2IToPtrAdd(MachineInstr &MI,
                                  std::pair<Register, bool> &PtrRegAndCommute);

  // Transform G_PTR_ADD (G_PTRTOINT C1), C2 -> C1 + C2
  bool matchCombineConstPtrAddToI2P(MachineInstr &MI, APInt &NewCst);
  void applyCombineConstPtrAddToI2P(MachineInstr &MI, APInt &NewCst);

  /// Transform anyext(trunc(x)) to x.
  bool matchCombineAnyExtTrunc(MachineInstr &MI, Register &Reg);
  void applyCombineAnyExtTrunc(MachineInstr &MI, Register &Reg);

  /// Transform zext(trunc(x)) to x.
  bool matchCombineZextTrunc(MachineInstr &MI, Register &Reg);

  /// Transform [asz]ext([asz]ext(x)) to [asz]ext x.
  bool matchCombineExtOfExt(MachineInstr &MI,
                            std::tuple<Register, unsigned> &MatchInfo);
  void applyCombineExtOfExt(MachineInstr &MI,
                            std::tuple<Register, unsigned> &MatchInfo);

  /// Transform fneg(fneg(x)) to x.
  bool matchCombineFNegOfFNeg(MachineInstr &MI, Register &Reg);

  /// Match fabs(fabs(x)) to fabs(x).
  bool matchCombineFAbsOfFAbs(MachineInstr &MI, Register &Src);
  void applyCombineFAbsOfFAbs(MachineInstr &MI, Register &Src);

  /// Transform fabs(fneg(x)) to fabs(x).
  bool matchCombineFAbsOfFNeg(MachineInstr &MI, BuildFnTy &MatchInfo);

  /// Transform trunc ([asz]ext x) to x or ([asz]ext x) or (trunc x).
  bool matchCombineTruncOfExt(MachineInstr &MI,
                              std::pair<Register, unsigned> &MatchInfo);
  void applyCombineTruncOfExt(MachineInstr &MI,
                              std::pair<Register, unsigned> &MatchInfo);

  /// Transform trunc (shl x, K) to shl (trunc x),
  /// K => K < VT.getScalarSizeInBits().
  bool matchCombineTruncOfShl(MachineInstr &MI,
                              std::pair<Register, Register> &MatchInfo);
  void applyCombineTruncOfShl(MachineInstr &MI,
                              std::pair<Register, Register> &MatchInfo);

  /// Transform G_MUL(x, -1) to G_SUB(0, x)
  void applyCombineMulByNegativeOne(MachineInstr &MI);

  /// Return true if any explicit use operand on \p MI is defined by a
  /// G_IMPLICIT_DEF.
  bool matchAnyExplicitUseIsUndef(MachineInstr &MI);

  /// Return true if all register explicit use operands on \p MI are defined by
  /// a G_IMPLICIT_DEF.
  bool matchAllExplicitUsesAreUndef(MachineInstr &MI);

  /// Return true if a G_SHUFFLE_VECTOR instruction \p MI has an undef mask.
  bool matchUndefShuffleVectorMask(MachineInstr &MI);

  /// Return true if a G_STORE instruction \p MI is storing an undef value.
  bool matchUndefStore(MachineInstr &MI);

  /// Return true if a G_SELECT instruction \p MI has an undef comparison.
  bool matchUndefSelectCmp(MachineInstr &MI);

  /// Return true if a G_SELECT instruction \p MI has a constant comparison. If
  /// true, \p OpIdx will store the operand index of the known selected value.
  bool matchConstantSelectCmp(MachineInstr &MI, unsigned &OpIdx);

  /// Replace an instruction with a G_FCONSTANT with value \p C.
  bool replaceInstWithFConstant(MachineInstr &MI, double C);

  /// Replace an instruction with a G_CONSTANT with value \p C.
  bool replaceInstWithConstant(MachineInstr &MI, int64_t C);

  /// Replace an instruction with a G_CONSTANT with value \p C.
  bool replaceInstWithConstant(MachineInstr &MI, APInt C);

  /// Replace an instruction with a G_IMPLICIT_DEF.
  bool replaceInstWithUndef(MachineInstr &MI);

  /// Delete \p MI and replace all of its uses with its \p OpIdx-th operand.
  bool replaceSingleDefInstWithOperand(MachineInstr &MI, unsigned OpIdx);

  /// Delete \p MI and replace all of its uses with \p Replacement.
  bool replaceSingleDefInstWithReg(MachineInstr &MI, Register Replacement);

  /// Return true if \p MOP1 and \p MOP2 are register operands are defined by
  /// equivalent instructions.
  bool matchEqualDefs(const MachineOperand &MOP1, const MachineOperand &MOP2);

  /// Return true if \p MOP is defined by a G_CONSTANT with a value equal to
  /// \p C.
  bool matchConstantOp(const MachineOperand &MOP, int64_t C);

  /// Optimize (cond ? x : x) -> x
  bool matchSelectSameVal(MachineInstr &MI);

  /// Optimize (x op x) -> x
  bool matchBinOpSameVal(MachineInstr &MI);

  /// Check if operand \p OpIdx is zero.
  bool matchOperandIsZero(MachineInstr &MI, unsigned OpIdx);

  /// Check if operand \p OpIdx is undef.
  bool matchOperandIsUndef(MachineInstr &MI, unsigned OpIdx);

  /// Check if operand \p OpIdx is known to be a power of 2.
  bool matchOperandIsKnownToBeAPowerOfTwo(MachineInstr &MI, unsigned OpIdx);

  /// Erase \p MI
  bool eraseInst(MachineInstr &MI);

  /// Return true if MI is a G_ADD which can be simplified to a G_SUB.
  bool matchSimplifyAddToSub(MachineInstr &MI,
                             std::tuple<Register, Register> &MatchInfo);
  void applySimplifyAddToSub(MachineInstr &MI,
                             std::tuple<Register, Register> &MatchInfo);

  /// Match (logic_op (op x...), (op y...)) -> (op (logic_op x, y))
  bool
  matchHoistLogicOpWithSameOpcodeHands(MachineInstr &MI,
                                       InstructionStepsMatchInfo &MatchInfo);

  /// Replace \p MI with a series of instructions described in \p MatchInfo.
  void applyBuildInstructionSteps(MachineInstr &MI,
                                  InstructionStepsMatchInfo &MatchInfo);
  bool
  matchPtrAddGlobalImmed(MachineInstr &MI,
                         std::pair<const GlobalValue *, int64_t> &MatchInfo);
  bool applyPtrAddGlobalImmed(
      MachineInstr &MI,
      const std::pair<const GlobalValue *, int64_t> &MatchInfo);

  bool matchPtrAddConstImmed(MachineInstr &MI, APInt &Offset);
  bool applyPtrAddConstImmed(MachineInstr &MI, const APInt &Offset);

  bool matchCombineSubConstToAddNeg(MachineInstr &MI, APInt &Const);
  void applyCombineSubConstToAddNeg(MachineInstr &MI, const APInt &Const);

  bool matchReassocFoldConstants(MachineInstr &MI, MutableArrayRef<Register> Regs);
  void applyReassocFoldConstants(MachineInstr &MI, ArrayRef<Register> Regs);

  bool matchCombineShlToAdd(MachineInstr &MI, unsigned &ShiftVal);
  bool applyCombineShlToAdd(MachineInstr &MI, unsigned ShiftVal);

  bool matchCombineAndExt(MachineInstr &MI, RegisterImmPair &MatchInfo);
  void applyCombineAndExt(MachineInstr &MI, const RegisterImmPair &MatchInfo);

  bool matchCombineSExtToZExt(MachineInstr &MI);
  bool applyCombineSExtToZExt(MachineInstr &MI);

  bool matchCombineOrToAdd(MachineInstr &MI);
  bool applyCombineOrToAdd(MachineInstr &MI);

  bool matchCombineFunnelShift(MachineInstr &MI, FunnelShift &MatchInfo);
  void applyCombineFunnelShift(MachineInstr &MI, const FunnelShift &MatchInfo);

  bool matchCombineIdentity(MachineInstr &MI);
  bool applyCombineIdentity(MachineInstr &MI);

  bool matchCombineExtOrTrunc(MachineInstr &MI, ExtOrTrunc &Op);
  void applyCombineExtOrTrunc(MachineInstr &MI, const ExtOrTrunc &Op);

  bool matchNarrowOp(MachineInstr &MI);
  void applyNarrowOp(MachineInstr &MI);

  bool matchNarrowCountZExt(MachineInstr &MI);
  void applyNarrowCountZExt(MachineInstr &MI);

  bool matchNarrowLoad(MachineInstr &MI, InstrImmPair &MatchInfo);
  void applyNarrowLoad(MachineInstr &MI, const InstrImmPair &MatchInfo);

  bool matchNarrowICmp(MachineInstr &MI, TypeImmPair &MatchInfo);
  void applyNarrowICmp(MachineInstr &MI, const TypeImmPair &MatchInfo);

  bool matchSimplifyICmpBool(MachineInstr &MI, RegisterImmPair &MatchInfo);
  void applySimplifyICmpBool(MachineInstr &MI,
                             const RegisterImmPair &MatchInfo);

  /// Split branches on conditions combined with and/or into multiple branches.
  bool matchSplitBrCond(MachineInstr &MI);
  void applySplitBrCond(MachineInstr &MI);

  bool matchFlipCmpCond(MachineInstr &MI, MachineInstr *&CmpI);
  void applyFlipCmpCond(MachineInstr &MI, MachineInstr &CmpI);

  /// Undo combines involving popcnt.
  bool matchLowerIsPowerOfTwo(MachineInstr &MI);
  void applyLowerIsPowerOfTwo(MachineInstr &MI);

  bool matchKnownConstant(MachineInstr &MI, APInt &Const);

  bool matchSinkConstant(MachineInstr &MI, MachineInstr *&DomUseMI);
  void applySinkConstant(MachineInstr &MI, MachineInstr &DomUseMI);

  /// Match ashr (shl x, C), C -> sext_inreg (C)
  bool matchAshrShlToSextInreg(MachineInstr &MI,
                               std::tuple<Register, int64_t> &MatchInfo);
  void applyAshShlToSextInreg(MachineInstr &MI,
                              std::tuple<Register, int64_t> &MatchInfo);

  /// Fold and(and(x, C1), C2) -> C1&C2 ? and(x, C1&C2) : 0
  bool matchOverlappingAnd(MachineInstr &MI,
                           BuildFnTy &MatchInfo);

  /// \return true if \p MI is a G_AND instruction whose operands are x and y
  /// where x & y == x or x & y == y. (E.g., one of operands is all-ones value.)
  ///
  /// \param [in] MI - The G_AND instruction.
  /// \param [out] Replacement - A register the G_AND should be replaced with on
  /// success.
  bool matchRedundantAnd(MachineInstr &MI, Register &Replacement);

  /// \return true if \p MI is a G_OR instruction whose operands are x and y
  /// where x | y == x or x | y == y. (E.g., one of operands is all-zeros
  /// value.)
  ///
  /// \param [in] MI - The G_OR instruction.
  /// \param [out] Replacement - A register the G_OR should be replaced with on
  /// success.
  bool matchRedundantOr(MachineInstr &MI, Register &Replacement);

  /// \return true if \p MI is a G_SEXT_INREG that can be erased.
  bool matchRedundantSExtInReg(MachineInstr &MI);

  /// Combine inverting a result of a compare into the opposite cond code.
  bool matchNotCmp(MachineInstr &MI, SmallVectorImpl<Register> &RegsToNegate);
  void applyNotCmp(MachineInstr &MI, SmallVectorImpl<Register> &RegsToNegate);

  /// Fold (xor (and x, y), y) -> (and (not x), y)
  ///{
  bool matchXorOfAndWithSameReg(MachineInstr &MI,
                                std::pair<Register, Register> &MatchInfo);
  void applyXorOfAndWithSameReg(MachineInstr &MI,
                                std::pair<Register, Register> &MatchInfo);
  ///}

  /// Combine G_PTR_ADD with nullptr to G_INTTOPTR
  bool matchPtrAddZero(MachineInstr &MI);
  void applyPtrAddZero(MachineInstr &MI);

  /// Combine G_UREM x, (known power of 2) to an add and bitmasking.
  void applySimplifyURemByPow2(MachineInstr &MI);

  /// Push a binary operator through a select on constants.
  ///
  /// binop (select cond, K0, K1), K2 ->
  ///   select cond, (binop K0, K2), (binop K1, K2)
  bool matchFoldBinOpIntoSelect(MachineInstr &MI, unsigned &SelectOpNo);
  bool applyFoldBinOpIntoSelect(MachineInstr &MI, const unsigned &SelectOpNo);

  bool matchCombineInsertVecElts(MachineInstr &MI,
                                 SmallVectorImpl<Register> &MatchInfo);

  void applyCombineInsertVecElts(MachineInstr &MI,
                             SmallVectorImpl<Register> &MatchInfo);

  /// Match expression trees of the form
  ///
  /// \code
  ///  sN *a = ...
  ///  sM val = a[0] | (a[1] << N) | (a[2] << 2N) | (a[3] << 3N) ...
  /// \endcode
  ///
  /// And check if the tree can be replaced with a M-bit load + possibly a
  /// bswap.
  bool matchLoadOrCombine(MachineInstr &MI, BuildFnTy &MatchInfo);

  bool matchTruncStoreMerge(MachineInstr &MI, MergeTruncStoresInfo &MatchInfo);
  void applyTruncStoreMerge(MachineInstr &MI, MergeTruncStoresInfo &MatchInfo);

  bool matchExtendThroughPhis(MachineInstr &MI, MachineInstr *&ExtMI);
  void applyExtendThroughPhis(MachineInstr &MI, MachineInstr *&ExtMI);

  bool matchExtractVecEltBuildVec(MachineInstr &MI, Register &Reg);
  void applyExtractVecEltBuildVec(MachineInstr &MI, Register &Reg);

  bool matchExtractAllEltsFromBuildVector(
      MachineInstr &MI,
      SmallVectorImpl<std::pair<Register, MachineInstr *>> &MatchInfo);
  void applyExtractAllEltsFromBuildVector(
      MachineInstr &MI,
      SmallVectorImpl<std::pair<Register, MachineInstr *>> &MatchInfo);

  /// Use a function which takes in a MachineIRBuilder to perform a combine.
  /// By default, it erases the instruction \p MI from the function.
  void applyBuildFn(MachineInstr &MI, BuildFnTy &MatchInfo);
  /// Use a function which takes in a MachineIRBuilder to perform a combine.
  /// This variant does not erase \p MI after calling the build function.
  void applyBuildFnNoErase(MachineInstr &MI, BuildFnTy &MatchInfo);

  bool matchOrShiftToFunnelShift(MachineInstr &MI, BuildFnTy &MatchInfo);
  bool matchFunnelShiftToRotate(MachineInstr &MI);
  void applyFunnelShiftToRotate(MachineInstr &MI);
  bool matchRotateOutOfRange(MachineInstr &MI);
  void applyRotateOutOfRange(MachineInstr &MI);

  /// \returns true if a G_ICMP instruction \p MI can be replaced with a true
  /// or false constant based off of KnownBits information.
  bool matchICmpToTrueFalseKnownBits(MachineInstr &MI, int64_t &MatchInfo);

  /// \returns true if a G_ICMP \p MI can be replaced with its LHS based off of
  /// KnownBits information.
  bool
  matchICmpToLHSKnownBits(MachineInstr &MI,
                          BuildFnTy &MatchInfo);

  /// \returns true if (and (or x, c1), c2) can be replaced with (and x, c2)
  bool matchAndOrDisjointMask(MachineInstr &MI, BuildFnTy &MatchInfo);

  bool matchBitfieldExtractFromSExtInReg(MachineInstr &MI,
                                         BuildFnTy &MatchInfo);
  /// Match: and (lshr x, cst), mask -> ubfx x, cst, width
  bool matchBitfieldExtractFromAnd(MachineInstr &MI, BuildFnTy &MatchInfo);

  /// Match: shr (shl x, n), k -> sbfx/ubfx x, pos, width
  bool matchBitfieldExtractFromShr(MachineInstr &MI, BuildFnTy &MatchInfo);

  /// Match: shr (and x, n), k -> ubfx x, pos, width
  bool matchBitfieldExtractFromShrAnd(MachineInstr &MI, BuildFnTy &MatchInfo);

  // Helpers for reassociation:
  bool matchReassocConstantInnerRHS(GPtrAdd &MI, MachineInstr *RHS,
                                    BuildFnTy &MatchInfo);
  bool matchReassocFoldConstantsInSubTree(GPtrAdd &MI, MachineInstr *LHS,
                                          MachineInstr *RHS,
                                          BuildFnTy &MatchInfo);
  bool matchReassocConstantInnerLHS(GPtrAdd &MI, MachineInstr *LHS,
                                    MachineInstr *RHS, BuildFnTy &MatchInfo);
  /// Reassociate pointer calculations with G_ADD involved, to allow better
  /// addressing mode usage.
  bool matchReassocPtrAdd(MachineInstr &MI, BuildFnTy &MatchInfo);

  /// Do constant folding when opportunities are exposed after MIR building.
  bool matchConstantFold(MachineInstr &MI, APInt &MatchInfo);

  /// \returns true if it is possible to narrow the width of a scalar binop
  /// feeding a G_AND instruction \p MI.
  bool matchNarrowBinopFeedingAnd(MachineInstr &MI, BuildFnTy &MatchInfo);

  /// Given an G_UDIV \p MI expressing a divide by constant, return an
  /// expression that implements it by multiplying by a magic number.
  /// Ref: "Hacker's Delight" or "The PowerPC Compiler Writer's Guide".
  MachineInstr *buildUDivUsingMul(MachineInstr &MI);
  /// Combine G_UDIV by constant into a multiply by magic constant.
  bool matchUDivByConst(MachineInstr &MI);
  void applyUDivByConst(MachineInstr &MI);

  // G_UMULH x, (1 << c)) -> x >> (bitwidth - c)
  bool matchUMulHToLShr(MachineInstr &MI);
  void applyUMulHToLShr(MachineInstr &MI);

  /// Try to transform \p MI by using all of the above
  /// combine functions. Returns true if changed.
  bool tryCombine(MachineInstr &MI);

  /// Emit loads and stores that perform the given memcpy.
  /// Assumes \p MI is a G_MEMCPY_INLINE
  /// TODO: implement dynamically sized inline memcpy,
  ///       and rename: s/bool tryEmit/void emit/
  bool tryEmitMemcpyInline(MachineInstr &MI);

  /// Match:
  ///   (G_UMULO x, 2) -> (G_UADDO x, x)
  ///   (G_SMULO x, 2) -> (G_SADDO x, x)
  bool matchMulOBy2(MachineInstr &MI, BuildFnTy &MatchInfo);

  /// Match:
  /// (G_*MULO x, 0) -> 0 + no carry out
  bool matchMulOBy0(MachineInstr &MI, BuildFnTy &MatchInfo);

  /// Match:
  /// (G_*ADDO x, 0) -> x + no carry out
  bool matchAddOBy0(MachineInstr &MI, BuildFnTy &MatchInfo);

  /// Transform (fadd x, fneg(y)) -> (fsub x, y)
  ///           (fadd fneg(x), y) -> (fsub y, x)
  ///           (fsub x, fneg(y)) -> (fadd x, y)
  ///           (fmul fneg(x), fneg(y)) -> (fmul x, y)
  ///           (fdiv fneg(x), fneg(y)) -> (fdiv x, y)
  ///           (fmad fneg(x), fneg(y), z) -> (fmad x, y, z)
  ///           (fma fneg(x), fneg(y), z) -> (fma x, y, z)
  bool matchRedundantNegOperands(MachineInstr &MI, BuildFnTy &MatchInfo);

  bool canCombineFMadOrFMA(MachineInstr &MI, bool &AllowFusionGlobally,
                           bool &HasFMAD, bool &Aggressive,
                           bool CanReassociate = false);

  /// Transform (fadd (fmul x, y), z) -> (fma x, y, z)
  ///           (fadd (fmul x, y), z) -> (fmad x, y, z)
  bool matchCombineFAddFMulToFMadOrFMA(MachineInstr &MI, BuildFnTy &MatchInfo);

  /// Transform (fadd (fpext (fmul x, y)), z) -> (fma (fpext x), (fpext y), z)
  ///           (fadd (fpext (fmul x, y)), z) -> (fmad (fpext x), (fpext y), z)
  bool matchCombineFAddFpExtFMulToFMadOrFMA(MachineInstr &MI,
                                            BuildFnTy &MatchInfo);

  /// Transform (fadd (fma x, y, (fmul u, v)), z) -> (fma x, y, (fma u, v, z))
  ///          (fadd (fmad x, y, (fmul u, v)), z) -> (fmad x, y, (fmad u, v, z))
  bool matchCombineFAddFMAFMulToFMadOrFMA(MachineInstr &MI,
                                          BuildFnTy &MatchInfo);

  // Transform (fadd (fma x, y, (fpext (fmul u, v))), z)
  //            -> (fma x, y, (fma (fpext u), (fpext v), z))
  //           (fadd (fmad x, y, (fpext (fmul u, v))), z)
  //            -> (fmad x, y, (fmad (fpext u), (fpext v), z))
  bool matchCombineFAddFpExtFMulToFMadOrFMAAggressive(MachineInstr &MI,
                                                      BuildFnTy &MatchInfo);

  /// Transform (fsub (fmul x, y), z) -> (fma x, y, -z)
  ///           (fsub (fmul x, y), z) -> (fmad x, y, -z)
  bool matchCombineFSubFMulToFMadOrFMA(MachineInstr &MI, BuildFnTy &MatchInfo);

  /// Transform (fsub (fneg (fmul, x, y)), z) -> (fma (fneg x), y, (fneg z))
  ///           (fsub (fneg (fmul, x, y)), z) -> (fmad (fneg x), y, (fneg z))
  bool matchCombineFSubFNegFMulToFMadOrFMA(MachineInstr &MI,
                                           BuildFnTy &MatchInfo);

  /// Transform (fsub (fpext (fmul x, y)), z)
  ///           -> (fma (fpext x), (fpext y), (fneg z))
  ///           (fsub (fpext (fmul x, y)), z)
  ///           -> (fmad (fpext x), (fpext y), (fneg z))
  bool matchCombineFSubFpExtFMulToFMadOrFMA(MachineInstr &MI,
                                            BuildFnTy &MatchInfo);

  /// Transform (fsub (fpext (fneg (fmul x, y))), z)
  ///           -> (fneg (fma (fpext x), (fpext y), z))
  ///           (fsub (fpext (fneg (fmul x, y))), z)
  ///           -> (fneg (fmad (fpext x), (fpext y), z))
  bool matchCombineFSubFpExtFNegFMulToFMadOrFMA(MachineInstr &MI,
                                                BuildFnTy &MatchInfo);

  /// Fold boolean selects to logical operations.
  bool matchSelectToLogical(MachineInstr &MI, BuildFnTy &MatchInfo);

  bool matchCombineFMinMaxNaN(MachineInstr &MI, unsigned &Info);

private:
  /// Given a non-indexed load or store instruction \p MI, find an offset that
  /// can be usefully and legally folded into it as a post-indexing operation.
  ///
  /// \returns true if a candidate is found.
  bool findPostIndexCandidate(MachineInstr &MI, Register &Addr, Register &Base,
                              Register &Offset);

  /// Given a non-indexed load or store instruction \p MI, find an offset that
  /// can be usefully and legally folded into it as a pre-indexing operation.
  ///
  /// \returns true if a candidate is found.
  bool findPreIndexCandidate(MachineInstr &MI, Register &Addr, Register &Base,
                             Register &Offset);

  /// Helper function for matchLoadOrCombine. Searches for Registers
  /// which may have been produced by a load instruction + some arithmetic.
  ///
  /// \param [in] Root - The search root.
  ///
  /// \returns The Registers found during the search.
  Optional<SmallVector<Register, 8>>
  findCandidatesForLoadOrCombine(const MachineInstr *Root) const;

  /// Helper function for matchLoadOrCombine.
  ///
  /// Checks if every register in \p RegsToVisit is defined by a load
  /// instruction + some arithmetic.
  ///
  /// \param [out] MemOffset2Idx - Maps the byte positions each load ends up
  /// at to the index of the load.
  /// \param [in] MemSizeInBits - The number of bits each load should produce.
  ///
  /// \returns On success, a 3-tuple containing lowest-index load found, the
  /// lowest index, and the last load in the sequence.
  Optional<std::tuple<GZExtLoad *, int64_t, GZExtLoad *>>
  findLoadOffsetsForLoadOrCombine(
      SmallDenseMap<int64_t, int64_t, 8> &MemOffset2Idx,
      const SmallVector<Register, 8> &RegsToVisit,
      const unsigned MemSizeInBits);

  /// Examines the G_PTR_ADD instruction \p PtrAdd and determines if performing
  /// a re-association of its operands would break an existing legal addressing
  /// mode that the address computation currently represents.
  bool reassociationCanBreakAddressingModePattern(MachineInstr &PtrAdd);
};
} // namespace llvm

#endif<|MERGE_RESOLUTION|>--- conflicted
+++ resolved
@@ -26,19 +26,13 @@
 namespace llvm {
 
 class GISelChangeObserver;
-<<<<<<< HEAD
-class GISelKnownBits;
-class GlobalValue;
-class LegalizerInfo;
-class MachineBasicBlock;
-class MachineDominatorTree;
-=======
 class APFloat;
 class APInt;
 class GPtrAdd;
 class GStore;
 class GZExtLoad;
->>>>>>> 7c63cc19
+class GlobalValue;
+class MachineBasicBlock;
 class MachineIRBuilder;
 class MachineInstrBuilder;
 class MachineRegisterInfo;

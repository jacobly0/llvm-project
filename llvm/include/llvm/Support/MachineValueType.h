--- conflicted
+++ resolved
@@ -41,287 +41,150 @@
       // ValueTypes.td as well!
       Other          =   1,   // This is a non-standard value
       i1             =   2,   // This is a 1 bit integer value
-<<<<<<< HEAD
-      i8             =   3,   // This is an 8 bit integer value
-      i16            =   4,   // This is a 16 bit integer value
-      i24            =   5,   // This is a 24 bit integer value
-      i32            =   6,   // This is a 32 bit integer value
-      i64            =   7,   // This is a 64 bit integer value
-      i128           =   8,   // This is a 128 bit integer value
-=======
       i2             =   3,   // This is a 2 bit integer value
       i4             =   4,   // This is a 4 bit integer value
       i8             =   5,   // This is an 8 bit integer value
       i16            =   6,   // This is a 16 bit integer value
-      i32            =   7,   // This is a 32 bit integer value
-      i64            =   8,   // This is a 64 bit integer value
-      i128           =   9,   // This is a 128 bit integer value
->>>>>>> 7c63cc19
+      i24            =   7,   // This is a 24 bit integer value
+      i32            =   8,   // This is a 32 bit integer value
+      i64            =   9,   // This is a 64 bit integer value
+      i128           =  10,   // This is a 128 bit integer value
 
       FIRST_INTEGER_VALUETYPE = i1,
       LAST_INTEGER_VALUETYPE  = i128,
 
-<<<<<<< HEAD
-      bf16           =   9,   // This is a 16 bit brain floating point value
-      f16            =  10,   // This is a 16 bit floating point value
-      f32            =  11,   // This is a 32 bit floating point value
-      f64            =  12,   // This is a 64 bit floating point value
-      f80            =  13,   // This is a 80 bit floating point value
-      f128           =  14,   // This is a 128 bit floating point value
-      ppcf128        =  15,   // This is a PPC 128-bit floating point value
-=======
-      bf16           =  10,   // This is a 16 bit brain floating point value
-      f16            =  11,   // This is a 16 bit floating point value
-      f32            =  12,   // This is a 32 bit floating point value
-      f64            =  13,   // This is a 64 bit floating point value
-      f80            =  14,   // This is a 80 bit floating point value
-      f128           =  15,   // This is a 128 bit floating point value
-      ppcf128        =  16,   // This is a PPC 128-bit floating point value
->>>>>>> 7c63cc19
+      bf16           =  11,   // This is a 16 bit brain floating point value
+      f16            =  12,   // This is a 16 bit floating point value
+      f32            =  13,   // This is a 32 bit floating point value
+      f64            =  14,   // This is a 64 bit floating point value
+      f80            =  15,   // This is a 80 bit floating point value
+      f128           =  16,   // This is a 128 bit floating point value
+      ppcf128        =  17,   // This is a PPC 128-bit floating point value
 
       FIRST_FP_VALUETYPE = bf16,
       LAST_FP_VALUETYPE  = ppcf128,
 
-<<<<<<< HEAD
-      v1i1           =  16,   //    1 x i1
-      v2i1           =  17,   //    2 x i1
-      v4i1           =  18,   //    4 x i1
-      v8i1           =  19,   //    8 x i1
-      v16i1          =  20,   //   16 x i1
-      v32i1          =  21,   //   32 x i1
-      v64i1          =  22,   //   64 x i1
-      v128i1         =  23,   //  128 x i1
-      v256i1         =  24,   //  256 x i1
-      v512i1         =  25,   //  512 x i1
-      v1024i1        =  26,   // 1024 x i1
-
-      v1i8           =  27,   //    1 x i8
-      v2i8           =  28,   //    2 x i8
-      v4i8           =  29,   //    4 x i8
-      v8i8           =  30,   //    8 x i8
-      v16i8          =  31,   //   16 x i8
-      v32i8          =  32,   //   32 x i8
-      v64i8          =  33,   //   64 x i8
-      v128i8         =  34,   //  128 x i8
-      v256i8         =  35,   //  256 x i8
-      v512i8         =  36,   //  512 x i8
-      v1024i8        =  37,   // 1024 x i8
-
-      v1i16          =  38,   //   1 x i16
-      v2i16          =  39,   //   2 x i16
-      v3i16          =  40,   //   3 x i16
-      v4i16          =  41,   //   4 x i16
-      v8i16          =  42,   //   8 x i16
-      v16i16         =  43,   //  16 x i16
-      v32i16         =  44,   //  32 x i16
-      v64i16         =  45,   //  64 x i16
-      v128i16        =  46,   // 128 x i16
-      v256i16        =  47,   // 256 x i16
-      v512i16        =  48,   // 512 x i16
-
-      v1i32          =  49,   //    1 x i32
-      v2i32          =  50,   //    2 x i32
-      v3i32          =  51,   //    3 x i32
-      v4i32          =  52,   //    4 x i32
-      v5i32          =  53,   //    5 x i32
-      v6i32          =  54,   //    6 x i32
-      v7i32          =  55,   //    7 x i32
-      v8i32          =  56,   //    8 x i32
-      v16i32         =  57,   //   16 x i32
-      v32i32         =  58,   //   32 x i32
-      v64i32         =  59,   //   64 x i32
-      v128i32        =  60,   //  128 x i32
-      v256i32        =  61,   //  256 x i32
-      v512i32        =  62,   //  512 x i32
-      v1024i32       =  63,   // 1024 x i32
-      v2048i32       =  64,   // 2048 x i32
-
-      v1i64          =  65,   //   1 x i64
-      v2i64          =  66,   //   2 x i64
-      v3i64          =  67,   //   3 x i64
-      v4i64          =  68,   //   4 x i64
-      v8i64          =  69,   //   8 x i64
-      v16i64         =  70,   //  16 x i64
-      v32i64         =  71,   //  32 x i64
-      v64i64         =  72,   //  64 x i64
-      v128i64        =  73,   // 128 x i64
-      v256i64        =  74,   // 256 x i64
-
-      v1i128         =  75,   //  1 x i128
-=======
-      v1i1           =  17,   //    1 x i1
-      v2i1           =  18,   //    2 x i1
-      v4i1           =  19,   //    4 x i1
-      v8i1           =  20,   //    8 x i1
-      v16i1          =  21,   //   16 x i1
-      v32i1          =  22,   //   32 x i1
-      v64i1          =  23,   //   64 x i1
-      v128i1         =  24,   //  128 x i1
-      v256i1         =  25,   //  256 x i1
-      v512i1         =  26,   //  512 x i1
-      v1024i1        =  27,   // 1024 x i1
-
-      v128i2         =  28,   //  128 x i2
-
-      v64i4          =  29,   //   64 x i4
-
-      v1i8           =  30,   //    1 x i8
-      v2i8           =  31,   //    2 x i8
-      v4i8           =  32,   //    4 x i8
-      v8i8           =  33,   //    8 x i8
-      v16i8          =  34,   //   16 x i8
-      v32i8          =  35,   //   32 x i8
-      v64i8          =  36,   //   64 x i8
-      v128i8         =  37,   //  128 x i8
-      v256i8         =  38,   //  256 x i8
-      v512i8         =  39,   //  512 x i8
-      v1024i8        =  40,   // 1024 x i8
-
-      v1i16          =  41,   //   1 x i16
-      v2i16          =  42,   //   2 x i16
-      v3i16          =  43,   //   3 x i16
-      v4i16          =  44,   //   4 x i16
-      v8i16          =  45,   //   8 x i16
-      v16i16         =  46,   //  16 x i16
-      v32i16         =  47,   //  32 x i16
-      v64i16         =  48,   //  64 x i16
-      v128i16        =  49,   // 128 x i16
-      v256i16        =  50,   // 256 x i16
-      v512i16        =  51,   // 512 x i16
-
-      v1i32          =  52,   //    1 x i32
-      v2i32          =  53,   //    2 x i32
-      v3i32          =  54,   //    3 x i32
-      v4i32          =  55,   //    4 x i32
-      v5i32          =  56,   //    5 x i32
-      v6i32          =  57,   //    6 x i32
-      v7i32          =  58,   //    7 x i32
-      v8i32          =  59,   //    8 x i32
-      v16i32         =  60,   //   16 x i32
-      v32i32         =  61,   //   32 x i32
-      v64i32         =  62,   //   64 x i32
-      v128i32        =  63,   //  128 x i32
-      v256i32        =  64,   //  256 x i32
-      v512i32        =  65,   //  512 x i32
-      v1024i32       =  66,   // 1024 x i32
-      v2048i32       =  67,   // 2048 x i32
-
-      v1i64          =  68,   //   1 x i64
-      v2i64          =  69,   //   2 x i64
-      v3i64          =  70,   //   3 x i64
-      v4i64          =  71,   //   4 x i64
-      v8i64          =  72,   //   8 x i64
-      v16i64         =  73,   //  16 x i64
-      v32i64         =  74,   //  32 x i64
-      v64i64         =  75,   //  64 x i64
-      v128i64        =  76,   // 128 x i64
-      v256i64        =  77,   // 256 x i64
-
-      v1i128         =  78,   //  1 x i128
->>>>>>> 7c63cc19
+      v1i1           =  18,   //    1 x i1
+      v2i1           =  19,   //    2 x i1
+      v4i1           =  20,   //    4 x i1
+      v8i1           =  21,   //    8 x i1
+      v16i1          =  22,   //   16 x i1
+      v32i1          =  23,   //   32 x i1
+      v64i1          =  24,   //   64 x i1
+      v128i1         =  25,   //  128 x i1
+      v256i1         =  26,   //  256 x i1
+      v512i1         =  27,   //  512 x i1
+      v1024i1        =  28,   // 1024 x i1
+
+      v128i2         =  29,   //  128 x i2
+
+      v64i4          =  30,   //   64 x i4
+
+      v1i8           =  31,   //    1 x i8
+      v2i8           =  32,   //    2 x i8
+      v4i8           =  33,   //    4 x i8
+      v8i8           =  34,   //    8 x i8
+      v16i8          =  35,   //   16 x i8
+      v32i8          =  36,   //   32 x i8
+      v64i8          =  37,   //   64 x i8
+      v128i8         =  38,   //  128 x i8
+      v256i8         =  39,   //  256 x i8
+      v512i8         =  40,   //  512 x i8
+      v1024i8        =  41,   // 1024 x i8
+
+      v1i16          =  42,   //   1 x i16
+      v2i16          =  43,   //   2 x i16
+      v3i16          =  44,   //   3 x i16
+      v4i16          =  45,   //   4 x i16
+      v8i16          =  46,   //   8 x i16
+      v16i16         =  47,   //  16 x i16
+      v32i16         =  48,   //  32 x i16
+      v64i16         =  49,   //  64 x i16
+      v128i16        =  50,   // 128 x i16
+      v256i16        =  51,   // 256 x i16
+      v512i16        =  52,   // 512 x i16
+
+      v1i32          =  53,   //    1 x i32
+      v2i32          =  54,   //    2 x i32
+      v3i32          =  55,   //    3 x i32
+      v4i32          =  56,   //    4 x i32
+      v5i32          =  57,   //    5 x i32
+      v6i32          =  58,   //    6 x i32
+      v7i32          =  59,   //    7 x i32
+      v8i32          =  60,   //    8 x i32
+      v16i32         =  61,   //   16 x i32
+      v32i32         =  62,   //   32 x i32
+      v64i32         =  63,   //   64 x i32
+      v128i32        =  64,   //  128 x i32
+      v256i32        =  65,   //  256 x i32
+      v512i32        =  66,   //  512 x i32
+      v1024i32       =  67,   // 1024 x i32
+      v2048i32       =  68,   // 2048 x i32
+
+      v1i64          =  69,   //   1 x i64
+      v2i64          =  70,   //   2 x i64
+      v3i64          =  71,   //   3 x i64
+      v4i64          =  72,   //   4 x i64
+      v8i64          =  73,   //   8 x i64
+      v16i64         =  74,   //  16 x i64
+      v32i64         =  75,   //  32 x i64
+      v64i64         =  76,   //  64 x i64
+      v128i64        =  77,   // 128 x i64
+      v256i64        =  78,   // 256 x i64
+
+      v1i128         =  79,   //  1 x i128
 
       FIRST_INTEGER_FIXEDLEN_VECTOR_VALUETYPE = v1i1,
       LAST_INTEGER_FIXEDLEN_VECTOR_VALUETYPE = v1i128,
 
-<<<<<<< HEAD
-      v1f16          =  76,   //    1 x f16
-      v2f16          =  77,   //    2 x f16
-      v3f16          =  78,   //    3 x f16
-      v4f16          =  79,   //    4 x f16
-      v8f16          =  80,   //    8 x f16
-      v16f16         =  81,   //   16 x f16
-      v32f16         =  82,   //   32 x f16
-      v64f16         =  83,   //   64 x f16
-      v128f16        =  84,   //  128 x f16
-      v256f16        =  85,   //  256 x f16
-      v512f16        =  86,   //  256 x f16
-
-      v2bf16         =  87,   //    2 x bf16
-      v3bf16         =  88,   //    3 x bf16
-      v4bf16         =  89,   //    4 x bf16
-      v8bf16         =  90,   //    8 x bf16
-      v16bf16        =  91,   //   16 x bf16
-      v32bf16        =  92,   //   32 x bf16
-      v64bf16        =  93,   //   64 x bf16
-      v128bf16       =  94,   //  128 x bf16
-
-      v1f32          =  95,   //    1 x f32
-      v2f32          =  96,   //    2 x f32
-      v3f32          =  97,   //    3 x f32
-      v4f32          =  98,   //    4 x f32
-      v5f32          =  99,   //    5 x f32
-      v6f32          = 100,   //    6 x f32
-      v7f32          = 101,   //    7 x f32
-      v8f32          = 102,   //    8 x f32
-      v16f32         = 103,   //   16 x f32
-      v32f32         = 104,   //   32 x f32
-      v64f32         = 105,   //   64 x f32
-      v128f32        = 106,   //  128 x f32
-      v256f32        = 107,   //  256 x f32
-      v512f32        = 108,   //  512 x f32
-      v1024f32       = 109,   // 1024 x f32
-      v2048f32       = 110,   // 2048 x f32
-
-      v1f64          = 111,   //    1 x f64
-      v2f64          = 112,   //    2 x f64
-      v3f64          = 113,   //    3 x f64
-      v4f64          = 114,   //    4 x f64
-      v8f64          = 115,   //    8 x f64
-      v16f64         = 116,   //   16 x f64
-      v32f64         = 117,   //   32 x f64
-      v64f64         = 118,   //   64 x f64
-      v128f64        = 119,   //  128 x f64
-      v256f64        = 120,   //  256 x f64
-=======
-      v1f16          =  79,   //    1 x f16
-      v2f16          =  80,   //    2 x f16
-      v3f16          =  81,   //    3 x f16
-      v4f16          =  82,   //    4 x f16
-      v8f16          =  83,   //    8 x f16
-      v16f16         =  84,   //   16 x f16
-      v32f16         =  85,   //   32 x f16
-      v64f16         =  86,   //   64 x f16
-      v128f16        =  87,   //  128 x f16
-      v256f16        =  88,   //  256 x f16
-      v512f16        =  89,   //  256 x f16
-
-      v2bf16         =  90,   //    2 x bf16
-      v3bf16         =  91,   //    3 x bf16
-      v4bf16         =  92,   //    4 x bf16
-      v8bf16         =  93,   //    8 x bf16
-      v16bf16        =  94,   //   16 x bf16
-      v32bf16        =  95,   //   32 x bf16
-      v64bf16        =  96,   //   64 x bf16
-      v128bf16       =  97,   //  128 x bf16
-
-      v1f32          =  98,   //    1 x f32
-      v2f32          =  99,   //    2 x f32
-      v3f32          = 100,   //    3 x f32
-      v4f32          = 101,   //    4 x f32
-      v5f32          = 102,   //    5 x f32
-      v6f32          = 103,   //    6 x f32
-      v7f32          = 104,   //    7 x f32
-      v8f32          = 105,   //    8 x f32
-      v16f32         = 106,   //   16 x f32
-      v32f32         = 107,   //   32 x f32
-      v64f32         = 108,   //   64 x f32
-      v128f32        = 109,   //  128 x f32
-      v256f32        = 110,   //  256 x f32
-      v512f32        = 111,   //  512 x f32
-      v1024f32       = 112,   // 1024 x f32
-      v2048f32       = 113,   // 2048 x f32
-
-      v1f64          = 114,   //    1 x f64
-      v2f64          = 115,   //    2 x f64
-      v3f64          = 116,   //    3 x f64
-      v4f64          = 117,   //    4 x f64
-      v8f64          = 118,   //    8 x f64
-      v16f64         = 119,   //   16 x f64
-      v32f64         = 120,   //   32 x f64
-      v64f64         = 121,   //   64 x f64
-      v128f64        = 122,   //  128 x f64
-      v256f64        = 123,   //  256 x f64
->>>>>>> 7c63cc19
+      v1f16          =  80,   //    1 x f16
+      v2f16          =  81,   //    2 x f16
+      v3f16          =  82,   //    3 x f16
+      v4f16          =  83,   //    4 x f16
+      v8f16          =  84,   //    8 x f16
+      v16f16         =  85,   //   16 x f16
+      v32f16         =  86,   //   32 x f16
+      v64f16         =  87,   //   64 x f16
+      v128f16        =  88,   //  128 x f16
+      v256f16        =  89,   //  256 x f16
+      v512f16        =  90,   //  256 x f16
+
+      v2bf16         =  91,   //    2 x bf16
+      v3bf16         =  92,   //    3 x bf16
+      v4bf16         =  93,   //    4 x bf16
+      v8bf16         =  94,   //    8 x bf16
+      v16bf16        =  95,   //   16 x bf16
+      v32bf16        =  96,   //   32 x bf16
+      v64bf16        =  97,   //   64 x bf16
+      v128bf16       =  98,   //  128 x bf16
+
+      v1f32          =  99,   //    1 x f32
+      v2f32          = 100,   //    2 x f32
+      v3f32          = 101,   //    3 x f32
+      v4f32          = 102,   //    4 x f32
+      v5f32          = 103,   //    5 x f32
+      v6f32          = 104,   //    6 x f32
+      v7f32          = 105,   //    7 x f32
+      v8f32          = 106,   //    8 x f32
+      v16f32         = 107,   //   16 x f32
+      v32f32         = 108,   //   32 x f32
+      v64f32         = 109,   //   64 x f32
+      v128f32        = 110,   //  128 x f32
+      v256f32        = 111,   //  256 x f32
+      v512f32        = 112,   //  512 x f32
+      v1024f32       = 113,   // 1024 x f32
+      v2048f32       = 114,   // 2048 x f32
+
+      v1f64          = 115,   //    1 x f64
+      v2f64          = 116,   //    2 x f64
+      v3f64          = 117,   //    3 x f64
+      v4f64          = 118,   //    4 x f64
+      v8f64          = 119,   //    8 x f64
+      v16f64         = 120,   //   16 x f64
+      v32f64         = 121,   //   32 x f64
+      v64f64         = 122,   //   64 x f64
+      v128f64        = 123,   //  128 x f64
+      v256f64        = 124,   //  256 x f64
 
       FIRST_FP_FIXEDLEN_VECTOR_VALUETYPE = v1f16,
       LAST_FP_FIXEDLEN_VECTOR_VALUETYPE = v256f64,
@@ -329,132 +192,68 @@
       FIRST_FIXEDLEN_VECTOR_VALUETYPE = v1i1,
       LAST_FIXEDLEN_VECTOR_VALUETYPE = v256f64,
 
-<<<<<<< HEAD
-      nxv1i1         = 121,   // n x  1 x i1
-      nxv2i1         = 122,   // n x  2 x i1
-      nxv4i1         = 123,   // n x  4 x i1
-      nxv8i1         = 124,   // n x  8 x i1
-      nxv16i1        = 125,   // n x 16 x i1
-      nxv32i1        = 126,   // n x 32 x i1
-      nxv64i1        = 127,   // n x 64 x i1
-
-      nxv1i8         = 128,   // n x  1 x i8
-      nxv2i8         = 129,   // n x  2 x i8
-      nxv4i8         = 130,   // n x  4 x i8
-      nxv8i8         = 131,   // n x  8 x i8
-      nxv16i8        = 132,   // n x 16 x i8
-      nxv32i8        = 133,   // n x 32 x i8
-      nxv64i8        = 134,   // n x 64 x i8
-
-      nxv1i16        = 135,  // n x  1 x i16
-      nxv2i16        = 136,  // n x  2 x i16
-      nxv4i16        = 137,  // n x  4 x i16
-      nxv8i16        = 138,  // n x  8 x i16
-      nxv16i16       = 139,  // n x 16 x i16
-      nxv32i16       = 140,  // n x 32 x i16
-
-      nxv1i32        = 141,  // n x  1 x i32
-      nxv2i32        = 142,  // n x  2 x i32
-      nxv4i32        = 143,  // n x  4 x i32
-      nxv8i32        = 144,  // n x  8 x i32
-      nxv16i32       = 145,  // n x 16 x i32
-      nxv32i32       = 146,  // n x 32 x i32
-
-      nxv1i64        = 147,  // n x  1 x i64
-      nxv2i64        = 148,  // n x  2 x i64
-      nxv4i64        = 149,  // n x  4 x i64
-      nxv8i64        = 150,  // n x  8 x i64
-      nxv16i64       = 151,  // n x 16 x i64
-      nxv32i64       = 152,  // n x 32 x i64
-=======
-      nxv1i1         = 124,   // n x  1 x i1
-      nxv2i1         = 125,   // n x  2 x i1
-      nxv4i1         = 126,   // n x  4 x i1
-      nxv8i1         = 127,   // n x  8 x i1
-      nxv16i1        = 128,   // n x 16 x i1
-      nxv32i1        = 129,   // n x 32 x i1
-      nxv64i1        = 130,   // n x 64 x i1
-
-      nxv1i8         = 131,   // n x  1 x i8
-      nxv2i8         = 132,   // n x  2 x i8
-      nxv4i8         = 133,   // n x  4 x i8
-      nxv8i8         = 134,   // n x  8 x i8
-      nxv16i8        = 135,   // n x 16 x i8
-      nxv32i8        = 136,   // n x 32 x i8
-      nxv64i8        = 137,   // n x 64 x i8
-
-      nxv1i16        = 138,  // n x  1 x i16
-      nxv2i16        = 139,  // n x  2 x i16
-      nxv4i16        = 140,  // n x  4 x i16
-      nxv8i16        = 141,  // n x  8 x i16
-      nxv16i16       = 142,  // n x 16 x i16
-      nxv32i16       = 143,  // n x 32 x i16
-
-      nxv1i32        = 144,  // n x  1 x i32
-      nxv2i32        = 145,  // n x  2 x i32
-      nxv4i32        = 146,  // n x  4 x i32
-      nxv8i32        = 147,  // n x  8 x i32
-      nxv16i32       = 148,  // n x 16 x i32
-      nxv32i32       = 149,  // n x 32 x i32
-
-      nxv1i64        = 150,  // n x  1 x i64
-      nxv2i64        = 151,  // n x  2 x i64
-      nxv4i64        = 152,  // n x  4 x i64
-      nxv8i64        = 153,  // n x  8 x i64
-      nxv16i64       = 154,  // n x 16 x i64
-      nxv32i64       = 155,  // n x 32 x i64
->>>>>>> 7c63cc19
+      nxv1i1         = 125,   // n x  1 x i1
+      nxv2i1         = 126,   // n x  2 x i1
+      nxv4i1         = 127,   // n x  4 x i1
+      nxv8i1         = 128,   // n x  8 x i1
+      nxv16i1        = 129,   // n x 16 x i1
+      nxv32i1        = 130,   // n x 32 x i1
+      nxv64i1        = 131,   // n x 64 x i1
+
+      nxv1i8         = 132,   // n x  1 x i8
+      nxv2i8         = 133,   // n x  2 x i8
+      nxv4i8         = 134,   // n x  4 x i8
+      nxv8i8         = 135,   // n x  8 x i8
+      nxv16i8        = 136,   // n x 16 x i8
+      nxv32i8        = 137,   // n x 32 x i8
+      nxv64i8        = 138,   // n x 64 x i8
+
+      nxv1i16        = 139,  // n x  1 x i16
+      nxv2i16        = 140,  // n x  2 x i16
+      nxv4i16        = 141,  // n x  4 x i16
+      nxv8i16        = 142,  // n x  8 x i16
+      nxv16i16       = 143,  // n x 16 x i16
+      nxv32i16       = 144,  // n x 32 x i16
+
+      nxv1i32        = 145,  // n x  1 x i32
+      nxv2i32        = 146,  // n x  2 x i32
+      nxv4i32        = 147,  // n x  4 x i32
+      nxv8i32        = 148,  // n x  8 x i32
+      nxv16i32       = 149,  // n x 16 x i32
+      nxv32i32       = 150,  // n x 32 x i32
+
+      nxv1i64        = 151,  // n x  1 x i64
+      nxv2i64        = 152,  // n x  2 x i64
+      nxv4i64        = 153,  // n x  4 x i64
+      nxv8i64        = 154,  // n x  8 x i64
+      nxv16i64       = 155,  // n x 16 x i64
+      nxv32i64       = 156,  // n x 32 x i64
 
       FIRST_INTEGER_SCALABLE_VECTOR_VALUETYPE = nxv1i1,
       LAST_INTEGER_SCALABLE_VECTOR_VALUETYPE = nxv32i64,
 
-<<<<<<< HEAD
-      nxv1f16        = 153,  // n x  1 x f16
-      nxv2f16        = 154,  // n x  2 x f16
-      nxv4f16        = 155,  // n x  4 x f16
-      nxv8f16        = 156,  // n x  8 x f16
-      nxv16f16       = 157,  // n x 16 x f16
-      nxv32f16       = 158,  // n x 32 x f16
-
-      nxv1bf16       = 159,  // n x  1 x bf16
-      nxv2bf16       = 160,  // n x  2 x bf16
-      nxv4bf16       = 161,  // n x  4 x bf16
-      nxv8bf16       = 162,  // n x  8 x bf16
-
-      nxv1f32        = 163,  // n x  1 x f32
-      nxv2f32        = 164,  // n x  2 x f32
-      nxv4f32        = 165,  // n x  4 x f32
-      nxv8f32        = 166,  // n x  8 x f32
-      nxv16f32       = 167,  // n x 16 x f32
-
-      nxv1f64        = 168,  // n x  1 x f64
-      nxv2f64        = 169,  // n x  2 x f64
-      nxv4f64        = 170,  // n x  4 x f64
-      nxv8f64        = 171,  // n x  8 x f64
-=======
-      nxv1f16        = 156,  // n x  1 x f16
-      nxv2f16        = 157,  // n x  2 x f16
-      nxv4f16        = 158,  // n x  4 x f16
-      nxv8f16        = 159,  // n x  8 x f16
-      nxv16f16       = 160,  // n x 16 x f16
-      nxv32f16       = 161,  // n x 32 x f16
-
-      nxv1bf16       = 162,  // n x  1 x bf16
-      nxv2bf16       = 163,  // n x  2 x bf16
-      nxv4bf16       = 164,  // n x  4 x bf16
-      nxv8bf16       = 165,  // n x  8 x bf16
-
-      nxv1f32        = 166,  // n x  1 x f32
-      nxv2f32        = 167,  // n x  2 x f32
-      nxv4f32        = 168,  // n x  4 x f32
-      nxv8f32        = 169,  // n x  8 x f32
-      nxv16f32       = 170,  // n x 16 x f32
-
-      nxv1f64        = 171,  // n x  1 x f64
-      nxv2f64        = 172,  // n x  2 x f64
-      nxv4f64        = 173,  // n x  4 x f64
-      nxv8f64        = 174,  // n x  8 x f64
->>>>>>> 7c63cc19
+      nxv1f16        = 157,  // n x  1 x f16
+      nxv2f16        = 158,  // n x  2 x f16
+      nxv4f16        = 159,  // n x  4 x f16
+      nxv8f16        = 160,  // n x  8 x f16
+      nxv16f16       = 161,  // n x 16 x f16
+      nxv32f16       = 162,  // n x 32 x f16
+
+      nxv1bf16       = 163,  // n x  1 x bf16
+      nxv2bf16       = 164,  // n x  2 x bf16
+      nxv4bf16       = 165,  // n x  4 x bf16
+      nxv8bf16       = 166,  // n x  8 x bf16
+
+      nxv1f32        = 167,  // n x  1 x f32
+      nxv2f32        = 168,  // n x  2 x f32
+      nxv4f32        = 169,  // n x  4 x f32
+      nxv8f32        = 170,  // n x  8 x f32
+      nxv16f32       = 171,  // n x 16 x f32
+
+      nxv1f64        = 172,  // n x  1 x f64
+      nxv2f64        = 173,  // n x  2 x f64
+      nxv4f64        = 174,  // n x  4 x f64
+      nxv8f64        = 175,  // n x  8 x f64
 
       FIRST_FP_SCALABLE_VECTOR_VALUETYPE = nxv1f16,
       LAST_FP_SCALABLE_VECTOR_VALUETYPE = nxv8f64,
@@ -465,37 +264,20 @@
       FIRST_VECTOR_VALUETYPE = v1i1,
       LAST_VECTOR_VALUETYPE  = nxv8f64,
 
-<<<<<<< HEAD
-      x86mmx         = 172,    // This is an X86 MMX value
-
-      Glue           = 173,    // This glues nodes together during pre-RA sched
-
-      isVoid         = 174,    // This has no value
-
-      Untyped        = 175,    // This value takes a register, but has
+      x86mmx         = 176,    // This is an X86 MMX value
+
+      Glue           = 177,    // This glues nodes together during pre-RA sched
+
+      isVoid         = 178,    // This has no value
+
+      Untyped        = 179,    // This value takes a register, but has
                                // unspecified type.  The register class
                                // will be determined by the opcode.
 
-      funcref        = 176,    // WebAssembly's funcref type
-      externref      = 177,    // WebAssembly's externref type
-      x86amx         = 178,    // This is an X86 AMX value
-      i64x8          = 179,    // 8 Consecutive GPRs (AArch64)
-=======
-      x86mmx         = 175,    // This is an X86 MMX value
-
-      Glue           = 176,    // This glues nodes together during pre-RA sched
-
-      isVoid         = 177,    // This has no value
-
-      Untyped        = 178,    // This value takes a register, but has
-                               // unspecified type.  The register class
-                               // will be determined by the opcode.
-
-      funcref        = 179,    // WebAssembly's funcref type
-      externref      = 180,    // WebAssembly's externref type
-      x86amx         = 181,    // This is an X86 AMX value
-      i64x8          = 182,    // 8 Consecutive GPRs (AArch64)
->>>>>>> 7c63cc19
+      funcref        = 180,    // WebAssembly's funcref type
+      externref      = 181,    // WebAssembly's externref type
+      x86amx         = 182,    // This is an X86 AMX value
+      i64x8          = 183,    // 8 Consecutive GPRs (AArch64)
 
       FIRST_VALUETYPE =  1,    // This is always the beginning of the list.
       LAST_VALUETYPE = i64x8,  // This always remains at the end of the list.

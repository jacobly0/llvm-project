--- conflicted
+++ resolved
@@ -1209,14 +1209,11 @@
       return "elf32-sparc";
     case ELF::EM_AMDGPU:
       return "elf32-amdgpu";
-<<<<<<< HEAD
+    case ELF::EM_LOONGARCH:
+      return "elf32-loongarch";
     case ELF::EM_Z80:
       return (EF.getHeader().e_flags & ELF::EF_Z80_EZ80 ? "elf32-ez80"
                                                         : "elf32-z80");
-=======
-    case ELF::EM_LOONGARCH:
-      return "elf32-loongarch";
->>>>>>> 7c63cc19
     default:
       return "elf32-unknown";
     }
@@ -1331,16 +1328,6 @@
   case ELF::EM_CSKY:
     return Triple::csky;
 
-<<<<<<< HEAD
-  case ELF::EM_Z80:
-    if (!IsLittleEndian)
-      return Triple::UnknownArch;
-
-    if (EF.getHeader().e_flags & ELF::EF_Z80_EZ80)
-      return Triple::ez80;
-
-    return Triple::z80;
-=======
   case ELF::EM_LOONGARCH:
     switch (EF.getHeader().e_ident[ELF::EI_CLASS]) {
     case ELF::ELFCLASS32:
@@ -1350,7 +1337,15 @@
     default:
       report_fatal_error("Invalid ELFCLASS!");
     }
->>>>>>> 7c63cc19
+
+  case ELF::EM_Z80:
+    if (!IsLittleEndian)
+      return Triple::UnknownArch;
+
+    if (EF.getHeader().e_flags & ELF::EF_Z80_EZ80)
+      return Triple::ez80;
+
+    return Triple::z80;
 
   default:
     return Triple::UnknownArch;
